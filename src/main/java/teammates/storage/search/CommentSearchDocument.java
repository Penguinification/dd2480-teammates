--- conflicted
+++ resolved
@@ -110,21 +110,12 @@
         //courseId, courseName, giverEmail, giverName, 
         //recipientEmails/Teams/Sections, and commentText
         StringBuilder searchableTextBuilder = new StringBuilder("");
-<<<<<<< HEAD
-        searchableTextBuilder.append(comment.courseId).append(delim);
-        searchableTextBuilder.append(course != null? course.getName(): "").append(delim);
-        searchableTextBuilder.append(comment.giverEmail).append(delim);
-        searchableTextBuilder.append(giverAsInstructor != null? giverAsInstructor.name: "").append(delim);
-        searchableTextBuilder.append(recipientsBuilder.toString()).append(delim);
-        searchableTextBuilder.append(comment.commentText.getValue());
-=======
         searchableTextBuilder.append(comment.courseId).append(delim)
-                             .append(course != null? course.name: "").append(delim)
+                             .append(course != null? course.getName(): "").append(delim)
                              .append(comment.giverEmail).append(delim)
                              .append(giverAsInstructor != null? giverAsInstructor.name: "").append(delim)
                              .append(recipientsBuilder.toString()).append(delim)
                              .append(comment.commentText.getValue());
->>>>>>> 231fad56
         
         Document doc = Document.newBuilder()
             //this is used to filter documents visible to certain instructor
