package teammates.storage.api;

import java.util.ArrayList;
import java.util.Date;
import java.util.Iterator;
import java.util.LinkedList;
import java.util.List;
import java.util.logging.Logger;

import javax.jdo.JDOHelper;
import javax.jdo.PersistenceManager;

import teammates.common.Assumption;
import teammates.common.Common;
import teammates.common.datatransfer.AccountData;
import teammates.common.datatransfer.InstructorData;
import teammates.common.datatransfer.StudentData;
import teammates.common.exception.EntityAlreadyExistsException;
import teammates.common.exception.JoinCourseException;
import teammates.storage.datastore.Datastore;
import teammates.storage.entity.Account;
import teammates.storage.entity.Coordinator;
import teammates.storage.entity.Instructor;
import teammates.storage.entity.Student;

import com.google.appengine.api.datastore.KeyFactory;
import com.google.appengine.api.datastore.Text;

/**
 * Manager for handling basic CRUD Operations only
 * 
 */
public class AccountsDb {
	public static final String ERROR_UPDATE_NON_EXISTENT_ACCOUNT = "Trying to update non-existent Account: ";
	public static final String ERROR_UPDATE_NON_EXISTENT_STUDENT = "Trying to update non-existent Student: ";
	public static final String ERROR_CREATE_ACCOUNT_ALREADY_EXISTS = "Trying to create an Account that exists: ";
	public static final String ERROR_CREATE_INSTRUCTOR_ALREADY_EXISTS = "Trying to create a Instructor that exists: ";
	public static final String ERROR_CREATE_STUDENT_ALREADY_EXISTS = "Trying to create a Student that exists: ";
	public static final String ERROR_TRYING_TO_MAKE_NON_EXISTENT_ACCOUNT_AN_INSTRUCTOR = "Trying to make an non-existent account an Instructor :";
	
	private static final Logger log = Common.getLogger();

	private PersistenceManager getPM() {
		return Datastore.getPersistenceManager();
	}
	
	//=====================================================================
	
	/**
	 * CREATE Account
	 * 
	 * Creates an Account which is to be referenced by Instructor or Student
	 * 
	 * @param accountToAdd
	 */
	public void createAccount(AccountData accountToAdd) {
		Assumption.assertNotNull(Common.ERROR_DBLEVEL_NULL_INPUT, accountToAdd);
		
		Assumption.assertTrue(accountToAdd.getInvalidStateInfo(),
				accountToAdd.isValid());
		
		Account newAccount = accountToAdd.toEntity();
		getPM().makePersistent(newAccount);
		getPM().flush();

		// Check insert operation persisted
		int elapsedTime = 0;
		Account accountCheck = getAccountEntity(accountToAdd.googleId);
		while ((accountCheck == null)
				&& (elapsedTime < Common.PERSISTENCE_CHECK_DURATION)) {
			Common.waitBriefly();
			accountCheck = getAccountEntity(accountToAdd.googleId);
			elapsedTime += Common.WAIT_DURATION;
		}
		if (elapsedTime == Common.PERSISTENCE_CHECK_DURATION) {
			log.severe("Operation did not persist in time: createAccount->"
					+ accountToAdd.googleId);
		}
	}
	
	/**
	 * CREATE List<Account>
	 * 
	 * @param List<AccountData>
	 */
	public void createAccounts(List<AccountData> accountsToAdd) {
		Assumption.assertNotNull(Common.ERROR_DBLEVEL_NULL_INPUT, accountsToAdd);
		
		List<Account> accounts = new ArrayList<Account>();
		for (AccountData ad : accountsToAdd) {
			accounts.add(ad.toEntity());
		}
		
		getPM().makePersistentAll(accounts);
		getPM().flush();
	}

	/**
	 * CREATE Instructor
	 * 
	 * Creates a Instructor object.
	 * Instructor represents the relation between an Account and a Course
	 * 
	 * @throws EntityAlreadyExistsException
	 * 
	 */
	public void createInstructor(InstructorData instructorToAdd)
			throws EntityAlreadyExistsException {
		Assumption.assertNotNull(Common.ERROR_DBLEVEL_NULL_INPUT, instructorToAdd);

		Assumption.assertTrue(instructorToAdd.getInvalidStateInfo(),
				instructorToAdd.isValid());

		if (getInstructorEntity(instructorToAdd.googleId, instructorToAdd.courseId) != null) {
			String error = ERROR_CREATE_INSTRUCTOR_ALREADY_EXISTS
					+ instructorToAdd.googleId + ", " + instructorToAdd.courseId;
			log.warning(error);
			throw new EntityAlreadyExistsException(error);
		}

		Instructor newInstructor = instructorToAdd.toEntity();
		getPM().makePersistent(newInstructor);
		getPM().flush();

		// Check insert operation persisted
		int elapsedTime = 0;
		Instructor instructorCheck = getInstructorEntity(instructorToAdd.googleId, instructorToAdd.courseId);
		while ((instructorCheck == null)
				&& (elapsedTime < Common.PERSISTENCE_CHECK_DURATION)) {
			Common.waitBriefly();
			instructorCheck = getInstructorEntity(instructorToAdd.googleId, instructorToAdd.courseId);
			elapsedTime += Common.WAIT_DURATION;
		}
		if (elapsedTime == Common.PERSISTENCE_CHECK_DURATION) {
			log.severe("Operation did not persist in time: createInstructor->"
					+ instructorToAdd.googleId);
		}
	}

	/**
	 * CREATE Student
	 * 
	 * Creates a Student object.
	 * Also a relation between an Account and a Course
	 * 
	 * @throws EntityAlreadyExistsException
	 * 
	 */
	public void createStudent(StudentData studentToAdd)
			throws EntityAlreadyExistsException {
		Assumption.assertNotNull(Common.ERROR_DBLEVEL_NULL_INPUT, studentToAdd);

		Assumption.assertTrue(studentToAdd.getInvalidStateInfo(),
				studentToAdd.isValid());
		
		if (getStudentEntity(studentToAdd.course, studentToAdd.email) != null) {
			String error = ERROR_CREATE_STUDENT_ALREADY_EXISTS
					+ studentToAdd.course + "/" + studentToAdd.email;
			log.warning(error);
			throw new EntityAlreadyExistsException(error);
		}

		Student newStudent = studentToAdd.toEntity();
		getPM().makePersistent(newStudent);
		getPM().flush();

		// Check insert operation persisted
		int elapsedTime = 0;
		Student studentCheck = getStudentEntity(studentToAdd.course,
				studentToAdd.email);
		while ((studentCheck == null)
				&& (elapsedTime < Common.PERSISTENCE_CHECK_DURATION)) {
			Common.waitBriefly();
			studentCheck = getStudentEntity(studentToAdd.course,
					studentToAdd.email);
			elapsedTime += Common.WAIT_DURATION;
		}
		if (elapsedTime == Common.PERSISTENCE_CHECK_DURATION) {
			log.severe("Operation did not persist in time: createStudent->"
					+ studentToAdd.course + "/" + studentToAdd.email);
		}
	}
	
	/**
	 * RETREIVE boolean
	 * 
	 * Checks if there exists a INSTRUCTOR with this googleId
	 * 
	 * @param googleID
	 *            the instructor's Google ID (Precondition: Must not be null)
	 * 
	 * @return boolean
	 */
	public boolean isInstructor(String googleId) {
		Assumption.assertNotNull(Common.ERROR_DBLEVEL_NULL_INPUT, googleId);
		
		Account a = getAccountEntity(googleId);
		return a == null ? false : a.isInstructor();
	}
	
	/**
	 * RETRIEVE List<InstructorData>
	 * 
	 *  Returns list of InstructorData which tells the COURSES instructed by this instructor
	 * 
	 * @param googleId
	 * @return List<InstructorData>
	 */
	public List<InstructorData> getInstructorsByGoogleId(String googleId) {
		Assumption.assertNotNull(Common.ERROR_DBLEVEL_NULL_INPUT, googleId);
		
		List<Instructor> instructorList = getInstructorEntitiesByGoogleId(googleId);
		
		List<InstructorData> instructorDataList = new ArrayList<InstructorData>();
		for (Instructor i : instructorList) {
			instructorDataList.add(new InstructorData(i));
		}
		
		return instructorDataList;
	}
	
	/**
	 * RETRIEVE List<InstructorData>
	 * 
	 *  Returns list of InstructorData which tells the INSTRUCTORS for a given course
	 * 
	 * @param googleId
	 * @return List<InstructorData>
	 */
	public List<InstructorData> getInstructorsByCourseId(String courseId) {
		Assumption.assertNotNull(Common.ERROR_DBLEVEL_NULL_INPUT, courseId);
		
		List<Instructor> instructorList = getInstructorEntitiesByCourseId(courseId);
		
		List<InstructorData> instructorDataList = new ArrayList<InstructorData>();
		for (Instructor i : instructorList) {
			instructorDataList.add(new InstructorData(i));
		}
		
		return instructorDataList;
	}
	
	private List<Instructor> getInstructorEntitiesByGoogleId(String googleId) {
		String query = "select from " + Instructor.class.getName()
				+ " where googleId == '" + googleId + "'";
		
		@SuppressWarnings("unchecked")
		List<Instructor> instructorList = (List<Instructor>) getPM().newQuery(query)
				.execute();
		
		return instructorList;
	}
	
	private List<Instructor> getInstructorEntitiesByCourseId(String courseId) {
		String query = "select from " + Instructor.class.getName()
				+ " where courseId == '" + courseId + "'";
		
		@SuppressWarnings("unchecked")
		List<Instructor> instructorList = (List<Instructor>) getPM().newQuery(query)
				.execute();
		
		return instructorList;
	}
	
	/**
	 * RETRIEVE List<InstructorData>
	 * 
	 * Returns the list of all instructors
	 * @return
	 */
	public List<InstructorData> getInstructors() {
		List<InstructorData> list = new LinkedList<InstructorData>();
		List<Instructor> entities = getInstructorEntities();
		Iterator<Instructor> it = entities.iterator();
		while(it.hasNext()) {
			list.add(new InstructorData(it.next()));
		}	
		return list;
	}
	
	/**
	 * RETRIEVE boolean
	 * 
	 * Checks if there is an Account that is already with the specified googleId
	 * 
	 * @return
	 */
	public boolean isAccountExists(String googleId) {
		return getAccountEntity(googleId) != null;
	}

	/**
	 * RETREIVE boolean
	 * 
	 * Checks if the googleId is an INSTRUCTOR of the specified COURSE
	 * 
	 * @param googleID
	 *            the instructor's Google ID (Precondition: Must not be null)
	 * 
	 * @return boolean
	 */
	public boolean isInstructorOfCourse(String googleId, String courseId) {
		Assumption.assertNotNull(Common.ERROR_DBLEVEL_NULL_INPUT, googleId);
		Assumption.assertNotNull(Common.ERROR_DBLEVEL_NULL_INPUT, courseId);
		
		Instructor i = getInstructorEntity(googleId, courseId);
		return i != null;
	}

	/**
	 * RETREIVE boolean
	 * 
	 * Checks if there exists a STUDENT in this course with this email
	 * 
	 * @param courseId
	 *            the courseId for this Student entry
	 * 
	 * @param email
	 *            for identifying the student in the course
	 * 
	 * @return boolean
	 */
	public boolean isStudentExists(String courseId, String email) {
		Assumption.assertNotNull(Common.ERROR_DBLEVEL_NULL_INPUT, courseId);
		Assumption.assertNotNull(Common.ERROR_DBLEVEL_NULL_INPUT, email);
		
		Student s = getStudentEntity(courseId, email);
		return s != null;
	}
	
	/**
	 * RETREIVE boolean
	 * 
	 * Checks if the googleId is a STUDENT of the specified COURSE
	 * 
	 * @param googleID
	 *            the instructor's Google ID (Precondition: Must not be null)
	 * 
	 * @return boolean
	 */
	public boolean isStudentOfCourse(String googleId, String courseId) {
		Assumption.assertNotNull(Common.ERROR_DBLEVEL_NULL_INPUT, googleId);
		Assumption.assertNotNull(Common.ERROR_DBLEVEL_NULL_INPUT, courseId);
		
		String query = "select from " + Student.class.getName()
				+ " where ID == '" + googleId + "' && courseID == '" + courseId + "'";

		@SuppressWarnings("unchecked")
		List<Student> studentList = (List<Student>) getPM()
				.newQuery(query).execute();

		if (studentList.isEmpty()
				|| JDOHelper.isDeleted(studentList.get(0))) {
			return false;
		}
		
		return true;
	}
	
	/**
	 * RETREIVE Account
	 * 
	 * Returns a AccountData object.
	 * 
	 * @param googleID
	 */
	public AccountData getAccount(String googleId) {
		Assumption.assertNotNull(Common.ERROR_DBLEVEL_NULL_INPUT, googleId);

		Account a = getAccountEntity(googleId);

		if (a == null) {
			log.warning("Trying to get non-existent Account: " + googleId);
			return null;
		}

		return new AccountData(a);
	}

	/**
	 * RETREIVE Instructor
	 * 
	 * Returns a InstructorData object.
	 * 
	 * @param googleID
	 *            the instructor's Google ID (Precondition: Must not be null)
	 * 
	 * @return the InstructorData of Instructor with the specified Google ID, or
	 *         null if not found
	 */
	public InstructorData getInstructor(String googleId, String courseId) {
		Assumption.assertNotNull(Common.ERROR_DBLEVEL_NULL_INPUT, googleId);
		Assumption.assertNotNull(Common.ERROR_DBLEVEL_NULL_INPUT, courseId);

		Instructor c = getInstructorEntity(googleId, courseId);

		if (c == null) {
			log.warning("Trying to get non-existent Instructor: " + googleId);
			return null;
		}

		return new InstructorData(c);
	}

	/**
	 * RETRIEVE Student
	 * 
	 * Returns a StudentData object from a unique Student entry with the
	 * key(courseId, email)
	 * 
	 * @param courseId
	 * 
	 * @param email
	 * 
	 * @return the StudentData of Student with the courseId and email
	 */
	public StudentData getStudent(String courseId, String email) {
		Assumption.assertNotNull(Common.ERROR_DBLEVEL_NULL_INPUT, courseId);
		Assumption.assertNotNull(Common.ERROR_DBLEVEL_NULL_INPUT, email);

		Student s = getStudentEntity(courseId, email);

		if (s == null) {
			log.warning("Trying to get non-existent Student: " + courseId + "/" + email);
			return null;
		}

		return new StudentData(s);
	}

	/**
	 * RETREIVE List<Student>
	 * 
	 * Returns a List of StudentData objects with this googleId
	 * 
	 * @param googleId
	 * @return List<StudentData> Each element in list are StudentData of
	 *         returned Students
	 */
	public List<StudentData> getStudentsWithGoogleId(String googleId) {
		Assumption.assertNotNull(Common.ERROR_DBLEVEL_NULL_INPUT, googleId);
		
		List<Student> studentList = getStudentEntitiesByGoogleId(googleId);

		List<StudentData> studentDataList = new ArrayList<StudentData>();
		for (Student student : studentList) {
			if (!JDOHelper.isDeleted(student)) {
				studentDataList.add(new StudentData(student));
			}
		}

		return studentDataList;
	}
	
	private List<Student> getStudentEntitiesByGoogleId(String googleId) {
		String query = "select from " + Student.class.getName()
				+ " where ID == '" + googleId + "'";
		
		@SuppressWarnings("unchecked")
		List<Student> studentList = (List<Student>) getPM().newQuery(query)
				.execute();
		
		return studentList;
	}

	/**
	 * RETRIEVE List<Student>
	 * 
	 * Returns a list of Student objects that matches the specified courseID.
	 * 
	 * @param courseId
	 *            the course ID (Precondition: Must not be null)
	 * 
	 * @return List<Student> the list of students that are in the course
	 */
	public List<StudentData> getStudentListForCourse(String courseId) {
		Assumption.assertNotNull(Common.ERROR_DBLEVEL_NULL_INPUT, courseId);
		
		String query = "select from " + Student.class.getName()
				+ " where courseID == \'" + courseId + "\'";

		@SuppressWarnings("unchecked")
		List<Student> studentList = (List<Student>) getPM().newQuery(query)
				.execute();

		List<StudentData> studentDataList = new ArrayList<StudentData>();

		for (Student s : studentList) {
			if (!JDOHelper.isDeleted(s)) {
				studentDataList.add(new StudentData(s));
			}
		}

		return studentDataList;
	}

	/**
	 * RETRIEVE List<Student>
	 * 
	 * Returns a list of Student objects that matches the specified courseID and
	 * which do not have a Google ID associated with it
	 * 
	 * @param courseId
	 *            the course ID (Precondition: Must not be null)
	 * 
	 * @return List<StudentData> the list of unregistered students that are in
	 *         the course
	 */
	public List<StudentData> getUnregisteredStudentListForCourse(String courseId) {
		Assumption.assertNotNull(Common.ERROR_DBLEVEL_NULL_INPUT, courseId);
		
		String query = "select from " + Student.class.getName()
				+ " where courseID == \"" + courseId + "\"" + " && ID == \"\"";

		@SuppressWarnings("unchecked")
		List<Student> studentList = (List<Student>) getPM().newQuery(query)
				.execute();

		List<StudentData> studentDataList = new ArrayList<StudentData>();

		for (Student s : studentList) {
			studentDataList.add(new StudentData(s));
		}

		return studentDataList;
	}

	/**
	 * Called when an Account for a student person is also made an Instructor of another course
	 * 
	 * This method should only be called if the Account exists
	 * 
	 * @param googleId
	 */
	public void makeAccountInstructor(String googleId) {
		Assumption.assertNotNull(Common.ERROR_DBLEVEL_NULL_INPUT, googleId);
		Account a = getAccountEntity(googleId);
		
		Assumption.assertNotNull(ERROR_TRYING_TO_MAKE_NON_EXISTENT_ACCOUNT_AN_INSTRUCTOR, a);
		
		a.setIsInstructor(true);
		getPM().close();
	}
	
	/**
	 * To be use for a user to update his/her information.
	 * 
	 * @param AccountData a
	 */
	public void updateAccount(AccountData a) {
		Assumption.assertNotNull(Common.ERROR_DBLEVEL_NULL_INPUT, a);
		Account accountToUpdate = getAccountEntity(a.googleId);
		
		Assumption.assertNotNull(ERROR_UPDATE_NON_EXISTENT_ACCOUNT + a.googleId
				+ Common.getCurrentThreadStack(), accountToUpdate);
		
		accountToUpdate.setName(a.name);
		accountToUpdate.setEmail(a.email);
		accountToUpdate.setIsInstructor(a.isInstructor);
		accountToUpdate.setInstitute(a.institute);
		
		getPM().close();
	}
	
	/**
	 * UPDATE Student.ID
	 * 
	 * Sets the ID of a particular Student object having the specified
	 * registration key.
	 * 
	 * @param registrationKey
	 *            the registration key of the student (Precondition: Must not be
	 *            null)
	 * 
	 * @param googleID
	 *            the Google ID of the student (Precondition: Must not be null)
	 *            
	 * @return StudentData of successfully joined student
	 * 
	 * @throws JoinCourseException
	 *             if the registration key does not exist if the student has
	 *             already registered in the course if the registration key has
	 *             been used by another student
	 */
	public StudentData joinCourse(String registrationKey, String googleID)
			throws JoinCourseException {

		registrationKey = registrationKey.trim();
		googleID = googleID.trim();

		Student student = null;

		try {
			student = getPM().getObjectById(Student.class,
					KeyFactory.stringToKey(registrationKey));
		} catch (Exception e) {
			// No Student entry was found with this key
			throw new JoinCourseException(Common.ERRORCODE_INVALID_KEY,
					"You have entered an invalid key: " + registrationKey);
		}

		// If ID field is not empty -> check if this is user's googleId?
		if (student.getID() != null && !student.getID().equals("")) {

			if (student.getID().equals(googleID)) {
				// Belongs to the student and the student is already registered
				// to course
				throw new JoinCourseException(Common.ERRORCODE_ALREADY_JOINED,
						googleID + " has already joined this course");
			} else {
				// Does not belong to this student but belongs to another
				// student that is already registered
				throw new JoinCourseException(
						Common.ERRORCODE_KEY_BELONGS_TO_DIFFERENT_USER,
						registrationKey + " belongs to a different user");
			}
		}

		// A Student entry found with this key and ID is unregistered, register
		// him
		student.setID(googleID);

		// TODO: using this to help unit testing, might not work in live server
		getPM().close();
		
		return new StudentData(student);
	}

	/**
	 * UPDATE Student
	 * 
	 * Updates Student object
	 * 
	 * @param courseId
	 *            , email and params to change
	 * 
	 */
	public void editStudent(String courseId, String email, String newName,
			String newTeamName, String newEmail, String newGoogleID,
			String newComments) {
		Assumption.assertNotNull(Common.ERROR_DBLEVEL_NULL_INPUT, courseId);
		Assumption.assertNotNull(Common.ERROR_DBLEVEL_NULL_INPUT, email);

		Student student = getStudentEntity(courseId, email);

		Assumption.assertNotNull(ERROR_UPDATE_NON_EXISTENT_STUDENT + courseId
				+ "/ + email " + Common.getCurrentThreadStack(), student);

		student.setEmail(newEmail);
		if (newName != null) {
			student.setName(newName);
		}

		if (newComments != null) {
			student.setComments(newComments);
		}
		if (newGoogleID != null) {
			student.setID(newGoogleID);
		}
		if (newTeamName != null) {
			student.setTeamName(newTeamName);
		}

		getPM().close();
	}
	
	/**
	 * UPDATE Instructor
	 * 
	 * Allow instructors to modify their NAME and EMAIL Fields
	 * Cannot modify GoogleId and Course Id
	 * 
	 * @param InstructorData id
	 */
	public void updateInstructor(InstructorData id) {
		Assumption.assertNotNull(Common.ERROR_DBLEVEL_NULL_INPUT, id);
		
		Assumption.assertTrue(id.getInvalidStateInfo(), id.isValid());
		
		Instructor instructorToUpdate = getInstructorEntity(id.googleId, id.courseId);
		
		Assumption.assertNotNull(ERROR_UPDATE_NON_EXISTENT_ACCOUNT + id.googleId
				+ Common.getCurrentThreadStack(), instructorToUpdate);
		
		instructorToUpdate.setName(id.name);
		instructorToUpdate.setEmail(id.email);
		
		getPM().close();
	}
	
	/**
	 * DELETE Account
	 * 
	 * Delete a particular User from system
	 * 
	 * @param instructorId
	 * @param courseId
	 */
	public void deleteAccount(String googleId) {
		Assumption.assertNotNull(Common.ERROR_DBLEVEL_NULL_INPUT, googleId);

		Account accountToDelete = getAccountEntity(googleId);

		if (accountToDelete == null) {
			return;
		}

		getPM().deletePersistent(accountToDelete);
		getPM().flush();

		// Check delete operation persisted
		int elapsedTime = 0;
		Account accountCheck = getAccountEntity(googleId);
		while ((accountCheck != null)
				&& (elapsedTime < Common.PERSISTENCE_CHECK_DURATION)) {
			Common.waitBriefly();
			accountCheck = getAccountEntity(googleId);
			elapsedTime += Common.WAIT_DURATION;
		}
		if (elapsedTime == Common.PERSISTENCE_CHECK_DURATION) {
			log.severe("Operation did not persist in time: deleteAccount->"
					+ googleId);
		}
	}

	/**
	 * DELETE Instructor
	 * 
	 * Delete a specific relation
	 * 
	 * @param instructorId
	 * @param courseId
	 */
	public void deleteInstructor(String instructorId, String courseId) {
		Assumption.assertNotNull(Common.ERROR_DBLEVEL_NULL_INPUT, instructorId);
		Assumption.assertNotNull(Common.ERROR_DBLEVEL_NULL_INPUT, courseId);

		Instructor instructorToDelete = getInstructorEntity(instructorId, courseId);

		if (instructorToDelete == null) {
			return;
		}

		getPM().deletePersistent(instructorToDelete);
		getPM().flush();

		// Check delete operation persisted
		int elapsedTime = 0;
		Instructor instructorCheck = getInstructorEntity(instructorId, courseId);
		while ((instructorCheck != null)
				&& (elapsedTime < Common.PERSISTENCE_CHECK_DURATION)) {
			Common.waitBriefly();
			instructorCheck = getInstructorEntity(instructorId, courseId);
			elapsedTime += Common.WAIT_DURATION;
		}
		if (elapsedTime == Common.PERSISTENCE_CHECK_DURATION) {
			log.severe("Operation did not persist in time: deleteInstructor->"
					+ instructorId);
		}
	}
	
	/**
	 * DELETE List<Instructor>
	 * 
	 * Delete all relations for this INSTRUCTOR
	 * 
	 * @param googleId
	 */
	public void deleteInstructorsByGoogleId(String googleId) {
		Assumption.assertNotNull(Common.ERROR_DBLEVEL_NULL_INPUT, googleId);

		List<Instructor> instructorList = getInstructorEntitiesByGoogleId(googleId);
		
		if (instructorList.size() > 0) {
			getPM().deletePersistentAll(instructorList);
			getPM().flush();
		}
	}
	
	/**
	 * DELETE List<Instructor>
	 * 
	 * Delete all relations for this COURSE
	 * 
	 * @param courseId
	 */
	public void deleteInstructorsByCourseId(String courseId) {
		Assumption.assertNotNull(Common.ERROR_DBLEVEL_NULL_INPUT, courseId);

		List<Instructor> instructorList = getInstructorEntitiesByCourseId(courseId);
		
		if (instructorList.size() > 0) {
			getPM().deletePersistentAll(instructorList);
			getPM().flush();
		}
	}
	
	/**
	 * DELETE List<Student>
	 * 
	 * Delete all relations for this STUDENT
	 * 
	 * @param googleId
	 */
	public void deleteStudentsByGoogleId(String googleId) {
		Assumption.assertNotNull(Common.ERROR_DBLEVEL_NULL_INPUT, googleId);

		List<Student> studentList = getStudentEntitiesByGoogleId(googleId);
		
		if (studentList.size() > 0) {
			getPM().deletePersistentAll(studentList);
			getPM().flush();
		}
	}

	/**
	 * DELETE List<Student>
	 * 
	 * Deletes the Student objects in a particular Course.
	 * 
	 * @param courseId
	 *            the course Id (Precondition: Must not be null)
	 */
	public void deleteAllStudentsInCourse(String courseId) {
		Assumption.assertNotNull(Common.ERROR_DBLEVEL_NULL_INPUT, courseId);

		String query = "select from " + Student.class.getName()
				+ " where courseID == \'" + courseId + "\'";

		@SuppressWarnings("unchecked")
		List<Student> studentList = (List<Student>) getPM().newQuery(query)
				.execute();

		getPM().deletePersistentAll(studentList);
		getPM().flush();
	}

	/**
	 * DELETE Student
	 * 
	 * Deletes a Student object from a specific Course.
	 * 
	 * @param courseId
	 *            the course Id (Precondition: Must not be null)
	 * 
	 * @param email
	 *            the email of the student (Precondition: Must not be null)
	 * 
	 */
	public void deleteStudent(String courseId, String email) {
		Assumption.assertNotNull(Common.ERROR_DBLEVEL_NULL_INPUT, courseId);
		Assumption.assertNotNull(Common.ERROR_DBLEVEL_NULL_INPUT, email);

		Student studentToDelete = getStudentEntity(courseId, email);

		if (studentToDelete == null) {
			return;
		}

		getPM().deletePersistent(studentToDelete);
		getPM().flush();

		// Check delete operation persisted
		int elapsedTime = 0;
		Student studentCheck = getStudentEntity(courseId, email);
		while ((studentCheck != null)
				&& (elapsedTime < Common.PERSISTENCE_CHECK_DURATION)) {
			Common.waitBriefly();
			studentCheck = getStudentEntity(courseId, email);
			elapsedTime += Common.WAIT_DURATION;
		}
		if (elapsedTime == Common.PERSISTENCE_CHECK_DURATION) {
			log.severe("Operation did not persist in time: deleteStudent->"
					+ courseId + "/" + email);
		}
	}

	//=================================================================================
	
	/**
	 * Returns the actual Account Entity
	 * 
	 * @param googleId
	 * 
	 * @return Account for this user
	 */
	private Account getAccountEntity(String googleId) {
		String query = "select from " + Account.class.getName()
				+ " where googleId == \"" + googleId + "\"";

		@SuppressWarnings("unchecked")
		List<Account> accountsList = (List<Account>) getPM().newQuery(query)
				.execute();

		if (accountsList.isEmpty() || JDOHelper.isDeleted(accountsList.get(0))) {
			return null;
		}

		return accountsList.get(0);
	}
	
	/**
	 * Returns the actual Student Entity
	 * 
	 * @param courseID
	 *            the course ID (Precondition: Must not be null)
	 * 
	 * @param email
	 *            the email of the student (Precondition: Must not be null)
	 * 
	 * @return Student the student who has the specified email in the specified
	 *         course
	 */
	private Student getStudentEntity(String courseId, String email) {
		String query = "select from " + Student.class.getName()
				+ " where courseID == \"" + courseId + "\" && email == \""
				+ email + "\"";

		@SuppressWarnings("unchecked")
		List<Student> studentList = (List<Student>) getPM().newQuery(query)
				.execute();

		if (studentList.isEmpty() || JDOHelper.isDeleted(studentList.get(0))) {
			return null;
		}

		return studentList.get(0);
	}

	/**
	 * Returns the actual Instructor Entity
	 * 
	 * @param googleID
	 *            the instructor's Google ID (Precondition: Must not be null)
	 * 
	 * @return Instructor
	 */
	private Instructor getInstructorEntity(String googleID, String courseId) {
		String query = "select from " + Instructor.class.getName()
				+ " where googleId == '" + googleID + "' && courseId == '" + courseId + "'";

		@SuppressWarnings("unchecked")
		List<Instructor> instructorList = (List<Instructor>) getPM()
				.newQuery(query).execute();

		if (instructorList.isEmpty()
				|| JDOHelper.isDeleted(instructorList.get(0))) {
			return null;
		}

		return instructorList.get(0);
	}
	
	/**
	 * Returns the list of student entities
	 */
	@SuppressWarnings("unchecked")
	private List<Student> getStudentEntities() { 
		String query = "select from " + Student.class.getName();
		return (List<Student>) getPM().newQuery(query).execute();
	}

	/**
	 * @return the list of all students
	 */
	public List<StudentData> getStudents() { 
		List<StudentData> list = new LinkedList<StudentData>();
		List<Student> entities = getStudentEntities();
		Iterator<Student> it = entities.iterator();
		while(it.hasNext()) {
			list.add(new StudentData(it.next()));
		}
		return list;
	}
	
	/**
	 * Returns the list of instructor entities
	 */
	private List<Instructor> getInstructorEntities() {
		String query = "select from " + Instructor.class.getName();
			
		@SuppressWarnings("unchecked")
		List<Instructor> instructorList = (List<Instructor>) getPM()
				.newQuery(query).execute();
	
		return instructorList;
	}

<<<<<<< HEAD
	

	public void appendTimestampForAccount() {
		String query = "select from " + Account.class.getName();
=======
	public void appendNameEmailForInstructors() {
		String query = "select from " + Account.class.getName()
				+ " where isInstructor == true";
>>>>>>> d7f667a3

		@SuppressWarnings("unchecked")
		List<Account> accounts = (List<Account>) getPM()
				.newQuery(query).execute();
		
		for (Account a : accounts) {
			a.setCreatedAt(new Date());
		}
		
		getPM().close();
	}

}<|MERGE_RESOLUTION|>--- conflicted
+++ resolved
@@ -986,16 +986,10 @@
 		return instructorList;
 	}
 
-<<<<<<< HEAD
 	
 
 	public void appendTimestampForAccount() {
 		String query = "select from " + Account.class.getName();
-=======
-	public void appendNameEmailForInstructors() {
-		String query = "select from " + Account.class.getName()
-				+ " where isInstructor == true";
->>>>>>> d7f667a3
 
 		@SuppressWarnings("unchecked")
 		List<Account> accounts = (List<Account>) getPM()
