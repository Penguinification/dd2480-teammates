--- conflicted
+++ resolved
@@ -1,784 +1,775 @@
-package teammates.storage.api;
-
-import java.text.DateFormat;
-import java.text.SimpleDateFormat;
-import java.util.ArrayList;
-import java.util.Calendar;
-import java.util.Date;
-import java.util.HashSet;
-import java.util.List;
-import java.util.Set;
-import java.util.logging.Logger;
-
-import javax.jdo.PersistenceManager;
-
-import teammates.common.Common;
-import teammates.common.datatransfer.EvaluationData;
-import teammates.common.datatransfer.StudentData;
-import teammates.common.datatransfer.SubmissionData;
-import teammates.common.exception.EntityAlreadyExistsException;
-import teammates.common.exception.EntityDoesNotExistException;
-import teammates.common.exception.InvalidParametersException;
-import teammates.storage.datastore.Datastore;
-import teammates.storage.entity.Evaluation;
-import teammates.storage.entity.Submission;
-
-public class EvaluationsStorage {
-	private static EvaluationsStorage instance = null;
-	private static final Logger log = Logger.getLogger(EvaluationsStorage.class
-			.getName());
-
-	private static final AccountsDb accountsDb = new AccountsDb();
-<<<<<<< HEAD
-	private static final EvaluationsDb evaluationsDb = new EvaluationsDb();
-=======
->>>>>>> acb65599
-	
-	/**
-	 * Constructs an Accounts object. Obtains an instance of PersistenceManager
-	 * class to handle datastore transactions.
-	 */
-	private EvaluationsStorage() {
-	}
-
-	private PersistenceManager getPM() {
-		return Datastore.getPersistenceManager();
-	}
-
-	public static EvaluationsStorage inst() {
-		if (instance == null)
-			instance = new EvaluationsStorage();
-		return instance;
-	}
-
-	public List<Evaluation> getReadyEvaluations() {
-		// TODO: very inefficient to go through all evaluations
-		List<Evaluation> evaluationList = getAllEvaluations();
-		List<Evaluation> readyEvaluations = new ArrayList<Evaluation>();
-
-		for (Evaluation e : evaluationList) {
-			if (e.isReady()) {
-				readyEvaluations.add(e);
-			}
-		}
-		return readyEvaluations;
-	}
-
-
-	/**
-	 * Atomically creates an Evaluation Object and a list of Submissions for the evaluation
-	 * 
-	 * @param e
-	 *            An EvaluationData object
-	 * 
-	 * @author wangsha
-	 * @throws EntityAlreadyExistsException, InvalidParametersException
-	 */
-	public void createEvaluation(EvaluationData e) throws EntityAlreadyExistsException, InvalidParametersException {
-		
-		try {
-			
-			evaluationsDb.createEvaluation(e);
-
-			// Build submission objects for each student based on their team
-			// number
-			createSubmissions(e.course, e.name);
-		
-		} catch (EntityAlreadyExistsException eaee) {
-			log.warning(Common.stackTraceToString(eaee));
-			throw eaee;
-		} catch (InvalidParametersException ipe) {
-			log.warning(Common.stackTraceToString(ipe));
-			throw ipe;
-		}	
-	}
-
-	/**
-	 * Calculates the bump ratio of points for a specific student.
-	 * 
-	 * @param courseID
-	 *            the course ID (Pre-condition: courseID, evaluationName and
-	 *            fromStudent must be valid)
-	 * 
-	 * @param evaluationName
-	 *            the evaluation name (Pre-condition: courseID, evaluationName
-	 *            and fromStudent must be valid)
-	 * 
-	 * @param fromStudent
-	 *            the email of the student giving the feedback (Pre-condition:
-	 *            courseID, evaluationName and fromStudent must be valid)
-	 * 
-	 * @return the ratio to increase/decrease points given by the student
-	 */
-	public float calculatePointsBumpRatio(String courseID,
-			String evaluationName, String fromStudent,
-			List<Submission> submissionList) {
-
-		int totalPoints = 0;
-		int numberOfStudents = 0;
-
-		for (Submission s : submissionList) {
-			// Exclude unsure and unfilled entries
-			if (s.getPoints() == -999) {
-				return 1;
-
-			} else if (s.getPoints() != -101) {
-
-				totalPoints = totalPoints + s.getPoints();
-				numberOfStudents++;
-			}
-		}
-		// special case all the students who submit the evaluation give 0 to
-		// everyone
-		if (totalPoints == 0) {
-			for (Submission s : submissionList) {
-				if (s.getPoints() != -101) {
-					s.setPoints(100);
-					log.fine("MSG:" + s.getFromStudent() + "|"
-							+ s.getToStudent() + "|" + s.getPoints());
-				}
-
-			}
-			return 1;
-		}
-		return (float) ((numberOfStudents * 100.0) / (float) totalPoints);
-	}
-
-	/**
-	 * Creates Submission objects for a particular Evaluation.
-	 * 
-	 * @param courseID
-	 *            the course ID (Pre-condition: The courseID and evaluationName
-	 *            pair must be valid)
-	 * 
-	 * @param evaluationName
-	 *            the evaluation name (Pre-condition: The courseID and
-	 *            evaluationName pair must be valid)
-	 */
-	public void createSubmissions(String courseID, String evaluationName) {
-		List<Submission> submissionList = createSubmissionsForEval(courseID,
-				evaluationName);
-
-		try {
-			getPM().makePersistentAll(submissionList);
-			getPM().flush();
-		} catch (Exception e) {
-			throw new RuntimeException(e);
-		}
-
-		//check for persistence
-		int elapsedTime = 0;
-		if (submissionList.size() == 0) {
-			return;
-		}
-		Submission lastSubmission = submissionList
-				.get(submissionList.size() - 1);
-		Submission created = getSubmission(courseID, evaluationName,
-				lastSubmission.getFromStudent(), lastSubmission.getToStudent());
-		while ((created == null) && (elapsedTime < Common.PERSISTENCE_CHECK_DURATION)) {
-			Common.waitBriefly();
-			created = getSubmission(courseID, evaluationName,
-					lastSubmission.getFromStudent(), lastSubmission.getToStudent());
-			elapsedTime += Common.WAIT_DURATION;
-		}
-		if (elapsedTime == Common.PERSISTENCE_CHECK_DURATION) {
-			log.severe("Operation did not persist in time: createSubmissions->"
-					+ courseID + "/" + evaluationName);
-		}
-
-	}
-
-	private List<Submission> createSubmissionsForEval(String courseID,
-			String evaluationName) {
-		
-		List<StudentData> studentDataList = accountsDb.getStudentListForCourse(courseID);
-
-		List<Submission> submissionList = new ArrayList<Submission>();
-		Submission submission = null;
-
-		for (StudentData sx : studentDataList) {
-			for (StudentData sy : studentDataList) {
-				if (sx.team.equals(sy.team)) {
-					submission = new Submission(sx.email, sy.email,
-							courseID, evaluationName, sx.team);
-					submissionList.add(submission);
-				}
-
-			}
-
-		}
-		return submissionList;
-	}
-	
-	/**
-	 * Adjusts submissions for a student moving from one team to another. 
-	 * Deletes existing submissions for original team and creates empty 
-	 * submissions for the new team, in all existing submissions,
-	 * including CLOSED and PUBLISHED ones.
-	 */
-	public void adjustSubmissionsForChangingTeam(String courseId, String studentEmail, String originalTeam, String newTeam){
-		List<EvaluationData> evaluationDataList = evaluationsDb.getEvaluationsForCourse(courseId);
-		for (EvaluationData ed : evaluationDataList) {
-			
-			deleteSubmissionsForOutgoingMember(courseId, ed.name,
-						studentEmail, originalTeam);
-			
-			addSubmissionsForIncomingMember(courseId, ed.name, studentEmail,
-					newTeam);
-		}
-	}
-	
-	/**
-	 * Adjusts submissions for a student adding a new student to a course. 
-	 * Creates empty submissions for the new team, in all existing submissions,
-	 * including CLOSED and PUBLISHED ones.
-	 */
-	public void adjustSubmissionsForNewStudent(String courseId, String studentEmail, String team){
-		List<EvaluationData> evaluationDataList = evaluationsDb.getEvaluationsForCourse(courseId);
-		for (EvaluationData ed : evaluationDataList) {
-			addSubmissionsForIncomingMember(courseId, ed.name, studentEmail, team);
-		}
-	}
-
-
-	private void addSubmissionsForIncomingMember(String courseId,
-			String evaluationName, String studentEmail, String newTeam) {
-		
-		List<String> students = getExistingStudentsInTeam(courseId, newTeam);
-		
-		//add self evaluation are remove self from list
-		Submission selfSubmission = new Submission(studentEmail, studentEmail,
-				courseId, evaluationName, newTeam);
-		addSubmission(selfSubmission);
-		students.remove(studentEmail);
-		
-		//add submission to/from peers
-		for (String peer : students) {
-			
-			Submission incomingSubmission = new Submission(peer, studentEmail,
-					courseId, evaluationName, newTeam);
-			addSubmission(incomingSubmission);
-			
-			Submission outgoingSubmission = new Submission(studentEmail, peer,
-					courseId, evaluationName, newTeam);
-			addSubmission(outgoingSubmission);
-		}
-	}
-
-	private void addSubmission(Submission submission) {
-		getPM().makePersistent(submission);
-		getPM().flush();
-		log.warning("Adding new submission: "+submission.toString());
-	}
-
-	private List<String> getExistingStudentsInTeam(String courseId, String team) {
-		Set<String> students = new HashSet<String>();
-		List<Submission> submissions = getSubmissionList(courseId);
-		for(Submission s: submissions){
-			if(s.getTeamName().equals(team)){
-			students.add(s.getFromStudent());
-			}
-		}
-		return new ArrayList<String>(students);
-	}
-
-	private void deleteSubmissionsForOutgoingMember(String courseId,
-			String evaluationName, String studentEmail, String originalTeam) {
-
-		List<Submission> submissions = getSubmissionFromStudentList(courseId,
-				evaluationName, studentEmail);
-		deleteSubmissionsIfSameTeam(submissions, originalTeam);
-
-		submissions = getSubmissionToStudentList(courseId, evaluationName,
-				studentEmail);
-		deleteSubmissionsIfSameTeam(submissions, originalTeam);
-
-	}
-
-	private void deleteSubmissionsIfSameTeam(List<Submission> submissions,
-			String originalTeam) {
-		for (Submission s : submissions) {
-			if (s.getTeamName().equals(originalTeam)) {
-				log.warning("Deleting outdated submission: "+s.toString());
-				getPM().deletePersistent(s);
-			} else {
-				log.severe("Unexpected submission found when deleting outgoing submissions for "
-						+ s.toString());
-			}
-		}
-		getPM().flush();
-	}
-
-
-	/**
-	 * Atomically deletes an Evaluation and its Submission objects.
-	 * 
-	 * @param courseID
-	 *            the course ID (Pre-condition: The courseID and evaluationName
-	 *            pair must be valid)
-	 * 
-	 * @param name
-	 *            the evaluation name (Pre-condition: The courseID and
-	 *            evaluationName pair must be valid)
-	 *            
-	 */
-	public void deleteEvaluation(String courseId, String name) {
-		
-		if (evaluationsDb.getEvaluation(courseId, name) == null) {
-			String errorMessage = "Trying to delete non-existent evaluation : "
-					+ courseId + "/" + name;
-			log.warning(errorMessage);
-		} else {
-			// Delete the Evaluation entity
-			evaluationsDb.deleteEvaluation(courseId, name);
-			
-			// Delete Submission entries belonging to this Evaluation
-			List<Submission> submissionList = getSubmissionList(courseId, name);
-			getPM().deletePersistentAll(submissionList);
-			getPM().flush();
-		}
-	}
-
-	/**
-	 * Atomically deletes all Evaluation objects and its Submission objects from a Course.
-	 * 
-	 * @param courseID
-	 *            the course ID (Pre-condition: Must be valid)
-	 * 
-	 */
-	public void deleteEvaluations(String courseId) {
-		
-		evaluationsDb.deleteAllEvaluationsForCourse(courseId);
-		
-		List<Submission> submissionList = getSubmissionList(courseId);
-		getPM().deletePersistentAll(submissionList);
-		getPM().flush();
-	}
-
-
-
-	
-
-	
-
-	
-
-
-	/**
-	 * Edits the Submission objects that pertain to a specified Student and his
-	 * email.
-	 * 
-	 * @param email
-	 *            the email of the student (Pre-condition: The courseID and
-	 *            email pair must be valid)
-	 * 
-	 * @param courseID
-	 *            the course ID (Pre-condition: The courseID and email pair must
-	 *            be valid)
-	 * 
-	 * @param newEmail
-	 *            the new email of the student (Pre-condition: Must not be null)
-	 */
-	public void editSubmissions(String courseID, String email, String newEmail) {
-
-		List<Submission> submissionList = getSubmissionList(courseID);
-
-		for (Submission s : submissionList) {
-			if (s.getFromStudent().equals(email)) {
-				s.setFromStudent(newEmail);
-			}
-			if (s.getToStudent().equals(email)) {
-				s.setToStudent(newEmail);
-			}
-
-		}
-		getPM().close();
-	}
-
-	/**
-	 * Edits a list of Submission objects.
-	 * 
-	 * @param submissionList
-	 *            the list of submissions to be edited (Pre-condition: The
-	 *            submission list must be valid)
-	 */
-	public void editSubmissions(List<Submission> submissionList) {
-		Submission submission = null;
-
-		for (Submission s : submissionList) {
-			submission = getSubmission(s.getCourseID(), s.getEvaluationName(),
-					s.getTeamName(), s.getToStudent(), s.getFromStudent());
-
-			submission.setPoints(s.getPoints());
-			submission.setJustification(s.getJustification());
-			submission.setCommentsToStudent(s.getCommentsToStudent());
-		}
-		// closing PM because otherwise the data is not updated during offline
-		// unit testing
-		getPM().close();
-
-	}
-
-	/**
-	 * Returns all Evaluation objects.
-	 * 
-	 * @return the list of all evaluations
-	 */
-	public List<Evaluation> getAllEvaluations() {
-		String query = "select from " + Evaluation.class.getName();
-
-		@SuppressWarnings("unchecked")
-		List<Evaluation> evaluationList = (List<Evaluation>) getPM().newQuery(
-				query).execute();
-
-		return evaluationList;
-	}
-
-	
-
-	/**
-	 * Returns all Evaluation objects that are due in the specified number of
-	 * hours.
-	 * 
-	 * @param hours
-	 *            the number of hours in which the evaluations are due
-	 * 
-	 * @return the list of all existing evaluations
-	 */
-	public List<Evaluation> getEvaluationsClosingWithinTimeLimit(int hours) {
-		String query = "select from " + Evaluation.class.getName();
-
-		@SuppressWarnings("unchecked")
-		List<Evaluation> evaluationList = (List<Evaluation>) getPM().newQuery(
-				query).execute();
-		Calendar now = Calendar.getInstance();
-		Calendar start = Calendar.getInstance();
-		Calendar deadline = Calendar.getInstance();
-
-		long nowMillis;
-		long deadlineMillis;
-
-		long differenceBetweenDeadlineAndNow;
-
-		List<Evaluation> dueEvaluationList = new ArrayList<Evaluation>();
-
-		for (Evaluation e : evaluationList) {
-			// Fix the time zone accordingly
-			now.add(Calendar.MILLISECOND,
-					(int) (60 * 60 * 1000 * e.getTimeZone()));
-			start.setTime(e.getStart());
-			deadline.setTime(e.getDeadline());
-
-			nowMillis = now.getTimeInMillis();
-			deadlineMillis = deadline.getTimeInMillis();
-
-			differenceBetweenDeadlineAndNow = (deadlineMillis - nowMillis)
-					/ (60 * 60 * 1000);
-
-			// If now and start are almost similar, it means the evaluation is
-			// open
-			// for only 24 hours
-			// hence we do not send a reminder e-mail for the evaluation
-			if (now.after(start)
-					&& (differenceBetweenDeadlineAndNow >= hours - 1 && differenceBetweenDeadlineAndNow < hours))
-
-			{
-				dueEvaluationList.add(e);
-			}
-
-			now.add(Calendar.MILLISECOND,
-					(int) (-60 * 60 * 1000 * e.getTimeZone()));
-		}
-
-		return dueEvaluationList;
-	}
-
-
-
-	
-
-
-	/**
-	 * Returns a Submission object.
-	 * 
-	 * @param courseID
-	 *            the course ID (Pre-condition: The parameters must be valid)
-	 * 
-	 * @param evaluationName
-	 *            the evaluation name (Pre-condition: The parameters must be
-	 *            valid)
-	 * 
-	 * @param teamName
-	 *            the team name (Pre-condition: The parameters must be valid)
-	 * 
-	 * @param toStudent
-	 *            the email of the target student (Pre-condition: The parameters
-	 *            must be valid)
-	 * 
-	 * @param fromStudent
-	 *            the email of the sending student (Pre-condition: The
-	 *            parameters must be valid)
-	 * 
-	 * @return the submission entry of the specified fromStudent to the
-	 *         specified toStudent
-	 */
-	private Submission getSubmission(String courseID, String evaluationName,
-			String teamName, String toStudent, String fromStudent) {
-
-		String query = "select from " + Submission.class.getName()
-				+ " where courseID == '" + courseID + "'"
-				+ "&& evaluationName == '" + evaluationName
-				+ "' && teamName == '" + teamName + "'" + "&& fromStudent == '"
-				+ fromStudent + "' && toStudent == '" + toStudent + "'";
-
-		@SuppressWarnings("unchecked")
-		List<Submission> submissionList = (List<Submission>) getPM().newQuery(
-				query).execute();
-
-		// TODO: need to handle entity-not-found
-		return submissionList.size() == 0 ? null : submissionList.get(0);
-	}
-
-	/**
-	 * Returns the Submission objects of an Evaluation from a specific Student.
-	 * 
-	 * @param courseID
-	 *            the course ID (Pre-condition: The parameters must be valid)
-	 * 
-	 * @param evaluationName
-	 *            the evaluation name (Pre-condition: The parameters must be
-	 *            valid)
-	 * 
-	 * @param reviewerEmail
-	 *            the email of the sending student (Pre-condition: The
-	 *            parameters must be valid)
-	 * 
-	 * @return the submissions of the specified student pertaining to the
-	 *         specified evaluation
-	 */
-	public List<Submission> getSubmissionFromStudentList(String courseID,
-			String evaluationName, String reviewerEmail) {
-
-		String query = "select from " + Submission.class.getName()
-				+ " where courseID == '" + courseID
-				+ "' && evaluationName == '" + evaluationName
-				+ "' && fromStudent == '" + reviewerEmail + "'";
-
-		log.info(query);
-		@SuppressWarnings("unchecked")
-		List<Submission> submissionList = (List<Submission>) getPM().newQuery(
-				query).execute();
-		return submissionList;
-	}
-
-	public Submission getSubmission(String courseId, String evaluationName,
-			String reviewerEmail, String revieweeEmail) {
-		List<Submission> allSubmissionsFromReviewer = getSubmissionFromStudentList(
-				courseId, evaluationName, reviewerEmail);
-		Submission target = null;
-		for (Submission submission : allSubmissionsFromReviewer) {
-			if (submission.getToStudent().equals(revieweeEmail)) {
-				target = submission;
-				break;
-			}
-		}
-		if (target == null) {
-			log.fine("Trying to get non-existent Submission : " + courseId
-					+ "/" + evaluationName + "/" + reviewerEmail + "/"
-					+ revieweeEmail);
-		}
-		return target;
-	}
-
-	/**
-	 * Returns the Submission objects of a Course.
-	 * 
-	 * @param courseID
-	 *            the course ID (Pre-condition: Must be valid)
-	 * 
-	 * @return the submissions pertaining to the specified course
-	 */
-	public List<Submission> getSubmissionList(String courseID) {
-		String query = "select from " + Submission.class.getName()
-				+ " where courseID == '" + courseID + "'";
-
-		@SuppressWarnings("unchecked")
-		List<Submission> submissionList = (List<Submission>) getPM().newQuery(
-				query).execute();
-
-		return submissionList;
-	}
-	
-	public List<SubmissionData> getSubmissionsForCourse(String courseID) {
-		
-		List<Submission> submissionList = getSubmissionList(courseID);
-		List<SubmissionData> submissionDataList = new ArrayList<SubmissionData>();
-		for (Submission s : submissionList) {
-			submissionDataList.add(new SubmissionData(s));
-		}
-		return submissionDataList;
-	}
-
-	/**
-	 * Returns the Submission objects of an Evaluation.
-	 * 
-	 * @param courseID
-	 *            the course ID (Pre-condition: The courseID and evaluationName
-	 *            pair must be valid)
-	 * 
-	 * @param evaluationName
-	 *            the evaluation name (Pre-condition: The courseID and
-	 *            evaluationName pair must be valid)
-	 * 
-	 * @return the submissions pertaining to an evaluation
-	 */
-	public List<Submission> getSubmissionList(String courseID,
-			String evaluationName) {
-		String sQuery = "select from " + Submission.class.getName()
-				+ " where courseID == '" + courseID
-				+ "' && evaluationName == '" + evaluationName + "'";
-
-		@SuppressWarnings("unchecked")
-		List<Submission> submissionList = (List<Submission>) getPM().newQuery(
-				sQuery).execute();
-		return submissionList;
-	}
-
-	/**
-	 * Returns the Submission objects of an Evaluation to a specific Student.
-	 * 
-	 * @param courseID
-	 *            the course ID (Pre-condition: The parameters must be valid)
-	 * 
-	 * @param evaluationName
-	 *            the evaluation name (Pre-condition: The parameters must be
-	 *            valid)
-	 * 
-	 * @param toStudent
-	 *            the email of the target student (Pre-condition: The parameters
-	 *            must be valid)
-	 * 
-	 * @return the submissions to the target student
-	 */
-	public List<Submission> getSubmissionToStudentList(String courseID,
-			String evaluationName, String toStudent) {
-		String query = "select from " + Submission.class.getName()
-				+ " where courseID == '" + courseID
-				+ "' && evaluationName == '" + evaluationName
-				+ "' && toStudent == '" + toStudent + "'";
-
-		@SuppressWarnings("unchecked")
-		List<Submission> submissionList = (List<Submission>) getPM().newQuery(
-				query).execute();
-
-		return submissionList;
-	}
-
-	
-
-	
-
-	/**
-	 * Returns if there is an ongoing Evaluation for a particular Course.
-	 * 
-	 * @param courseID
-	 *            the course ID (Pre-condition: Must not be null)
-	 * 
-	 * @return <code>true</code> if there is an ongoing evaluation,
-	 *         <code>false</code> otherwise.
-	 */
-	public boolean isEvaluationOngoing(String courseId) {
-		List<EvaluationData> evaluationDataList = evaluationsDb.getEvaluationsForCourse(courseId);
-
-		Calendar now = Calendar.getInstance();
-		Calendar start = Calendar.getInstance();
-		Calendar deadline = Calendar.getInstance();
-
-		// SGP timezone
-		now.set(Calendar.HOUR_OF_DAY, now.get(Calendar.HOUR_OF_DAY) + 8);
-
-		for (EvaluationData ed : evaluationDataList) {
-			start.setTime(ed.startTime);
-			deadline.setTime(ed.endTime);
-
-			if (now.after(start) && now.before(deadline)) {
-				return true;
-			}
-		}
-
-		return false;
-	}
-
-	/**
-	 * Checks if a Student has done his submitted his entry for a particular
-	 * Evaluation.
-	 * 
-	 * @param evaluation
-	 *            the evaluation (Pre-condition: The evaluation and email pair
-	 *            must be valid)
-	 * 
-	 * @param email
-	 *            the email of the student (Pre-condition: The evaluation and
-	 *            email pair must be valid)
-	 * 
-	 * @return <code>true</code> if the student has submitted the evaluation,
-	 *         <code>false</code> otherwise.
-	 */
-	public boolean isEvaluationSubmitted(EvaluationData evaluation, String email) {
-		List<Submission> submissionList = getSubmissionFromStudentList(
-				evaluation.course, evaluation.name, email);
-		for (Submission s : submissionList) {
-			if (s.getPoints() == -999) {
-				return false;
-			}
-		}
-		return true;
-	}
-
-	
-
-	
-
-	
-
-	public void deleteSubmissionsForStudent(String courseId, String studentEmail) {
-		String query1 = "select from " + Submission.class.getName()
-				+ " where courseID == '" + courseId + "' && toStudent=='"
-				+ studentEmail + "'";
-		@SuppressWarnings("unchecked")
-		List<Submission> submissionList1 = (List<Submission>) getPM().newQuery(
-				query1).execute();
-		getPM().deletePersistentAll(submissionList1);
-
-		String query2 = "select from " + Submission.class.getName()
-				+ " where courseID == '" + courseId + "' && fromStudent=='"
-				+ studentEmail + "'";
-		@SuppressWarnings("unchecked")
-		List<Submission> submissionList2 = (List<Submission>) getPM().newQuery(
-				query2).execute();
-		getPM().deletePersistentAll(submissionList2);
-		getPM().flush();
-
-	}
-
-	public List<EvaluationData> getEvaluationsSummaryForCourse(String courseId) {
-
-		List<EvaluationData> evaluationDataList = evaluationsDb.getEvaluationsForCourse(courseId);
-
-		return evaluationDataList;
-	}
-
-	public void verifyEvaluationExists(String courseId, String evaluationName)
-			throws EntityDoesNotExistException {
-		if (evaluationsDb.getEvaluation(courseId, evaluationName) == null) {
-			throw new EntityDoesNotExistException("The evaluation "
-					+ evaluationName + " does not exist in course " + courseId);
-		}
-	}
-	
-	
-	public EvaluationsDb getDb() {
-		return evaluationsDb;
-	}
-
-}
+package teammates.storage.api;
+
+import java.text.DateFormat;
+import java.text.SimpleDateFormat;
+import java.util.ArrayList;
+import java.util.Calendar;
+import java.util.Date;
+import java.util.HashSet;
+import java.util.List;
+import java.util.Set;
+import java.util.logging.Logger;
+
+import javax.jdo.PersistenceManager;
+
+import teammates.common.Common;
+import teammates.common.datatransfer.EvaluationData;
+import teammates.common.datatransfer.StudentData;
+import teammates.common.datatransfer.SubmissionData;
+import teammates.common.exception.EntityAlreadyExistsException;
+import teammates.common.exception.EntityDoesNotExistException;
+import teammates.common.exception.InvalidParametersException;
+import teammates.storage.datastore.Datastore;
+import teammates.storage.entity.Evaluation;
+import teammates.storage.entity.Submission;
+
+public class EvaluationsStorage {
+	private static EvaluationsStorage instance = null;
+	private static final Logger log = Common.getLogger();
+
+	private static final AccountsDb accountsDb = new AccountsDb();
+	private static final EvaluationsDb evaluationsDb = new EvaluationsDb();
+	
+	
+
+	private PersistenceManager getPM() {
+		return Datastore.getPersistenceManager();
+	}
+
+	public static EvaluationsStorage inst() {
+		if (instance == null)
+			instance = new EvaluationsStorage();
+		return instance;
+	}
+
+	public List<Evaluation> getReadyEvaluations() {
+		// TODO: very inefficient to go through all evaluations
+		List<Evaluation> evaluationList = getAllEvaluations();
+		List<Evaluation> readyEvaluations = new ArrayList<Evaluation>();
+
+		for (Evaluation e : evaluationList) {
+			if (e.isReady()) {
+				readyEvaluations.add(e);
+			}
+		}
+		return readyEvaluations;
+	}
+
+
+	/**
+	 * Atomically creates an Evaluation Object and a list of Submissions for the evaluation
+	 * 
+	 * @param e
+	 *            An EvaluationData object
+	 * 
+	 * @author wangsha
+	 * @throws EntityAlreadyExistsException, InvalidParametersException
+	 */
+	public void createEvaluation(EvaluationData e) throws EntityAlreadyExistsException, InvalidParametersException {
+		
+		try {
+			
+			evaluationsDb.createEvaluation(e);
+
+			// Build submission objects for each student based on their team
+			// number
+			createSubmissions(e.course, e.name);
+		
+		} catch (EntityAlreadyExistsException eaee) {
+			log.warning(Common.stackTraceToString(eaee));
+			throw eaee;
+		} catch (InvalidParametersException ipe) {
+			log.warning(Common.stackTraceToString(ipe));
+			throw ipe;
+		}	
+	}
+
+	/**
+	 * Calculates the bump ratio of points for a specific student.
+	 * 
+	 * @param courseID
+	 *            the course ID (Pre-condition: courseID, evaluationName and
+	 *            fromStudent must be valid)
+	 * 
+	 * @param evaluationName
+	 *            the evaluation name (Pre-condition: courseID, evaluationName
+	 *            and fromStudent must be valid)
+	 * 
+	 * @param fromStudent
+	 *            the email of the student giving the feedback (Pre-condition:
+	 *            courseID, evaluationName and fromStudent must be valid)
+	 * 
+	 * @return the ratio to increase/decrease points given by the student
+	 */
+	public float calculatePointsBumpRatio(String courseID,
+			String evaluationName, String fromStudent,
+			List<Submission> submissionList) {
+
+		int totalPoints = 0;
+		int numberOfStudents = 0;
+
+		for (Submission s : submissionList) {
+			// Exclude unsure and unfilled entries
+			if (s.getPoints() == -999) {
+				return 1;
+
+			} else if (s.getPoints() != -101) {
+
+				totalPoints = totalPoints + s.getPoints();
+				numberOfStudents++;
+			}
+		}
+		// special case all the students who submit the evaluation give 0 to
+		// everyone
+		if (totalPoints == 0) {
+			for (Submission s : submissionList) {
+				if (s.getPoints() != -101) {
+					s.setPoints(100);
+					log.fine("MSG:" + s.getFromStudent() + "|"
+							+ s.getToStudent() + "|" + s.getPoints());
+				}
+
+			}
+			return 1;
+		}
+		return (float) ((numberOfStudents * 100.0) / (float) totalPoints);
+	}
+
+	/**
+	 * Creates Submission objects for a particular Evaluation.
+	 * 
+	 * @param courseID
+	 *            the course ID (Pre-condition: The courseID and evaluationName
+	 *            pair must be valid)
+	 * 
+	 * @param evaluationName
+	 *            the evaluation name (Pre-condition: The courseID and
+	 *            evaluationName pair must be valid)
+	 */
+	public void createSubmissions(String courseID, String evaluationName) {
+		List<Submission> submissionList = createSubmissionsForEval(courseID,
+				evaluationName);
+
+		try {
+			getPM().makePersistentAll(submissionList);
+			getPM().flush();
+		} catch (Exception e) {
+			throw new RuntimeException(e);
+		}
+
+		//check for persistence
+		int elapsedTime = 0;
+		if (submissionList.size() == 0) {
+			return;
+		}
+		Submission lastSubmission = submissionList
+				.get(submissionList.size() - 1);
+		Submission created = getSubmission(courseID, evaluationName,
+				lastSubmission.getFromStudent(), lastSubmission.getToStudent());
+		while ((created == null) && (elapsedTime < Common.PERSISTENCE_CHECK_DURATION)) {
+			Common.waitBriefly();
+			created = getSubmission(courseID, evaluationName,
+					lastSubmission.getFromStudent(), lastSubmission.getToStudent());
+			elapsedTime += Common.WAIT_DURATION;
+		}
+		if (elapsedTime == Common.PERSISTENCE_CHECK_DURATION) {
+			log.severe("Operation did not persist in time: createSubmissions->"
+					+ courseID + "/" + evaluationName);
+		}
+
+	}
+
+	private List<Submission> createSubmissionsForEval(String courseID,
+			String evaluationName) {
+		
+		List<StudentData> studentDataList = accountsDb.getStudentListForCourse(courseID);
+
+		List<Submission> submissionList = new ArrayList<Submission>();
+		Submission submission = null;
+
+		for (StudentData sx : studentDataList) {
+			for (StudentData sy : studentDataList) {
+				if (sx.team.equals(sy.team)) {
+					submission = new Submission(sx.email, sy.email,
+							courseID, evaluationName, sx.team);
+					submissionList.add(submission);
+				}
+
+			}
+
+		}
+		return submissionList;
+	}
+	
+	/**
+	 * Adjusts submissions for a student moving from one team to another. 
+	 * Deletes existing submissions for original team and creates empty 
+	 * submissions for the new team, in all existing submissions,
+	 * including CLOSED and PUBLISHED ones.
+	 */
+	public void adjustSubmissionsForChangingTeam(String courseId, String studentEmail, String originalTeam, String newTeam){
+		List<EvaluationData> evaluationDataList = evaluationsDb.getEvaluationsForCourse(courseId);
+		for (EvaluationData ed : evaluationDataList) {
+			
+			deleteSubmissionsForOutgoingMember(courseId, ed.name,
+						studentEmail, originalTeam);
+			
+			addSubmissionsForIncomingMember(courseId, ed.name, studentEmail,
+					newTeam);
+		}
+	}
+	
+	/**
+	 * Adjusts submissions for a student adding a new student to a course. 
+	 * Creates empty submissions for the new team, in all existing submissions,
+	 * including CLOSED and PUBLISHED ones.
+	 */
+	public void adjustSubmissionsForNewStudent(String courseId, String studentEmail, String team){
+		List<EvaluationData> evaluationDataList = evaluationsDb.getEvaluationsForCourse(courseId);
+		for (EvaluationData ed : evaluationDataList) {
+			addSubmissionsForIncomingMember(courseId, ed.name, studentEmail, team);
+		}
+	}
+
+
+	private void addSubmissionsForIncomingMember(String courseId,
+			String evaluationName, String studentEmail, String newTeam) {
+		
+		List<String> students = getExistingStudentsInTeam(courseId, newTeam);
+		
+		//add self evaluation are remove self from list
+		Submission selfSubmission = new Submission(studentEmail, studentEmail,
+				courseId, evaluationName, newTeam);
+		addSubmission(selfSubmission);
+		students.remove(studentEmail);
+		
+		//add submission to/from peers
+		for (String peer : students) {
+			
+			Submission incomingSubmission = new Submission(peer, studentEmail,
+					courseId, evaluationName, newTeam);
+			addSubmission(incomingSubmission);
+			
+			Submission outgoingSubmission = new Submission(studentEmail, peer,
+					courseId, evaluationName, newTeam);
+			addSubmission(outgoingSubmission);
+		}
+	}
+
+	private void addSubmission(Submission submission) {
+		getPM().makePersistent(submission);
+		getPM().flush();
+		log.warning("Adding new submission: "+submission.toString());
+	}
+
+	private List<String> getExistingStudentsInTeam(String courseId, String team) {
+		Set<String> students = new HashSet<String>();
+		List<Submission> submissions = getSubmissionList(courseId);
+		for(Submission s: submissions){
+			if(s.getTeamName().equals(team)){
+			students.add(s.getFromStudent());
+			}
+		}
+		return new ArrayList<String>(students);
+	}
+
+	private void deleteSubmissionsForOutgoingMember(String courseId,
+			String evaluationName, String studentEmail, String originalTeam) {
+
+		List<Submission> submissions = getSubmissionFromStudentList(courseId,
+				evaluationName, studentEmail);
+		deleteSubmissionsIfSameTeam(submissions, originalTeam);
+
+		submissions = getSubmissionToStudentList(courseId, evaluationName,
+				studentEmail);
+		deleteSubmissionsIfSameTeam(submissions, originalTeam);
+
+	}
+
+	private void deleteSubmissionsIfSameTeam(List<Submission> submissions,
+			String originalTeam) {
+		for (Submission s : submissions) {
+			if (s.getTeamName().equals(originalTeam)) {
+				log.warning("Deleting outdated submission: "+s.toString());
+				getPM().deletePersistent(s);
+			} else {
+				log.severe("Unexpected submission found when deleting outgoing submissions for "
+						+ s.toString());
+			}
+		}
+		getPM().flush();
+	}
+
+
+	/**
+	 * Atomically deletes an Evaluation and its Submission objects.
+	 * 
+	 * @param courseID
+	 *            the course ID (Pre-condition: The courseID and evaluationName
+	 *            pair must be valid)
+	 * 
+	 * @param name
+	 *            the evaluation name (Pre-condition: The courseID and
+	 *            evaluationName pair must be valid)
+	 *            
+	 */
+	public void deleteEvaluation(String courseId, String name) {
+		
+		if (evaluationsDb.getEvaluation(courseId, name) == null) {
+			String errorMessage = "Trying to delete non-existent evaluation : "
+					+ courseId + "/" + name;
+			log.warning(errorMessage);
+		} else {
+			// Delete the Evaluation entity
+			evaluationsDb.deleteEvaluation(courseId, name);
+			
+			// Delete Submission entries belonging to this Evaluation
+			List<Submission> submissionList = getSubmissionList(courseId, name);
+			getPM().deletePersistentAll(submissionList);
+			getPM().flush();
+		}
+	}
+
+	/**
+	 * Atomically deletes all Evaluation objects and its Submission objects from a Course.
+	 * 
+	 * @param courseID
+	 *            the course ID (Pre-condition: Must be valid)
+	 * 
+	 */
+	public void deleteEvaluations(String courseId) {
+		
+		evaluationsDb.deleteAllEvaluationsForCourse(courseId);
+		
+		List<Submission> submissionList = getSubmissionList(courseId);
+		getPM().deletePersistentAll(submissionList);
+		getPM().flush();
+	}
+
+
+
+	
+
+	
+
+	
+
+
+	/**
+	 * Edits the Submission objects that pertain to a specified Student and his
+	 * email.
+	 * 
+	 * @param email
+	 *            the email of the student (Pre-condition: The courseID and
+	 *            email pair must be valid)
+	 * 
+	 * @param courseID
+	 *            the course ID (Pre-condition: The courseID and email pair must
+	 *            be valid)
+	 * 
+	 * @param newEmail
+	 *            the new email of the student (Pre-condition: Must not be null)
+	 */
+	public void editSubmissions(String courseID, String email, String newEmail) {
+
+		List<Submission> submissionList = getSubmissionList(courseID);
+
+		for (Submission s : submissionList) {
+			if (s.getFromStudent().equals(email)) {
+				s.setFromStudent(newEmail);
+			}
+			if (s.getToStudent().equals(email)) {
+				s.setToStudent(newEmail);
+			}
+
+		}
+		getPM().close();
+	}
+
+	/**
+	 * Edits a list of Submission objects.
+	 * 
+	 * @param submissionList
+	 *            the list of submissions to be edited (Pre-condition: The
+	 *            submission list must be valid)
+	 */
+	public void editSubmissions(List<Submission> submissionList) {
+		Submission submission = null;
+
+		for (Submission s : submissionList) {
+			submission = getSubmission(s.getCourseID(), s.getEvaluationName(),
+					s.getTeamName(), s.getToStudent(), s.getFromStudent());
+
+			submission.setPoints(s.getPoints());
+			submission.setJustification(s.getJustification());
+			submission.setCommentsToStudent(s.getCommentsToStudent());
+		}
+		// closing PM because otherwise the data is not updated during offline
+		// unit testing
+		getPM().close();
+
+	}
+
+	/**
+	 * Returns all Evaluation objects.
+	 * 
+	 * @return the list of all evaluations
+	 */
+	public List<Evaluation> getAllEvaluations() {
+		String query = "select from " + Evaluation.class.getName();
+
+		@SuppressWarnings("unchecked")
+		List<Evaluation> evaluationList = (List<Evaluation>) getPM().newQuery(
+				query).execute();
+
+		return evaluationList;
+	}
+
+	
+
+	/**
+	 * Returns all Evaluation objects that are due in the specified number of
+	 * hours.
+	 * 
+	 * @param hours
+	 *            the number of hours in which the evaluations are due
+	 * 
+	 * @return the list of all existing evaluations
+	 */
+	public List<Evaluation> getEvaluationsClosingWithinTimeLimit(int hours) {
+		String query = "select from " + Evaluation.class.getName();
+
+		@SuppressWarnings("unchecked")
+		List<Evaluation> evaluationList = (List<Evaluation>) getPM().newQuery(
+				query).execute();
+		Calendar now = Calendar.getInstance();
+		Calendar start = Calendar.getInstance();
+		Calendar deadline = Calendar.getInstance();
+
+		long nowMillis;
+		long deadlineMillis;
+
+		long differenceBetweenDeadlineAndNow;
+
+		List<Evaluation> dueEvaluationList = new ArrayList<Evaluation>();
+
+		for (Evaluation e : evaluationList) {
+			// Fix the time zone accordingly
+			now.add(Calendar.MILLISECOND,
+					(int) (60 * 60 * 1000 * e.getTimeZone()));
+			start.setTime(e.getStart());
+			deadline.setTime(e.getDeadline());
+
+			nowMillis = now.getTimeInMillis();
+			deadlineMillis = deadline.getTimeInMillis();
+
+			differenceBetweenDeadlineAndNow = (deadlineMillis - nowMillis)
+					/ (60 * 60 * 1000);
+
+			// If now and start are almost similar, it means the evaluation is
+			// open
+			// for only 24 hours
+			// hence we do not send a reminder e-mail for the evaluation
+			if (now.after(start)
+					&& (differenceBetweenDeadlineAndNow >= hours - 1 && differenceBetweenDeadlineAndNow < hours))
+
+			{
+				dueEvaluationList.add(e);
+			}
+
+			now.add(Calendar.MILLISECOND,
+					(int) (-60 * 60 * 1000 * e.getTimeZone()));
+		}
+
+		return dueEvaluationList;
+	}
+
+
+
+	
+
+
+	/**
+	 * Returns a Submission object.
+	 * 
+	 * @param courseID
+	 *            the course ID (Pre-condition: The parameters must be valid)
+	 * 
+	 * @param evaluationName
+	 *            the evaluation name (Pre-condition: The parameters must be
+	 *            valid)
+	 * 
+	 * @param teamName
+	 *            the team name (Pre-condition: The parameters must be valid)
+	 * 
+	 * @param toStudent
+	 *            the email of the target student (Pre-condition: The parameters
+	 *            must be valid)
+	 * 
+	 * @param fromStudent
+	 *            the email of the sending student (Pre-condition: The
+	 *            parameters must be valid)
+	 * 
+	 * @return the submission entry of the specified fromStudent to the
+	 *         specified toStudent
+	 */
+	private Submission getSubmission(String courseID, String evaluationName,
+			String teamName, String toStudent, String fromStudent) {
+
+		String query = "select from " + Submission.class.getName()
+				+ " where courseID == '" + courseID + "'"
+				+ "&& evaluationName == '" + evaluationName
+				+ "' && teamName == '" + teamName + "'" + "&& fromStudent == '"
+				+ fromStudent + "' && toStudent == '" + toStudent + "'";
+
+		@SuppressWarnings("unchecked")
+		List<Submission> submissionList = (List<Submission>) getPM().newQuery(
+				query).execute();
+
+		// TODO: need to handle entity-not-found
+		return submissionList.size() == 0 ? null : submissionList.get(0);
+	}
+
+	/**
+	 * Returns the Submission objects of an Evaluation from a specific Student.
+	 * 
+	 * @param courseID
+	 *            the course ID (Pre-condition: The parameters must be valid)
+	 * 
+	 * @param evaluationName
+	 *            the evaluation name (Pre-condition: The parameters must be
+	 *            valid)
+	 * 
+	 * @param reviewerEmail
+	 *            the email of the sending student (Pre-condition: The
+	 *            parameters must be valid)
+	 * 
+	 * @return the submissions of the specified student pertaining to the
+	 *         specified evaluation
+	 */
+	public List<Submission> getSubmissionFromStudentList(String courseID,
+			String evaluationName, String reviewerEmail) {
+
+		String query = "select from " + Submission.class.getName()
+				+ " where courseID == '" + courseID
+				+ "' && evaluationName == '" + evaluationName
+				+ "' && fromStudent == '" + reviewerEmail + "'";
+
+		log.info(query);
+		@SuppressWarnings("unchecked")
+		List<Submission> submissionList = (List<Submission>) getPM().newQuery(
+				query).execute();
+		return submissionList;
+	}
+
+	public Submission getSubmission(String courseId, String evaluationName,
+			String reviewerEmail, String revieweeEmail) {
+		List<Submission> allSubmissionsFromReviewer = getSubmissionFromStudentList(
+				courseId, evaluationName, reviewerEmail);
+		Submission target = null;
+		for (Submission submission : allSubmissionsFromReviewer) {
+			if (submission.getToStudent().equals(revieweeEmail)) {
+				target = submission;
+				break;
+			}
+		}
+		if (target == null) {
+			log.fine("Trying to get non-existent Submission : " + courseId
+					+ "/" + evaluationName + "/" + reviewerEmail + "/"
+					+ revieweeEmail);
+		}
+		return target;
+	}
+
+	/**
+	 * Returns the Submission objects of a Course.
+	 * 
+	 * @param courseID
+	 *            the course ID (Pre-condition: Must be valid)
+	 * 
+	 * @return the submissions pertaining to the specified course
+	 */
+	public List<Submission> getSubmissionList(String courseID) {
+		String query = "select from " + Submission.class.getName()
+				+ " where courseID == '" + courseID + "'";
+
+		@SuppressWarnings("unchecked")
+		List<Submission> submissionList = (List<Submission>) getPM().newQuery(
+				query).execute();
+
+		return submissionList;
+	}
+	
+	public List<SubmissionData> getSubmissionsForCourse(String courseID) {
+		
+		List<Submission> submissionList = getSubmissionList(courseID);
+		List<SubmissionData> submissionDataList = new ArrayList<SubmissionData>();
+		for (Submission s : submissionList) {
+			submissionDataList.add(new SubmissionData(s));
+		}
+		return submissionDataList;
+	}
+
+	/**
+	 * Returns the Submission objects of an Evaluation.
+	 * 
+	 * @param courseID
+	 *            the course ID (Pre-condition: The courseID and evaluationName
+	 *            pair must be valid)
+	 * 
+	 * @param evaluationName
+	 *            the evaluation name (Pre-condition: The courseID and
+	 *            evaluationName pair must be valid)
+	 * 
+	 * @return the submissions pertaining to an evaluation
+	 */
+	public List<Submission> getSubmissionList(String courseID,
+			String evaluationName) {
+		String sQuery = "select from " + Submission.class.getName()
+				+ " where courseID == '" + courseID
+				+ "' && evaluationName == '" + evaluationName + "'";
+
+		@SuppressWarnings("unchecked")
+		List<Submission> submissionList = (List<Submission>) getPM().newQuery(
+				sQuery).execute();
+		return submissionList;
+	}
+
+	/**
+	 * Returns the Submission objects of an Evaluation to a specific Student.
+	 * 
+	 * @param courseID
+	 *            the course ID (Pre-condition: The parameters must be valid)
+	 * 
+	 * @param evaluationName
+	 *            the evaluation name (Pre-condition: The parameters must be
+	 *            valid)
+	 * 
+	 * @param toStudent
+	 *            the email of the target student (Pre-condition: The parameters
+	 *            must be valid)
+	 * 
+	 * @return the submissions to the target student
+	 */
+	public List<Submission> getSubmissionToStudentList(String courseID,
+			String evaluationName, String toStudent) {
+		String query = "select from " + Submission.class.getName()
+				+ " where courseID == '" + courseID
+				+ "' && evaluationName == '" + evaluationName
+				+ "' && toStudent == '" + toStudent + "'";
+
+		@SuppressWarnings("unchecked")
+		List<Submission> submissionList = (List<Submission>) getPM().newQuery(
+				query).execute();
+
+		return submissionList;
+	}
+
+	
+
+	
+
+	/**
+	 * Returns if there is an ongoing Evaluation for a particular Course.
+	 * 
+	 * @param courseID
+	 *            the course ID (Pre-condition: Must not be null)
+	 * 
+	 * @return <code>true</code> if there is an ongoing evaluation,
+	 *         <code>false</code> otherwise.
+	 */
+	public boolean isEvaluationOngoing(String courseId) {
+		List<EvaluationData> evaluationDataList = evaluationsDb.getEvaluationsForCourse(courseId);
+
+		Calendar now = Calendar.getInstance();
+		Calendar start = Calendar.getInstance();
+		Calendar deadline = Calendar.getInstance();
+
+		// SGP timezone
+		now.set(Calendar.HOUR_OF_DAY, now.get(Calendar.HOUR_OF_DAY) + 8);
+
+		for (EvaluationData ed : evaluationDataList) {
+			start.setTime(ed.startTime);
+			deadline.setTime(ed.endTime);
+
+			if (now.after(start) && now.before(deadline)) {
+				return true;
+			}
+		}
+
+		return false;
+	}
+
+	/**
+	 * Checks if a Student has done his submitted his entry for a particular
+	 * Evaluation.
+	 * 
+	 * @param evaluation
+	 *            the evaluation (Pre-condition: The evaluation and email pair
+	 *            must be valid)
+	 * 
+	 * @param email
+	 *            the email of the student (Pre-condition: The evaluation and
+	 *            email pair must be valid)
+	 * 
+	 * @return <code>true</code> if the student has submitted the evaluation,
+	 *         <code>false</code> otherwise.
+	 */
+	public boolean isEvaluationSubmitted(EvaluationData evaluation, String email) {
+		List<Submission> submissionList = getSubmissionFromStudentList(
+				evaluation.course, evaluation.name, email);
+		for (Submission s : submissionList) {
+			if (s.getPoints() == -999) {
+				return false;
+			}
+		}
+		return true;
+	}
+
+	
+
+	
+
+	
+
+	public void deleteSubmissionsForStudent(String courseId, String studentEmail) {
+		String query1 = "select from " + Submission.class.getName()
+				+ " where courseID == '" + courseId + "' && toStudent=='"
+				+ studentEmail + "'";
+		@SuppressWarnings("unchecked")
+		List<Submission> submissionList1 = (List<Submission>) getPM().newQuery(
+				query1).execute();
+		getPM().deletePersistentAll(submissionList1);
+
+		String query2 = "select from " + Submission.class.getName()
+				+ " where courseID == '" + courseId + "' && fromStudent=='"
+				+ studentEmail + "'";
+		@SuppressWarnings("unchecked")
+		List<Submission> submissionList2 = (List<Submission>) getPM().newQuery(
+				query2).execute();
+		getPM().deletePersistentAll(submissionList2);
+		getPM().flush();
+
+	}
+
+	public List<EvaluationData> getEvaluationsSummaryForCourse(String courseId) {
+
+		List<EvaluationData> evaluationDataList = evaluationsDb.getEvaluationsForCourse(courseId);
+
+		return evaluationDataList;
+	}
+
+	public void verifyEvaluationExists(String courseId, String evaluationName)
+			throws EntityDoesNotExistException {
+		if (evaluationsDb.getEvaluation(courseId, evaluationName) == null) {
+			throw new EntityDoesNotExistException("The evaluation "
+					+ evaluationName + " does not exist in course " + courseId);
+		}
+	}
+	
+	
+	public EvaluationsDb getDb() {
+		return evaluationsDb;
+	}
+
+}