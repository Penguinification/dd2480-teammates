package teammates.common.datatransfer;

import java.text.DecimalFormat;
import java.util.ArrayList;
import java.util.List;
import java.util.Map;

import teammates.common.util.Const;
import teammates.common.util.FeedbackQuestionFormTemplates;
import teammates.common.util.HttpRequestHelper;
import teammates.common.util.Sanitizer;
import teammates.common.util.StringHelper;

public class FeedbackRubricQuestionDetails extends FeedbackQuestionDetails {
    public boolean hasAssignedWeights;
    public List<Double> rubricWeights;
    public int numOfRubricChoices;
    public List<String> rubricChoices;
    public int numOfRubricSubQuestions;
    public List<String> rubricSubQuestions;
    public List<List<String>> rubricDescriptions;
    
    public FeedbackRubricQuestionDetails() {
        super(FeedbackQuestionType.RUBRIC);
        
        this.hasAssignedWeights = false;
        this.rubricWeights = new ArrayList<Double>();
        this.numOfRubricChoices = 0;
        this.rubricChoices = new ArrayList<String>();
        this.numOfRubricSubQuestions = 0;
        this.rubricSubQuestions = new ArrayList<String>();
        this.initializeRubricDescriptions();
    }
    
    public FeedbackRubricQuestionDetails(String questionText) {
        super(FeedbackQuestionType.RUBRIC, questionText);
        
        this.hasAssignedWeights = false;
        this.rubricWeights = new ArrayList<Double>();
        this.numOfRubricChoices = 0;
        this.rubricChoices = new ArrayList<String>();
        this.numOfRubricSubQuestions = 0;
        this.rubricSubQuestions = new ArrayList<String>();
        this.initializeRubricDescriptions();
    }

    @Override
    public boolean extractQuestionDetails(
            Map<String, String[]> requestParameters,
            FeedbackQuestionType questionType) {
        String numOfRubricChoicesString = HttpRequestHelper.getValueFromParamMap(requestParameters, 
                                                                Const.ParamsNames.FEEDBACK_QUESTION_RUBRIC_NUM_COLS);
        String numOfRubricSubQuestionsString = HttpRequestHelper.getValueFromParamMap(requestParameters, 
                                                                     Const.ParamsNames.FEEDBACK_QUESTION_RUBRIC_NUM_ROWS);

        if (numOfRubricChoicesString == null || numOfRubricSubQuestionsString == null) {
            return false;
        }
        
        String hasAssignedWeightsString = HttpRequestHelper.getValueFromParamMap(requestParameters, 
                                                                Const.ParamsNames.FEEDBACK_QUESTION_RUBRIC_WEIGHTS_ASSIGNED);
        
        boolean hasAssignedWeights = "on".equals(hasAssignedWeightsString);
        int numOfRubricChoices = Integer.parseInt(numOfRubricChoicesString);
        int numOfRubricSubQuestions = Integer.parseInt(numOfRubricSubQuestionsString);
        List<Double> rubricWeights = getRubricWeights(requestParameters, numOfRubricChoices, hasAssignedWeights);
        List<String> rubricChoices = getRubricChoices(requestParameters, numOfRubricChoices);
        List<String> rubricSubQuestions = getSubQuestions(requestParameters, numOfRubricSubQuestions);
        List<List<String>> rubricDescriptions = getRubricQuestionDescriptions(requestParameters, 
                                                                              numOfRubricChoices, 
                                                                              numOfRubricSubQuestions);
        
        // Set details
        setRubricQuestionDetails(hasAssignedWeights, rubricWeights, rubricChoices, rubricSubQuestions, rubricDescriptions);
        
        if (!this.isValidDescriptionSize()) {
            // If description sizes are invalid, default to empty descriptions.
            this.initializeRubricDescriptions();
        }
        
        return true;
    }

    private List<Double> getRubricWeights(Map<String, String[]> requestParameters, int numOfRubricChoices, boolean hasAssignedWeights) {
        List<Double> rubricWeights = new ArrayList<Double>();

        if (!hasAssignedWeights) {
            return rubricWeights;
        }

        for (int i = 0; i < numOfRubricChoices; i++) {

            String weight = HttpRequestHelper.getValueFromParamMap(requestParameters, Const.ParamsNames.FEEDBACK_QUESTION_RUBRIC_WEIGHT + "-" + i);
            String choice = HttpRequestHelper.getValueFromParamMap(requestParameters, Const.ParamsNames.FEEDBACK_QUESTION_RUBRIC_CHOICE + "-" + i);

            if (choice == null) {
                continue;
            }

            try {
                rubricWeights.add(Double.parseDouble(weight));
            } catch (NumberFormatException e) {
                // Do not add weight to rubricWeights if the weight cannot be parsed
            }
        }

        return rubricWeights;
    }

    private List<String> getRubricChoices(Map<String, String[]> requestParameters, int numOfRubricChoices) {
        List<String> rubricChoices = new ArrayList<String>();
        for (int i = 0; i < numOfRubricChoices; i++) {
            String choice = HttpRequestHelper.getValueFromParamMap(requestParameters, 
                                                  Const.ParamsNames.FEEDBACK_QUESTION_RUBRIC_CHOICE + "-" + i);
            if (choice != null) {
                rubricChoices.add(choice);
            }
        }
        return rubricChoices;
    }
    
    private List<String> getSubQuestions(Map<String, String[]> requestParameters, int numOfRubricSubQuestions) {
        List<String> rubricSubQuestions = new ArrayList<String>();
        for (int i = 0; i < numOfRubricSubQuestions; i++) {
            String subQuestion = HttpRequestHelper.getValueFromParamMap(requestParameters, 
                                                       Const.ParamsNames.FEEDBACK_QUESTION_RUBRIC_SUBQUESTION + "-" + i);
            if (subQuestion != null) {
                rubricSubQuestions.add(subQuestion);
            }
        }
        return rubricSubQuestions;
    }

    private List<List<String>> getRubricQuestionDescriptions(Map<String, String[]> requestParameters,
                                                             int numOfRubricChoices, int numOfRubricSubQuestions) {
        List<List<String>> rubricDescriptions = new ArrayList<List<String>>();
        int descRows = -1;
        for (int i = 0; i < numOfRubricSubQuestions; i++) {
            boolean rowAdded = false;
            for (int j = 0; j < numOfRubricChoices; j++) {
                String description = HttpRequestHelper.getValueFromParamMap(requestParameters, 
                                                           Const.ParamsNames.FEEDBACK_QUESTION_RUBRIC_DESCRIPTION + "-" + i + "-" + j);
                if (description != null) {
                    if (rowAdded == false) {
                        descRows++;
                        rubricDescriptions.add(new ArrayList<String>());
                        rowAdded = true;
                    }
                    rubricDescriptions.get(descRows).add(description);
                }
            }
        }
        return rubricDescriptions;
    }
    
    /**
     * Checks if the dimensions of rubricDescription is valid according
     * to numOfRubricSubQuestions and numOfRubricChoices.
     */
    private boolean isValidDescriptionSize() {
        if (this.rubricDescriptions.size() != this.numOfRubricSubQuestions) {
            return false;
        }
        for (int i = 0; i < this.rubricDescriptions.size(); i++) {
            if (this.rubricDescriptions.get(i).size() != this.numOfRubricChoices) {
                return false;
            }
        }
        return true;
    }

    private void setRubricQuestionDetails(boolean hasAssignedWeights,
                                          List<Double> rubricWeights,
                                          List<String> rubricChoices,
                                          List<String> rubricSubQuestions,
                                          List<List<String>> rubricDescriptions) {
        this.hasAssignedWeights = hasAssignedWeights;
        this.rubricWeights = rubricWeights;
        this.numOfRubricChoices = rubricChoices.size();
        this.rubricChoices = rubricChoices;
        this.numOfRubricSubQuestions = rubricSubQuestions.size();
        this.rubricSubQuestions = rubricSubQuestions;
        this.rubricDescriptions = rubricDescriptions;
    }

    @Override
    public String getQuestionTypeDisplayName() {
        return Const.FeedbackQuestionTypeNames.RUBRIC;
    }
    
    @Override
    public boolean isChangesRequiresResponseDeletion(FeedbackQuestionDetails newDetails) {
        FeedbackRubricQuestionDetails newRubricDetails = (FeedbackRubricQuestionDetails) newDetails;
        // TODO: need to check for exact match.
        
        // Responses require deletion if choices change
        if (this.numOfRubricChoices != newRubricDetails.numOfRubricChoices
            || this.rubricChoices.containsAll(newRubricDetails.rubricChoices) == false
            || newRubricDetails.rubricChoices.containsAll(this.rubricChoices) == false) {
            return true;
        }
        
        // Responses require deletion if sub-questions change
        if (this.numOfRubricSubQuestions != newRubricDetails.numOfRubricSubQuestions
            || this.rubricSubQuestions.containsAll(newRubricDetails.rubricSubQuestions) == false
            || newRubricDetails.rubricSubQuestions.containsAll(this.rubricSubQuestions) == false) {
            return true;
        }
        
        return false;
    }

    @Override
    public String getQuestionWithExistingResponseSubmissionFormHtml(boolean sessionIsOpen, int qnIdx,
            int responseIdx, String courseId, int totalNumRecipients, FeedbackResponseDetails existingResponseDetails) {
        FeedbackRubricResponseDetails frd = (FeedbackRubricResponseDetails) existingResponseDetails;

        String questionNumberString = Integer.toString(qnIdx);
        String responseNumberString = Integer.toString(responseIdx);

        String tableHeaderFragmentHtml = getSubmissionFormTableHeaderFragmentHtml(questionNumberString, responseNumberString);
        String tableBodyHtml = getSubmissionFormTableBodyHtml(questionNumberString, responseNumberString, sessionIsOpen, true, frd);
        String mobileHtml = getSubmissionFormMobileHtml(questionNumberString, responseNumberString, sessionIsOpen, true, frd);

        // Create submission form
        String html = FeedbackQuestionFormTemplates.populateTemplate(
                FeedbackQuestionFormTemplates.RUBRIC_SUBMISSION_FORM,
                "${qnIndex}", questionNumberString,
                "${respIndex}", responseNumberString,
                "${currRows}", Integer.toString(this.numOfRubricSubQuestions),
                "${currCols}", Integer.toString(this.numOfRubricChoices),
                "${tableHeaderRowFragmentHtml}", tableHeaderFragmentHtml,
                "${tableBodyHtml}", tableBodyHtml,
                "${mobileHtml}", mobileHtml,
                "${Const.ParamsNames.FEEDBACK_RESPONSE_TEXT}", Const.ParamsNames.FEEDBACK_RESPONSE_TEXT);
        return html;
    }

    @Override
    public String getQuestionWithoutExistingResponseSubmissionFormHtml(
            boolean sessionIsOpen, int qnIdx, int responseIdx, String courseId, int totalNumRecipients) {

        String questionNumberString = Integer.toString(qnIdx);
        String responseNumberString = Integer.toString(responseIdx);

        String tableHeaderFragmentHtml = getSubmissionFormTableHeaderFragmentHtml(questionNumberString, responseNumberString);
        String tableBodyHtml = getSubmissionFormTableBodyHtml(questionNumberString, responseNumberString, sessionIsOpen, false, null);
        String mobileHtml = getSubmissionFormMobileHtml(questionNumberString, responseNumberString, sessionIsOpen, false, null);

        // Create submission form
        String html = FeedbackQuestionFormTemplates.populateTemplate(
                FeedbackQuestionFormTemplates.RUBRIC_SUBMISSION_FORM,
                "${qnIndex}", questionNumberString,
                "${respIndex}", responseNumberString,
                "${currRows}", Integer.toString(this.numOfRubricSubQuestions),
                "${currCols}", Integer.toString(this.numOfRubricChoices),
                "${tableHeaderRowFragmentHtml}", tableHeaderFragmentHtml,
                "${tableBodyHtml}", tableBodyHtml,
                "${mobileHtml}", mobileHtml,
                "${Const.ParamsNames.FEEDBACK_RESPONSE_TEXT}", Const.ParamsNames.FEEDBACK_RESPONSE_TEXT);
        return html;
    }

    private String getSubmissionFormTableHeaderFragmentHtml(String questionNumberString, String responseNumberString) {
        StringBuilder tableHeaderFragmentHtml = new StringBuilder();
        String tableHeaderFragmentTemplate = FeedbackQuestionFormTemplates.RUBRIC_SUBMISSION_FORM_HEADER_FRAGMENT;

        for (int i = 0; i < numOfRubricChoices; i++) {
            String tableHeaderCell = 
                    FeedbackQuestionFormTemplates.populateTemplate(tableHeaderFragmentTemplate,
                            "${qnIndex}", questionNumberString,
                            "${respIndex}", responseNumberString,
                            "${col}", Integer.toString(i),
                            "${rubricChoiceValue}", Sanitizer.sanitizeForHtml(rubricChoices.get(i)));
            // TODO display numerical value of option 
            tableHeaderFragmentHtml.append(tableHeaderCell).append(Const.EOL);
        }
        return tableHeaderFragmentHtml.toString();
    }

    private String getSubmissionFormTableBodyHtml(String questionNumberString, String responseNumberString,
                                                  boolean sessionIsOpen, boolean isExistingResponse, 
                                                  FeedbackRubricResponseDetails frd) {
        StringBuilder tableBodyHtml = new StringBuilder();
        String tableBodyFragmentTemplate = FeedbackQuestionFormTemplates.RUBRIC_SUBMISSION_FORM_BODY_FRAGMENT;
        String tableBodyTemplate = FeedbackQuestionFormTemplates.RUBRIC_SUBMISSION_FORM_BODY;

        for (int i = 0; i < numOfRubricSubQuestions; i++) {
            StringBuilder tableBodyFragmentHtml = new StringBuilder();
            for (int j = 0; j < numOfRubricChoices; j++) {
                String tableBodyCell = 
                        FeedbackQuestionFormTemplates.populateTemplate(tableBodyFragmentTemplate,
                                "${qnIndex}", questionNumberString,
                                "${respIndex}", responseNumberString,
                                "${col}", Integer.toString(j),
                                "${row}", Integer.toString(i),
                                "${disabled}", sessionIsOpen ? "" : "disabled",
                                "${description}", Sanitizer.sanitizeForHtml(this.getDescription(i, j)),
                                "${checked}", isExistingResponse && frd.getAnswer(i) == j ? "checked" : "", //Check if existing choice for sub-question == current choice
                                "${Const.ParamsNames.FEEDBACK_QUESTION_RUBRICCHOICE}", Const.ParamsNames.FEEDBACK_QUESTION_RUBRIC_CHOICE);
                tableBodyFragmentHtml.append(tableBodyCell).append(Const.EOL);
            }
            // Get entire row
            String tableRow = 
                    FeedbackQuestionFormTemplates.populateTemplate(tableBodyTemplate,
                            "${qnIndex}", questionNumberString,
                            "${respIndex}", responseNumberString,
                            "${row}", Integer.toString(i),
                            "${subQuestion}", StringHelper.integerToLowerCaseAlphabeticalIndex(i + 1) + ") " + Sanitizer.sanitizeForHtml(rubricSubQuestions.get(i)),
                            "${rubricRowBodyFragments}",  tableBodyFragmentHtml.toString());
            tableBodyHtml.append(tableRow).append(Const.EOL);
        }
        return tableBodyHtml.toString();
    }

    private String getSubmissionFormMobileHtml(String questionNumberString, String responseNumberString,
            boolean sessionIsOpen, boolean isExistingResponse, FeedbackRubricResponseDetails frd) {
        StringBuilder mobileHtml = new StringBuilder();
        String mobilePanelTemplate = FeedbackQuestionFormTemplates.RUBRIC_SUBMISSION_FORM_MOBILE_PANEL;
        String mobilePanelFragmentTemplate = FeedbackQuestionFormTemplates.RUBRIC_SUBMISSION_FORM_MOBILE_PANEL_FRAGMENT;

        for (int i = 0; i < numOfRubricSubQuestions; i++) {
            StringBuilder panelBody = new StringBuilder();
            for (int j = 0; j < numOfRubricChoices; j++) {
                String panelBodyFragment = 
                        FeedbackQuestionFormTemplates.populateTemplate(mobilePanelFragmentTemplate,
                                "${qnIndex}", questionNumberString,
                                "${respIndex}", responseNumberString,
                                "${col}", Integer.toString(j),
                                "${row}", Integer.toString(i),
                                "${disabled}", sessionIsOpen ? "" : "disabled",
                                "${description}", Sanitizer.sanitizeForHtml(this.getDescription(i, j)),
                                "${checked}", isExistingResponse && frd.getAnswer(i) == j ? "checked" : "", //Check if existing choice for sub-question == current choice
                                "${rubricChoiceValue}", Sanitizer.sanitizeForHtml(rubricChoices.get(j)),
                                "${Const.ParamsNames.FEEDBACK_QUESTION_RUBRICCHOICE}", Const.ParamsNames.FEEDBACK_QUESTION_RUBRIC_CHOICE);
                panelBody.append(panelBodyFragment);
            }
            String panel = 
                FeedbackQuestionFormTemplates.populateTemplate(mobilePanelTemplate,
                    "${panelBody}", panelBody.toString(),
                    "${subQuestion}", StringHelper.integerToLowerCaseAlphabeticalIndex(i + 1) + ") " + Sanitizer.sanitizeForHtml(rubricSubQuestions.get(i)));
            mobileHtml.append(panel).append(Const.EOL);
        }
        return mobileHtml.toString();
    }

    @Override
    public String getQuestionSpecificEditFormHtml(int questionNumber) {
        String questionNumberString = Integer.toString(questionNumber);
        DecimalFormat weightFormat = new DecimalFormat("#.##");
        
        // Create table row header fragments
        StringBuilder tableHeaderFragmentHtml = new StringBuilder();
        String tableHeaderFragmentTemplate = FeedbackQuestionFormTemplates.RUBRIC_EDIT_FORM_HEADER_FRAGMENT;
        for (int i = 0; i < numOfRubricChoices; i++) {
            String tableHeaderCell = 
                    FeedbackQuestionFormTemplates.populateTemplate(tableHeaderFragmentTemplate,
                            "${qnIndex}", questionNumberString,
                            "${col}", Integer.toString(i),
                            "${rubricChoiceValue}", Sanitizer.sanitizeForHtml(rubricChoices.get(i)),
                            "${Const.ParamsNames.FEEDBACK_QUESTION_RUBRICCHOICE}", Const.ParamsNames.FEEDBACK_QUESTION_RUBRIC_CHOICE);
            tableHeaderFragmentHtml.append(tableHeaderCell).append(Const.EOL);
        }
        
        // Create rubric weights row
        StringBuilder tableWeightFragmentHtml = new StringBuilder();
        String tableWeightFragmentTemplate = FeedbackQuestionFormTemplates.RUBRIC_EDIT_FORM_WEIGHT_FRAGMENT;
        for (int i = 0; i < numOfRubricChoices; i++) {
            String tableWeightCell = 
                    FeedbackQuestionFormTemplates.populateTemplate(tableWeightFragmentTemplate,
                            "${qnIndex}", questionNumberString,
                            "${col}", Integer.toString(i),
                            "${rubricWeight}", hasAssignedWeights ? weightFormat.format(rubricWeights.get(i)) : "0",
                            "${Const.ParamsNames.FEEDBACK_QUESTION_RUBRIC_WEIGHT}", Const.ParamsNames.FEEDBACK_QUESTION_RUBRIC_WEIGHT);
            tableWeightFragmentHtml.append(tableWeightCell).append(Const.EOL);
        }

        // Create table body
        StringBuilder tableBodyHtml = new StringBuilder();
        
        String tableBodyFragmentTemplate = FeedbackQuestionFormTemplates.RUBRIC_EDIT_FORM_BODY_FRAGMENT;
        String tableBodyTemplate = FeedbackQuestionFormTemplates.RUBRIC_EDIT_FORM_BODY;
        
        for (int j = 0; j < numOfRubricSubQuestions; j++) {
            StringBuilder tableBodyFragmentHtml = new StringBuilder();
            for (int i = 0; i < numOfRubricChoices; i++) {
                String tableBodyCell = 
                        FeedbackQuestionFormTemplates.populateTemplate(tableBodyFragmentTemplate,
                                "${qnIndex}", questionNumberString,
                                "${col}", Integer.toString(i),
                                "${row}", Integer.toString(j),
                                "${description}", Sanitizer.sanitizeForHtml(this.getDescription(j, i)),
                                "${Const.ParamsNames.FEEDBACK_QUESTION_RUBRICDESCRIPTION}", Const.ParamsNames.FEEDBACK_QUESTION_RUBRIC_DESCRIPTION);
                tableBodyFragmentHtml.append(tableBodyCell).append(Const.EOL);
            }
            
            // Get entire row
            String tableRow = 
                    FeedbackQuestionFormTemplates.populateTemplate(tableBodyTemplate,
                            "${qnIndex}", questionNumberString,
                            "${row}", Integer.toString(j),
                            "${subQuestion}", Sanitizer.sanitizeForHtml(rubricSubQuestions.get(j)),
                            "${rubricRowBodyFragments}",  tableBodyFragmentHtml.toString(),
                            "${Const.ParamsNames.FEEDBACK_QUESTION_RUBRICSUBQUESTION}", Const.ParamsNames.FEEDBACK_QUESTION_RUBRIC_SUBQUESTION);
            tableBodyHtml.append(tableRow).append(Const.EOL);
        }
        
        // Create edit form
        String html = FeedbackQuestionFormTemplates.populateTemplate(
                FeedbackQuestionFormTemplates.RUBRIC_EDIT_FORM,
                "${qnIndex}", questionNumberString,
                "${currRows}", Integer.toString(this.numOfRubricSubQuestions),
                "${currCols}", Integer.toString(this.numOfRubricChoices),
                "${tableHeaderRowFragmentHtml}", tableHeaderFragmentHtml.toString(),
                "${tableWeightRowFragmentHtml}", tableWeightFragmentHtml.toString(),
                "${tableBodyHtml}", tableBodyHtml.toString(),
                "${Const.ParamNames.FEEDBACK_QUESTION_RUBRIC_NUM_ROWS}", Const.ParamsNames.FEEDBACK_QUESTION_RUBRIC_NUM_ROWS,
                "${Const.ParamNames.FEEDBACK_QUESTION_RUBRIC_NUM_COLS}", Const.ParamsNames.FEEDBACK_QUESTION_RUBRIC_NUM_COLS,
                "${checkAssignWeights}", hasAssignedWeights ? "checked" : "",
                "${Const.Tooltips.FEEDBACK_QUESTION_RUBRIC_ASSIGN_WEIGHTS}", Const.Tooltips.FEEDBACK_QUESTION_RUBRIC_ASSIGN_WEIGHTS,
                "${Const.ParamsNames.FEEDBACK_QUESTION_RUBRIC_WEIGHTS_ASSIGNED}", Const.ParamsNames.FEEDBACK_QUESTION_RUBRIC_WEIGHTS_ASSIGNED);
        
        return html;
    }

    @Override
    public String getNewQuestionSpecificEditFormHtml() {
        // Add some choices by default
        this.numOfRubricChoices = 4;
        this.rubricChoices.add("Strongly Disagree");
        this.rubricChoices.add("Disagree");
        this.rubricChoices.add("Agree");
        this.rubricChoices.add("Strongly Agree");

        this.hasAssignedWeights = false;
        
        // Add some sub-questions by default
        this.numOfRubricSubQuestions = 2;
        this.rubricSubQuestions.add("This student participates well in online discussions.");
        this.rubricSubQuestions.add("This student completes assigned tasks on time.");
        
        this.initializeRubricDescriptions();
        
        setDescription(0, 0, "Rarely or never responds.");
        setDescription(0, 1, "Occasionally responds, but never initiates discussions.");
        setDescription(0, 2, "Takes part in discussions and sometimes initiates discussions.");
        setDescription(0, 3, "Initiates discussions frequently, and engages the team.");
        
        setDescription(1, 0, "Rarely or never completes tasks.");
        setDescription(1, 1, "Often misses deadlines.");
        setDescription(1, 2, "Occasionally misses deadlines.");
        setDescription(1, 3, "Tasks are always completed before the deadline.");
        
        return "<div id=\"rubricForm\">" 
                  + this.getQuestionSpecificEditFormHtml(-1)
             + "</div>";
    }
    
    private void initializeRubricDescriptions() {
        this.rubricDescriptions = new ArrayList<List<String>>();
        for (int subQns = 0; subQns < this.numOfRubricSubQuestions; subQns++) {
            List<String> descList = new ArrayList<String>();
            for (int ch = 0; ch < this.numOfRubricChoices; ch++) {
                descList.add("");
            }
            rubricDescriptions.add(descList);
        }
    }
    
    public void setDescription(int row, int col, String description) {
        this.rubricDescriptions.get(row).set(col, description);
    }
    
    /**
     * Gets the description for given sub-question and choice
     * @param subQuestion
     * @param choice
     */
    public String getDescription(int subQuestion, int choice) {
        return this.rubricDescriptions.get(subQuestion).get(choice);
    }

    @Override
    public String getQuestionAdditionalInfoHtml(int questionNumber, String additionalInfoId) {
        StringBuilder subQuestionListHtml = new StringBuilder();
        
        if (numOfRubricSubQuestions > 0) {
            subQuestionListHtml.append("<p>");
            for (int i = 0; i < numOfRubricSubQuestions; i++) {
                String subQuestionFragment = 
                        StringHelper.integerToLowerCaseAlphabeticalIndex(i + 1) + ") " + Sanitizer.sanitizeForHtml(rubricSubQuestions.get(i));
                subQuestionListHtml.append(subQuestionFragment);
                subQuestionListHtml.append("<br>");
            }
            subQuestionListHtml.append("</p>");
        }
        
        
        String additionalInfo = FeedbackQuestionFormTemplates.populateTemplate(
                FeedbackQuestionFormTemplates.RUBRIC_ADDITIONAL_INFO,
                "${questionTypeName}", this.getQuestionTypeDisplayName(),
                "${rubricAdditionalInfoFragments}", subQuestionListHtml.toString());
        
        String html = FeedbackQuestionFormTemplates.populateTemplate(
                FeedbackQuestionFormTemplates.FEEDBACK_QUESTION_ADDITIONAL_INFO,
                "${more}", "[more]",
                "${less}", "[less]",
                "${questionNumber}", Integer.toString(questionNumber),
                "${additionalInfoId}", additionalInfoId,
                "${questionAdditionalInfo}", additionalInfo);
        
        return html;
    }
    
    @Override
    public String getQuestionResultStatisticsHtml(List<FeedbackResponseAttributes> responses,
            FeedbackQuestionAttributes question,
            String studentEmail,
            FeedbackSessionResultsBundle bundle,
            String view) {

        FeedbackRubricQuestionDetails fqd = (FeedbackRubricQuestionDetails) question.getQuestionDetails();
        int[][] responseFrequency = calculateResponseFrequency(responses, fqd);
        float[][] rubricStats = calculateRubricStats(responses, question);
        DecimalFormat weightFormat = new DecimalFormat("#.##");
        
        // Create table row header fragments
        StringBuilder tableHeaderFragmentHtml = new StringBuilder();
        String tableHeaderFragmentTemplate = FeedbackQuestionFormTemplates.RUBRIC_RESULT_STATS_HEADER_FRAGMENT;
        for (int i = 0; i < numOfRubricChoices; i++) {

            String header = Sanitizer.sanitizeForHtml(rubricChoices.get(i));

            if (fqd.hasAssignedWeights) {
                header += "<span style=\"font-weight:normal;\"> (Weight: "
                          + weightFormat.format(rubricWeights.get(i)) 
                          + ")</span>";
            }

            String tableHeaderCell = 
                    FeedbackQuestionFormTemplates.populateTemplate(tableHeaderFragmentTemplate,
                            "${rubricChoiceValue}", header);
            tableHeaderFragmentHtml.append(tableHeaderCell).append(Const.EOL);
        }

        if (fqd.hasAssignedWeights) {
            String tableHeaderAverageCell =
                    FeedbackQuestionFormTemplates.populateTemplate(tableHeaderFragmentTemplate,
                            "${rubricChoiceValue}", "Average");
            tableHeaderFragmentHtml.append(tableHeaderAverageCell).append(Const.EOL);
        }

        // Create table body
        StringBuilder tableBodyHtml = new StringBuilder();
        
        String tableBodyFragmentTemplate = FeedbackQuestionFormTemplates.RUBRIC_RESULT_STATS_BODY_FRAGMENT;
        String tableBodyTemplate = FeedbackQuestionFormTemplates.RUBRIC_RESULT_STATS_BODY;
        DecimalFormat df = new DecimalFormat("#"); 
        DecimalFormat dfAverage = new DecimalFormat("0.00");

        for (int j = 0; j < numOfRubricSubQuestions; j++) {
            StringBuilder tableBodyFragmentHtml = new StringBuilder();
            for (int i = 0; i < numOfRubricChoices; i++) {
                String tableBodyCell = 
                        FeedbackQuestionFormTemplates.populateTemplate(tableBodyFragmentTemplate,
                                "${percentageFrequencyOrAverage}", df.format(rubricStats[j][i] * 100) + "%" 
                                                                   + " (" + responseFrequency[j][i] + ")");
                tableBodyFragmentHtml.append(tableBodyCell).append(Const.EOL);
            }

            if (fqd.hasAssignedWeights) {
                String tableBodyAverageCell = 
                        FeedbackQuestionFormTemplates.populateTemplate(tableBodyFragmentTemplate,
                                "${percentageFrequencyOrAverage}", dfAverage.format(rubricStats[j][numOfRubricChoices]));
                tableBodyFragmentHtml.append(tableBodyAverageCell).append(Const.EOL);
            }

            // Get entire row
            String tableRow = 
                    FeedbackQuestionFormTemplates.populateTemplate(tableBodyTemplate,
                            "${subQuestion}", StringHelper.integerToLowerCaseAlphabeticalIndex(j + 1) + ") " + Sanitizer.sanitizeForHtml(rubricSubQuestions.get(j)),
                            "${rubricRowBodyFragments}",  tableBodyFragmentHtml.toString());
            tableBodyHtml.append(tableRow).append(Const.EOL);
        }
        
        
        String html = FeedbackQuestionFormTemplates.populateTemplate(
                FeedbackQuestionFormTemplates.RUBRIC_RESULT_STATS,
                "${statsTitle}", view.equals("student") ? "Response Summary (of visible responses)" : "Response Summary",
                "${tableHeaderRowFragmentHtml}", tableHeaderFragmentHtml.toString(),
                "${tableBodyHtml}", tableBodyHtml.toString());
        
        return html;
    }
    
    /**
     * Calculates the statistics for rubric question
     * 
     * Returns a 2D float array to indicate the percentage frequency
     * a choice is selected for each sub-question.
     * 
     * e.g.
     * pecentageFrequency[subQuestionIndex][choiceIndex]
     *  -> is the percentage choiceIndex is chosen for subQuestionIndex, for the given question/responses.
     *
     */
    private float[][] calculateRubricStats(List<FeedbackResponseAttributes> responses,
            FeedbackQuestionAttributes question) {
        FeedbackRubricQuestionDetails fqd = (FeedbackRubricQuestionDetails) question.getQuestionDetails();
        
        // Initialize response frequency variable, used to store frequency each choice is selected.
        int[][] responseFrequency = calculateResponseFrequency(responses, fqd);
        
        return getPercentageFrequencyAndAverage(responseFrequency, fqd);
    }

    /**
     * gets the result of the percentage frequency for each choice and average value for each subquestion
     */
    private float[][] getPercentageFrequencyAndAverage(int[][] responseFrequency, 
                                                       FeedbackRubricQuestionDetails fqd) {
        float[][] percentageFrequencyOrAverage = initializePercentageFrequenciesAndAverageValue(responseFrequency, fqd);
        return calculatePercentageFrequencyAndAverageValue(responseFrequency, fqd, percentageFrequencyOrAverage);
    }

    /**
     * Calculates the response frequency for each choice
     */
    private int[][] calculateResponseFrequency(List<FeedbackResponseAttributes> responses, 
                                               FeedbackRubricQuestionDetails fqd) {
        int[][] responseFrequency = new int[fqd.numOfRubricSubQuestions][];
        for (int i = 0; i < responseFrequency.length; i++) {
            responseFrequency[i] = new int[fqd.numOfRubricChoices];
            for (int j = 0; j < responseFrequency[i].length; j++) {
                responseFrequency[i][j] = 0;
            }
        }
        
        // Count frequencies
        for (FeedbackResponseAttributes response : responses) {
            FeedbackRubricResponseDetails frd = (FeedbackRubricResponseDetails) response.getResponseDetails();
            for (int i = 0; i < fqd.numOfRubricSubQuestions; i++) {
                int chosenChoice = frd.getAnswer(i);
                if (chosenChoice != -1) {
                    responseFrequency[i][chosenChoice] += 1;
                }
            }
        }
        return responseFrequency;
    }
    
    /**
     * Initializes a 2D float array percentageFrequencyOrAverage using response frequency statistics
     */
    private float[][] initializePercentageFrequenciesAndAverageValue(int[][] responseFrequency, 
                                                                     FeedbackRubricQuestionDetails fqd) {
        
        float[][] percentageFrequencyOrAverage = new float[fqd.numOfRubricSubQuestions][];
        for (int i = 0; i < percentageFrequencyOrAverage.length; i++) {
            //+ 1 is the position for average value
            percentageFrequencyOrAverage[i] = new float[fqd.numOfRubricChoices + 1];
            for (int j = 0; j < percentageFrequencyOrAverage[i].length - 1; j++) {
                // Initialize to be number of responses
                percentageFrequencyOrAverage[i][j] = responseFrequency[i][j];
            }
            percentageFrequencyOrAverage[i][fqd.numOfRubricChoices] = 0;
        }
        return percentageFrequencyOrAverage;
    }
   
    /**
     * Calculates the percentage frequency for each choice and the average value for each subquestion
     * using the response frequency statistics
     */
    private float[][] calculatePercentageFrequencyAndAverageValue(int[][] responseFrequency,
                                                                  FeedbackRubricQuestionDetails fqd, 
                                                                  float[][] percentageFrequencyOrAverage) {
        float[][] percentageFrequencyAndAverageValue = percentageFrequencyOrAverage;
        for (int i = 0; i < percentageFrequencyAndAverageValue.length; i++) {
            // Count total number of responses for each sub-question
            int totalForSubQuestion = 0;
            for (int j = 0; j < percentageFrequencyAndAverageValue[i].length - 1; j++) {
                totalForSubQuestion += responseFrequency[i][j];
            }
            
            // Divide by totalForSubQuestion to get percentage and calculate the average value
            for (int j = 0; j < percentageFrequencyAndAverageValue[i].length - 1; j++) {
                percentageFrequencyAndAverageValue[i][j] /= totalForSubQuestion;
            }

            // Calculate the average for each sub-question
            if (fqd.hasAssignedWeights) {

                for (int j = 0; j < percentageFrequencyOrAverage[i].length - 1; j++) {
                    float choiceWeight = (float) (fqd.rubricWeights.get(j) * responseFrequency[i][j]);
                    percentageFrequencyOrAverage[i][fqd.numOfRubricChoices] += choiceWeight;
                }

                percentageFrequencyOrAverage[i][fqd.numOfRubricChoices] /= totalForSubQuestion;
            }
        }
        
        return percentageFrequencyAndAverageValue;
    }

    @Override
    public String getQuestionResultStatisticsCsv(
            List<FeedbackResponseAttributes> responses,
            FeedbackQuestionAttributes question,
            FeedbackSessionResultsBundle bundle) {
        if (responses.isEmpty()) {
            return "";
        }

        StringBuilder csv = new StringBuilder();
        DecimalFormat dfWeight = new DecimalFormat("#.##");

        // table header
        for (int i = 0; i < rubricChoices.size(); i++) {

            String header = rubricChoices.get(i);

            if (hasAssignedWeights) {
                header += " (Weight: " + dfWeight.format(rubricWeights.get(i)) + ")";
            }

            csv.append(',').append(Sanitizer.sanitizeForCsv(header));
        }

        if (hasAssignedWeights) {
            csv.append(",Average");
        }

        csv.append(Const.EOL);

        // table body
        DecimalFormat df = new DecimalFormat("#");
        DecimalFormat dfAverage = new DecimalFormat("0.00");

        int[][] responseFrequency = calculateResponseFrequency(responses, this);
        float[][] rubricStats = calculateRubricStats(responses, question);
        
        for (int i = 0; i < rubricSubQuestions.size(); i++) {
            String alphabeticalIndex = StringHelper.integerToLowerCaseAlphabeticalIndex(i + 1);
            csv.append(Sanitizer.sanitizeForCsv(alphabeticalIndex + ") " + rubricSubQuestions.get(i)));
            for (int j = 0; j < rubricChoices.size(); j++) {
                String percentageFrequency = df.format(rubricStats[i][j] * 100) + "%";
                csv.append("," + percentageFrequency + " (" + responseFrequency[i][j] + ")");
            }

            if (hasAssignedWeights) {
                csv.append(',').append(dfAverage.format(rubricStats[i][rubricWeights.size()]));
            }

            csv.append(Const.EOL);
        }

        return csv.toString();
    }
    
    public String getNoResponseTextInCsv(String giverEmail, String recipientEmail,
            FeedbackSessionResultsBundle bundle,
            FeedbackQuestionAttributes question) {
       return Sanitizer.sanitizeForCsv("All Sub-Questions") + ","
            + Sanitizer.sanitizeForCsv(getNoResponseText(giverEmail, recipientEmail, bundle, question));
    }
    
    @Override
    public String getCsvHeader() {
        return "Choice Value";
    }
    
    public String getCsvDetailedResponsesHeader() {
        return    "Team" + "," + "Giver's Full Name" + "," 
                + "Giver's Last Name" + "," + "Giver's Email" + ","  
                + "Recipient's Team" + "," + "Recipient's Full Name" + "," 
                + "Recipient's Last Name" + "," + "Recipient's Email" + ","  
                + "Sub Question" + "," + this.getCsvHeader() + ","
                + "Choice Number" + Const.EOL;
    }
    
    public String getCsvDetailedResponsesRow(FeedbackSessionResultsBundle fsrBundle,
            FeedbackResponseAttributes feedbackResponseAttributes,
            FeedbackQuestionAttributes question) {
        
        // Retrieve giver details
        String giverLastName = fsrBundle.getLastNameForEmail(feedbackResponseAttributes.giverEmail);
        String giverFullName = fsrBundle.getNameForEmail(feedbackResponseAttributes.giverEmail);
        String giverTeamName = fsrBundle.getTeamNameForEmail(feedbackResponseAttributes.giverEmail);
        String giverEmail = fsrBundle.getDisplayableEmailGiver(feedbackResponseAttributes);
        
        // Retrieve recipient details
        String recipientLastName = fsrBundle.getLastNameForEmail(feedbackResponseAttributes.recipientEmail);
        String recipientFullName = fsrBundle.getNameForEmail(feedbackResponseAttributes.recipientEmail);
        String recipientTeamName = fsrBundle.getTeamNameForEmail(feedbackResponseAttributes.recipientEmail);
        String recipientEmail = fsrBundle.getDisplayableEmailRecipient(feedbackResponseAttributes);
        
        FeedbackRubricResponseDetails frd = (FeedbackRubricResponseDetails) feedbackResponseAttributes.getResponseDetails();
        String detailedResponsesRow = "";
        for (int i = 0; i < frd.answer.size(); i++) {
            int chosenIndex = frd.answer.get(i);
            String chosenChoiceNumber = "", chosenChoiceValue = "";
            String chosenIndexString = StringHelper.integerToLowerCaseAlphabeticalIndex(i + 1);
            
            if (chosenIndex == -1) {
                chosenChoiceValue = Const.INSTRUCTOR_FEEDBACK_RESULTS_MISSING_RESPONSE;
            } else {
                chosenChoiceNumber = Integer.toString(chosenIndex + 1);
                chosenChoiceValue = this.rubricChoices.get(frd.answer.get(i));
            }
            
            detailedResponsesRow += Sanitizer.sanitizeForCsv(StringHelper.removeExtraSpace(giverTeamName)) 
                                    + "," + Sanitizer.sanitizeForCsv(StringHelper.removeExtraSpace(giverFullName)) 
                                    + "," + Sanitizer.sanitizeForCsv(StringHelper.removeExtraSpace(giverLastName))
                                    + "," + Sanitizer.sanitizeForCsv(StringHelper.removeExtraSpace(giverEmail))
                                    + "," + Sanitizer.sanitizeForCsv(StringHelper.removeExtraSpace(recipientTeamName))
                                    + "," + Sanitizer.sanitizeForCsv(StringHelper.removeExtraSpace(recipientFullName))
                                    + "," + Sanitizer.sanitizeForCsv(StringHelper.removeExtraSpace(recipientLastName))
                                    + "," + Sanitizer.sanitizeForCsv(StringHelper.removeExtraSpace(recipientEmail))
                                    + "," + Sanitizer.sanitizeForCsv(chosenIndexString)
                                    + "," + Sanitizer.sanitizeForCsv(chosenChoiceValue)
                                    + "," + Sanitizer.sanitizeForCsv(chosenChoiceNumber)
                                    + Const.EOL;
        }
        
        return detailedResponsesRow;
    }

    @Override
    public String getQuestionTypeChoiceOption() {
        return "<option value = \"RUBRIC\">" + Const.FeedbackQuestionTypeNames.RUBRIC + "</option>";
    }

    /**
     * For rubric questions,
     *      1) Description size should be valid
     *      2) At least 2 choices
     *      3) At least 1 sub-question
     *      4) Choices and sub-questions should not be empty
     *      5) Choices must have corresponding weights if weights are assigned
     */
    @Override
    public List<String> validateQuestionDetails() {
        List<String> errors = new ArrayList<String>();
        
        if (!isValidDescriptionSize()) {
            // This should not happen.
            // Set descriptions to empty if the sizes are invalid when extracting question details.
            errors.add(Const.FeedbackQuestion.RUBRIC_ERROR_DESC_INVALID_SIZE);
        }
        
        if (this.numOfRubricChoices < Const.FeedbackQuestion.RUBRIC_MIN_NUM_OF_CHOICES) {
            errors.add(Const.FeedbackQuestion.RUBRIC_ERROR_NOT_ENOUGH_CHOICES + Const.FeedbackQuestion.RUBRIC_MIN_NUM_OF_CHOICES);
        }
        
        if (this.numOfRubricSubQuestions < Const.FeedbackQuestion.RUBRIC_MIN_NUM_OF_SUB_QUESTIONS) {
            errors.add(Const.FeedbackQuestion.RUBRIC_ERROR_NOT_ENOUGH_SUB_QUESTIONS + Const.FeedbackQuestion.RUBRIC_MIN_NUM_OF_SUB_QUESTIONS);
        }
        
        //Rubric choices are now allowed to be empty.
        /*
        for (String choice : this.rubricChoices) {
            if (choice.trim().isEmpty()) {
                errors.add(ERROR_RUBRIC_EMPTY_CHOICE);
                break;
            }
        }
        */
        
        for (String subQn : this.rubricSubQuestions) {
            if (subQn.trim().isEmpty()) {
                errors.add(Const.FeedbackQuestion.RUBRIC_ERROR_EMPTY_SUB_QUESTION);
                break;
            }
        }

        if (hasAssignedWeights && rubricChoices.size() != rubricWeights.size()) {
            errors.add(Const.FeedbackQuestion.RUBRIC_ERROR_INVALID_WEIGHT);
        }

        return errors;
    }

    @Override
    public List<String> validateResponseAttributes(
            List<FeedbackResponseAttributes> responses,
            int numRecipients) {
        List<String> errors = new ArrayList<String>();
        return errors;
    }
<<<<<<< HEAD

=======
>>>>>>> 865cb120
}<|MERGE_RESOLUTION|>--- conflicted
+++ resolved
@@ -888,8 +888,4 @@
         List<String> errors = new ArrayList<String>();
         return errors;
     }
-<<<<<<< HEAD
-
-=======
->>>>>>> 865cb120
 }