--- conflicted
+++ resolved
@@ -1116,17 +1116,10 @@
         String questionId = null;
 
         for (FeedbackResponseAttributes response : responses) {
-<<<<<<< HEAD
-            if (recipientTeam == null
-                || !(getTeamNameForEmail(response.recipientEmail).equals("")
+            if (recipientTeam == null 
+                || !(getTeamNameForEmail(response.recipientEmail).isEmpty()
                    ? getNameForEmail(response.recipientEmail).equals(recipientTeam)
                    : getTeamNameForEmail(response.recipientEmail).equals(recipientTeam))) {
-=======
-            if (recipientTeam == null ||
-                    !(getTeamNameForEmail(response.recipientEmail).isEmpty()
-                            ? getNameForEmail(response.recipientEmail).equals(recipientTeam)
-                            : getTeamNameForEmail(response.recipientEmail).equals(recipientTeam))) {
->>>>>>> 90e322c8
                 if (questionId != null && responsesForOneRecipientOneQuestion != null
                  && responsesForOneRecipient != null) {
                     responsesForOneRecipient.put(questions.get(questionId),
