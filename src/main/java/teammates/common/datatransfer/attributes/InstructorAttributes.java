package teammates.common.datatransfer.attributes;

import java.time.Instant;
import java.util.ArrayList;
import java.util.Comparator;
import java.util.List;
import java.util.Objects;

import teammates.common.datatransfer.InstructorPrivileges;
import teammates.common.util.Const;
import teammates.common.util.FieldValidator;
import teammates.common.util.JsonUtils;
import teammates.common.util.SanitizationHelper;
import teammates.storage.entity.Instructor;

/**
 * The data transfer class for Instructor entities.
 */
public class InstructorAttributes extends EntityAttributes<Instructor> {

    private String courseId;
    private String email;
    private String name;
    private String googleId;
    private String role;
    private String displayedName;
    private boolean isArchived;
    private boolean isDisplayedToStudents;
    private InstructorPrivileges privileges;
    private transient String key;

    private transient Instant createdAt;
    private transient Instant updatedAt;

    private InstructorAttributes(String courseId, String email) {
        this.courseId = courseId;
        this.email = email;

        this.role = Const.InstructorPermissionRoleNames.INSTRUCTOR_PERMISSION_ROLE_COOWNER;
        this.displayedName = Const.DEFAULT_DISPLAY_NAME_FOR_INSTRUCTOR;
        this.isArchived = false;
        this.isDisplayedToStudents = true;
        this.privileges = new InstructorPrivileges(Const.InstructorPermissionRoleNames.INSTRUCTOR_PERMISSION_ROLE_COOWNER);

        this.createdAt = Const.TIME_REPRESENTS_DEFAULT_TIMESTAMP;
        this.updatedAt = Const.TIME_REPRESENTS_DEFAULT_TIMESTAMP;
    }

    /**
     * Return a builder for {@link InstructorAttributes}.
     */
    public static Builder builder(String courseId, String email) {
        return new Builder(courseId, email);
    }

    /**
     * Gets the {@link InstructorAttributes} instance of the given {@link Instructor}.
     */
    public static InstructorAttributes valueOf(Instructor instructor) {
        InstructorAttributes instructorAttributes =
                new InstructorAttributes(instructor.getCourseId(), instructor.getEmail());

        instructorAttributes.name = instructor.getName();
        instructorAttributes.googleId = instructor.getGoogleId();
        instructorAttributes.key = instructor.getRegistrationKey();
        if (instructor.getRole() != null) {
            instructorAttributes.role = instructor.getRole();
        }
        if (instructor.getDisplayedName() != null) {
            instructorAttributes.displayedName = instructor.getDisplayedName();
        }
        instructorAttributes.isArchived = instructor.getIsArchived();
        instructorAttributes.isDisplayedToStudents = instructor.isDisplayedToStudents();

        if (instructor.getInstructorPrivilegesAsText() == null) {
            instructorAttributes.privileges =
                    new InstructorPrivileges(instructorAttributes.role);
        } else {
            instructorAttributes.privileges =
                    JsonUtils.fromJson(instructor.getInstructorPrivilegesAsText(), InstructorPrivileges.class);
        }
        if (instructor.getCreatedAt() != null) {
            instructorAttributes.createdAt = instructor.getCreatedAt();
        }
        if (instructor.getUpdatedAt() != null) {
            instructorAttributes.updatedAt = instructor.getUpdatedAt();
        }

        return instructorAttributes;
    }

    /**
     * Gets a deep copy of this object.
     */
    public InstructorAttributes getCopy() {
        InstructorAttributes instructorAttributes = new InstructorAttributes(courseId, email);
        instructorAttributes.name = name;
        instructorAttributes.googleId = googleId;
        instructorAttributes.key = key;
        instructorAttributes.role = role;
        instructorAttributes.displayedName = displayedName;
        instructorAttributes.isArchived = isArchived;
        instructorAttributes.isDisplayedToStudents = isDisplayedToStudents;
        instructorAttributes.privileges = privileges;
        instructorAttributes.createdAt = createdAt;
        instructorAttributes.updatedAt = updatedAt;

        return instructorAttributes;
    }

    public String getTextFromInstructorPrivileges() {
        return JsonUtils.toJson(privileges, InstructorPrivileges.class);
    }

    public String getName() {
        return name;
    }

    public void setName(String name) {
        this.name = name;
    }

    public String getKey() {
        return key;
    }

    public void setKey(String key) {
        this.key = key;
    }

    public boolean isArchived() {
        return isArchived;
    }

    public void setArchived(boolean archived) {
        isArchived = archived;
    }

    public InstructorPrivileges getPrivileges() {
        return privileges;
    }

    public void setPrivileges(InstructorPrivileges privileges) {
        this.privileges = privileges;
    }

    public String getDisplayedName() {
        return displayedName;
    }

    public void setDisplayedName(String displayedName) {
        this.displayedName = displayedName;
    }

    public String getEmail() {
        return email;
    }

    public void setEmail(String email) {
        this.email = email;
    }

    public boolean isDisplayedToStudents() {
        return isDisplayedToStudents;
    }

    public void setDisplayedToStudents(boolean displayedToStudents) {
        isDisplayedToStudents = displayedToStudents;
    }

    public boolean isRegistered() {
        return googleId != null && !googleId.trim().isEmpty();
    }

    @Override
    public Instructor toEntity() {
        return new Instructor(googleId, courseId, isArchived, name, email, role,
                              isDisplayedToStudents, displayedName, getTextFromInstructorPrivileges());
    }

    @Override
    public List<String> getInvalidityInfo() {
        List<String> errors = new ArrayList<>();

        if (googleId != null) {
            addNonEmptyError(FieldValidator.getInvalidityInfoForGoogleId(googleId), errors);
        }

        addNonEmptyError(FieldValidator.getInvalidityInfoForCourseId(courseId), errors);

        addNonEmptyError(FieldValidator.getInvalidityInfoForPersonName(name), errors);

        addNonEmptyError(FieldValidator.getInvalidityInfoForEmail(email), errors);

        addNonEmptyError(FieldValidator.getInvalidityInfoForPersonName(displayedName), errors);

        addNonEmptyError(FieldValidator.getInvalidityInfoForRole(role), errors);

        return errors;
    }

    /**
     * Sorts the instructors list alphabetically by name.
     */
    public static void sortByName(List<InstructorAttributes> instructors) {
        instructors.sort(Comparator.comparing(instructor -> instructor.name.toLowerCase()));
    }

    @Override
    public String toString() {
        return JsonUtils.toJson(this, InstructorAttributes.class);
    }

    @Override
    public int hashCode() {
        StringBuilder stringBuilder = new StringBuilder();
        stringBuilder.append(this.email).append(this.name).append(this.courseId)
                .append(this.googleId).append(this.displayedName).append(this.role);
        return stringBuilder.toString().hashCode();
    }

    @Override
    public boolean equals(Object other) {
        if (other == null) {
            return false;
        } else if (this == other) {
            return true;
        } else if (this.getClass() == other.getClass()) {
            InstructorAttributes otherInstructor = (InstructorAttributes) other;
            return Objects.equals(this.email, otherInstructor.email)
                    && Objects.equals(this.name, otherInstructor.name)
                    && Objects.equals(this.courseId, otherInstructor.courseId)
                    && Objects.equals(this.googleId, otherInstructor.googleId)
                    && Objects.equals(this.displayedName, otherInstructor.displayedName)
                    && Objects.equals(this.role, otherInstructor.role);
        } else {
            return false;
        }
    }

    @Override
    public void sanitizeForSaving() {
        googleId = SanitizationHelper.sanitizeGoogleId(googleId);
        name = SanitizationHelper.sanitizeName(name);
        email = SanitizationHelper.sanitizeEmail(email);
        courseId = SanitizationHelper.sanitizeTitle(courseId);

        if (role == null) {
            role = Const.InstructorPermissionRoleNames.INSTRUCTOR_PERMISSION_ROLE_COOWNER;
        } else {
            role = SanitizationHelper.sanitizeName(role);
        }

        if (displayedName == null) {
            displayedName = Const.InstructorPermissionRoleNames.INSTRUCTOR_PERMISSION_ROLE_COOWNER;
        } else {
            displayedName = SanitizationHelper.sanitizeName(displayedName);
        }

        if (privileges == null) {
            privileges = new InstructorPrivileges(Const.InstructorPermissionRoleNames.INSTRUCTOR_PERMISSION_ROLE_COOWNER);
        }
    }

    /**
     * Returns true if the instructor has the given privilege in the course.
     */
    public boolean isAllowedForPrivilege(String privilegeName) {
        if (privileges == null) {
            privileges = new InstructorPrivileges(Const.InstructorPermissionRoleNames.INSTRUCTOR_PERMISSION_ROLE_COOWNER);
        }
        return privileges.isAllowedForPrivilege(privilegeName);
    }

    /**
     * Returns true if the instructor has the given privilege in the given section.
     */
    public boolean isAllowedForPrivilege(String sectionName, String privilegeName) {
        if (privileges == null) {
            privileges = new InstructorPrivileges(Const.InstructorPermissionRoleNames.INSTRUCTOR_PERMISSION_ROLE_COOWNER);
        }
        return privileges.isAllowedForPrivilege(sectionName, privilegeName);
    }

    /**
     * Returns true if the instructor has the given privilege in the given section for the given feedback session.
     */
    public boolean isAllowedForPrivilege(String sectionName, String sessionName, String privilegeName) {
        if (privileges == null) {
            privileges = new InstructorPrivileges(Const.InstructorPermissionRoleNames.INSTRUCTOR_PERMISSION_ROLE_COOWNER);
        }
        return privileges.isAllowedForPrivilege(sectionName, sessionName, privilegeName);
    }

    /**
     * Returns true if privilege for session is present for any section.
     */
    public boolean isAllowedForPrivilegeAnySection(String sessionName, String privilegeName) {
        if (privileges == null) {
            privileges = new InstructorPrivileges(Const.InstructorPermissionRoleNames.INSTRUCTOR_PERMISSION_ROLE_COOWNER);
        }
        return privileges.isAllowedForPrivilegeAnySection(sessionName, privilegeName);
    }

    /**
     * Returns true if the instructor has co-owner privilege.
     */
    public boolean hasCoownerPrivileges() {
        return privileges.hasCoownerPrivileges();
    }

    public String getCourseId() {
        return courseId;
    }

    public void setCourseId(String courseId) {
        this.courseId = courseId;
    }

    public String getGoogleId() {
        return googleId;
    }

    public void setGoogleId(String googleId) {
        this.googleId = googleId;
    }

    public String getRole() {
        return role;
    }

<<<<<<< HEAD
    public void setRole(String role) {
        this.role = role;
=======
    public Instant getCreatedAt() {
        return createdAt;
    }

    public Instant getUpdatedAt() {
        return updatedAt;
    }

    public void setCreatedAt(Instant createdAt) {
        this.createdAt = createdAt;
    }

    public void setUpdatedAt(Instant updatedAt) {
        this.updatedAt = updatedAt;
>>>>>>> 837960d4
    }

    /**
     * Updates with {@link UpdateOptionsWithEmail}.
     */
    public void update(UpdateOptionsWithEmail updateOptions) {
        updateOptions.googleIdOption.ifPresent(s -> googleId = s);
        updateBasic(updateOptions);
    }

    /**
     * Updates with {@link UpdateOptionsWithGoogleId}.
     */
    public void update(UpdateOptionsWithGoogleId updateOptions) {
        updateOptions.emailOption.ifPresent(s -> email = s);
        updateBasic(updateOptions);
    }

    private void updateBasic(UpdateOptions updateOptions) {
        updateOptions.nameOption.ifPresent(s -> name = s);
        updateOptions.isArchivedOption.ifPresent(s -> isArchived = s);
        updateOptions.roleOption.ifPresent(s -> role = s);
        updateOptions.isDisplayedToStudentsOption.ifPresent(s -> isDisplayedToStudents = s);
        updateOptions.instructorPrivilegesOption.ifPresent(s -> privileges = s);
        updateOptions.displayedNameOption.ifPresent(s -> displayedName = s);
    }

    /**
     * Returns a {@link UpdateOptionsWithEmail.Builder} to build {@link UpdateOptions}
     * for an instructor with {@code courseId} and {@code email}.
     */
    public static UpdateOptionsWithEmail.Builder updateOptionsWithEmailBuilder(String courseId, String email) {
        return new UpdateOptionsWithEmail.Builder(courseId, email);
    }

    /**
     * Returns a {@link UpdateOptionsWithGoogleId.Builder} to build {@link UpdateOptions}
     * for an instructor with {@code courseId} and {@code googleId}.
     */
    public static UpdateOptionsWithGoogleId.Builder updateOptionsWithGoogleIdBuilder(String courseId, String googleId) {
        return new UpdateOptionsWithGoogleId.Builder(courseId, googleId);
    }

    /**
     * A builder class for {@link InstructorAttributes}.
     */
    public static class Builder extends BasicBuilder<InstructorAttributes, Builder> {
        private final InstructorAttributes instructorAttributes;

        private Builder(String courseId, String email) {
            super(new UpdateOptions());
            thisBuilder = this;

            assert courseId != null;
            assert email != null;

            instructorAttributes = new InstructorAttributes(courseId, email);
        }

        public Builder withGoogleId(String googleId) {
            assert googleId != null;
            instructorAttributes.googleId = googleId;

            return this;
        }

        @Override
        public InstructorAttributes build() {
            instructorAttributes.updateBasic(updateOptions);

            return instructorAttributes;
        }
    }

    /**
     * Helper class to specific the fields to update in {@link StudentAttributes}.
     *
     * <p>{@code courseId} and {@code email} is used to identify the instructor.
     */
    public static class UpdateOptionsWithEmail extends UpdateOptions {
        private String courseId;
        private String email;

        private UpdateOption<String> googleIdOption = UpdateOption.empty();

        private UpdateOptionsWithEmail(String courseId, String email) {
            super();
            assert courseId != null;
            assert email != null;

            this.courseId = courseId;
            this.email = email;
        }

        public String getCourseId() {
            return courseId;
        }

        public String getEmail() {
            return email;
        }

        @Override
        public String toString() {
            return super.toString()
                    + "]" + String.format("(courseId = %s/googleId = %s)", courseId, email);
        }

        /**
         * Builder class for {@link UpdateOptionsWithEmail}.
         */
        public static class Builder extends BasicBuilder<UpdateOptionsWithEmail, UpdateOptionsWithEmail.Builder> {

            private UpdateOptionsWithEmail updateOptionsWithEmail;

            private Builder(String courseId, String email) {
                super(new UpdateOptionsWithEmail(courseId, email));
                thisBuilder = this;

                updateOptionsWithEmail = (UpdateOptionsWithEmail) updateOptions;
            }

            public Builder withGoogleId(String googleId) {
                updateOptionsWithEmail.googleIdOption = UpdateOption.of(googleId);

                return this;
            }

            @Override
            public UpdateOptionsWithEmail build() {
                return updateOptionsWithEmail;
            }
        }
    }

    /**
     * Helper class to specific the fields to update in {@link StudentAttributes}
     *
     * <p>{@code courseId} and {@code googleId} is used to identify the instructor.
     */
    public static class UpdateOptionsWithGoogleId extends UpdateOptions {
        private String courseId;
        private String googleId;

        private UpdateOption<String> emailOption = UpdateOption.empty();

        private UpdateOptionsWithGoogleId(String courseId, String googleId) {
            super();
            assert courseId != null;
            assert googleId != null;

            this.courseId = courseId;
            this.googleId = googleId;
        }

        public String getCourseId() {
            return courseId;
        }

        public String getGoogleId() {
            return googleId;
        }

        @Override
        public String toString() {
            return super.toString()
                    + ", email = " + emailOption
                    + "]" + String.format("(courseId = %s/googleId = %s)", courseId, googleId);
        }

        /**
         * Builder class for {@link UpdateOptionsWithGoogleId}.
         */
        public static class Builder
                extends BasicBuilder<UpdateOptionsWithGoogleId, UpdateOptionsWithGoogleId.Builder> {

            private UpdateOptionsWithGoogleId updateOptionsWithGoogleId;

            private Builder(String courseId, String email) {
                super(new UpdateOptionsWithGoogleId(courseId, email));
                thisBuilder = this;

                updateOptionsWithGoogleId = (UpdateOptionsWithGoogleId) updateOptions;
            }

            public Builder withEmail(String email) {
                assert email != null;

                updateOptionsWithGoogleId.emailOption = UpdateOption.of(email);
                return this;
            }

            @Override
            public UpdateOptionsWithGoogleId build() {
                return updateOptionsWithGoogleId;
            }
        }
    }

    /**
     * Helper class to specific the fields to update in {@link InstructorAttributes}.
     */
    private static class UpdateOptions {

        UpdateOption<String> nameOption = UpdateOption.empty();
        UpdateOption<Boolean> isArchivedOption = UpdateOption.empty();
        UpdateOption<String> roleOption = UpdateOption.empty();
        UpdateOption<Boolean> isDisplayedToStudentsOption = UpdateOption.empty();
        UpdateOption<String> displayedNameOption = UpdateOption.empty();
        UpdateOption<InstructorPrivileges> instructorPrivilegesOption = UpdateOption.empty();

        @Override
        public String toString() {
            return "InstructorAttributes.UpdateOptions ["
                    + "name = " + nameOption
                    + ", isAchieved = " + isArchivedOption
                    + ", roleOption = " + roleOption
                    + ", isDisplayedToStudents = " + isDisplayedToStudentsOption
                    + ", displayedName = " + displayedNameOption
                    + ", instructorPrivilegeAsText = " + instructorPrivilegesOption;
        }

    }

    /**
     * Basic builder to build {@link InstructorAttributes} related classes.
     *
     * @param <T> type to be built
     * @param <B> type of the builder
     */
    private abstract static class BasicBuilder<T, B extends BasicBuilder<T, B>> {

        UpdateOptions updateOptions;
        B thisBuilder;

        BasicBuilder(UpdateOptions updateOptions) {
            this.updateOptions = updateOptions;
        }

        public B withName(String name) {
            assert name != null;

            updateOptions.nameOption = UpdateOption.of(name);
            return thisBuilder;
        }

        public B withRole(String role) {
            assert role != null;

            updateOptions.roleOption = UpdateOption.of(role);
            return thisBuilder;
        }

        public B withDisplayedName(String displayedName) {
            assert displayedName != null;

            updateOptions.displayedNameOption = UpdateOption.of(displayedName);
            return thisBuilder;
        }

        public B withPrivileges(InstructorPrivileges instructorPrivileges) {
            assert instructorPrivileges != null;

            updateOptions.instructorPrivilegesOption = UpdateOption.of(instructorPrivileges);
            return thisBuilder;
        }

        public B withIsDisplayedToStudents(boolean isDisplayedToStudents) {
            updateOptions.isDisplayedToStudentsOption = UpdateOption.of(isDisplayedToStudents);
            return thisBuilder;
        }

        public B withIsArchived(boolean isAchieved) {
            updateOptions.isArchivedOption = UpdateOption.of(isAchieved);
            return thisBuilder;
        }

        public abstract T build();

    }
}<|MERGE_RESOLUTION|>--- conflicted
+++ resolved
@@ -28,7 +28,6 @@
     private boolean isDisplayedToStudents;
     private InstructorPrivileges privileges;
     private transient String key;
-
     private transient Instant createdAt;
     private transient Instant updatedAt;
 
@@ -329,10 +328,10 @@
         return role;
     }
 
-<<<<<<< HEAD
     public void setRole(String role) {
         this.role = role;
-=======
+    }
+
     public Instant getCreatedAt() {
         return createdAt;
     }
@@ -347,7 +346,6 @@
 
     public void setUpdatedAt(Instant updatedAt) {
         this.updatedAt = updatedAt;
->>>>>>> 837960d4
     }
 
     /**
