package teammates.logic.automated;

import java.io.IOException;
import java.util.HashMap;
import java.util.List;

import javax.mail.MessagingException;
import javax.mail.internet.MimeMessage;
import javax.servlet.http.HttpServletRequest;

import teammates.common.datatransfer.FeedbackSessionAttributes;
import teammates.common.exception.EntityDoesNotExistException;
import teammates.common.util.Assumption;
import teammates.common.util.Const;
import teammates.common.util.Const.ParamsNames;
import teammates.common.util.HttpRequestHelper;
import teammates.logic.core.Emails;
import teammates.logic.core.FeedbackSessionsLogic;

public class FeedbackSessionClosingMailAction extends EmailAction {

    private String feedbackSessionName;
    private String courseId;
    
    public FeedbackSessionClosingMailAction(HttpServletRequest request) {
        super(request);
        initializeNameAndDescription();
        
        feedbackSessionName = HttpRequestHelper
                .getValueFromRequestParameterMap(request, ParamsNames.EMAIL_FEEDBACK);
        Assumption.assertNotNull(feedbackSessionName);
        
        courseId = HttpRequestHelper
                .getValueFromRequestParameterMap(request, ParamsNames.EMAIL_COURSE);
        Assumption.assertNotNull(courseId);
    }
    
    public FeedbackSessionClosingMailAction(HashMap<String, String> paramMap) {
        super();
        initializeNameAndDescription();
        
        feedbackSessionName = paramMap.get(ParamsNames.EMAIL_FEEDBACK);
        Assumption.assertNotNull(feedbackSessionName);
        
        courseId = paramMap.get(ParamsNames.EMAIL_COURSE);
        Assumption.assertNotNull(courseId);
    }
    
    @Override
    protected void doPostProcessingForSuccesfulSend() {
        /* 
         * Empty because no action is required on successful
         * sending of feedback session closing mails
         */
    }

    @Override
    protected List<MimeMessage> prepareMailToBeSent() throws MessagingException, IOException, EntityDoesNotExistException {
        Emails emailManager = new Emails();
        List<MimeMessage> preparedEmails = null;
        
        FeedbackSessionAttributes feedbackObject = FeedbackSessionsLogic.inst()
                .getFeedbackSession(feedbackSessionName, courseId);
        log.info("Fetching feedback session object for feedback session name : "
                + feedbackSessionName + " and course : " + courseId);
        
        if (feedbackObject != null) {
             /*
              * Check if feedback session was deleted between scheduling
              * and the actual sending of emails
              */
            preparedEmails = emailManager
                            .generateFeedbackSessionClosingEmails(feedbackObject);
        } else {
<<<<<<< HEAD
            log.severe("Feedback session object for feedback session name : " + feedbackSessionName 
                       + " for course : " + courseId + " could not be fetched" );
=======
            log.severe("Feedback session object for feedback session name : " + feedbackSessionName +
                       " for course : " + courseId + " could not be fetched");
>>>>>>> f4a55bcd
        }
        return preparedEmails;
    }
    
    private void initializeNameAndDescription() {
        actionName = Const.AutomatedActionNames.AUTOMATED_FEEDBACKSESSION_CLOSING_MAIL_ACTION;
        actionDescription = "send closing reminders";
    }
}<|MERGE_RESOLUTION|>--- conflicted
+++ resolved
@@ -72,13 +72,8 @@
             preparedEmails = emailManager
                             .generateFeedbackSessionClosingEmails(feedbackObject);
         } else {
-<<<<<<< HEAD
             log.severe("Feedback session object for feedback session name : " + feedbackSessionName 
-                       + " for course : " + courseId + " could not be fetched" );
-=======
-            log.severe("Feedback session object for feedback session name : " + feedbackSessionName +
-                       " for course : " + courseId + " could not be fetched");
->>>>>>> f4a55bcd
+                       + " for course : " + courseId + " could not be fetched");
         }
         return preparedEmails;
     }
