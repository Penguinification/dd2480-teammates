package teammates.logic.backdoor;

import java.util.ArrayList;
import java.util.Collection;
import java.util.HashMap;
import java.util.HashSet;
import java.util.List;
import java.util.Set;
import java.util.logging.Logger;

import teammates.common.datatransfer.AccountAttributes;
import teammates.common.datatransfer.CommentAttributes;
import teammates.common.datatransfer.CourseAttributes;
import teammates.common.datatransfer.DataBundle;
import teammates.common.datatransfer.FeedbackQuestionAttributes;
import teammates.common.datatransfer.FeedbackResponseAttributes;
import teammates.common.datatransfer.FeedbackResponseCommentAttributes;
import teammates.common.datatransfer.FeedbackSessionAttributes;
import teammates.common.datatransfer.FeedbackSessionType;
import teammates.common.datatransfer.InstructorAttributes;
import teammates.common.datatransfer.InstructorPrivileges;
import teammates.common.datatransfer.StudentAttributes;
import teammates.common.datatransfer.StudentProfileAttributes;
import teammates.common.exception.EnrollException;
import teammates.common.exception.EntityAlreadyExistsException;
import teammates.common.exception.EntityDoesNotExistException;
import teammates.common.exception.InvalidParametersException;
import teammates.common.util.Assumption;
import teammates.common.util.Const;
import teammates.common.util.GoogleCloudStorageHelper;
import teammates.common.util.ThreadHelper;
import teammates.common.util.Utils;
import teammates.logic.api.Logic;
import teammates.storage.api.AccountsDb;
import teammates.storage.api.CommentsDb;
import teammates.storage.api.CoursesDb;
import teammates.storage.api.FeedbackQuestionsDb;
import teammates.storage.api.FeedbackResponseCommentsDb;
import teammates.storage.api.FeedbackResponsesDb;
import teammates.storage.api.FeedbackSessionsDb;
import teammates.storage.api.InstructorsDb;
import teammates.storage.api.StudentsDb;

import com.google.appengine.api.blobstore.BlobKey;
import com.google.appengine.api.blobstore.BlobstoreFailureException;
import com.google.appengine.api.blobstore.BlobstoreServiceFactory;

public class BackDoorLogic extends Logic {
    private static Logger log = Utils.getLogger();
    private static final AccountsDb accountsDb = new AccountsDb();
    private static final CoursesDb coursesDb = new CoursesDb();
    private static final CommentsDb commentsDb = new CommentsDb();
    private static final StudentsDb studentsDb = new StudentsDb();
    private static final InstructorsDb instructorsDb = new InstructorsDb();
    private static final FeedbackSessionsDb fbDb = new FeedbackSessionsDb();
    private static final FeedbackQuestionsDb fqDb = new FeedbackQuestionsDb();
    private static final FeedbackResponsesDb frDb = new FeedbackResponsesDb();
    private static final FeedbackResponseCommentsDb fcDb = new FeedbackResponseCommentsDb();
    
    private static final int WAIT_DURATION_FOR_DELETE_CHECKING = 5;
    private static final int MAX_RETRY_COUNT_FOR_DELETE_CHECKING = 20;
    
    public String putDocumentsForStudents(DataBundle dataBundle) {
        for (StudentAttributes student : dataBundle.students.values()){
            student = getStudentForEmail(student.course, student.email);
            putDocument(student);
            ThreadHelper.waitFor(50);
        }
        
        return Const.StatusCodes.BACKDOOR_STATUS_SUCCESS;
    }
    
    /**
     * Persists given data in the datastore Works ONLY if the data is correct.
     *  //Any existing copies of the data in the datastore will be overwritten.
     *      - edit: use removeDataBundle/deleteExistingData to remove.
     *              made this change for speed when deletion is not necessary.
     * @return status of the request in the form 'status meassage'+'additional
     *         info (if any)' e.g., "[BACKEND_STATUS_SUCCESS]" e.g.,
     *         "[BACKEND_STATUS_FAILURE]NullPointerException at ..."
     */

    public String persistDataBundle(DataBundle dataBundle)
            throws InvalidParametersException, EntityAlreadyExistsException, EntityDoesNotExistException {
        
        if (dataBundle == null) {
            throw new InvalidParametersException(
                    Const.StatusCodes.NULL_PARAMETER, "Null data bundle");
        }
        
        //deleteExistingData(dataBundle);
        
        HashMap<String, AccountAttributes> accounts = dataBundle.accounts;
        for (AccountAttributes account : accounts.values()) {
            if (account.studentProfile == null) {
                account.studentProfile = new StudentProfileAttributes();
                account.studentProfile.googleId = account.googleId;
            }
        }
        accountsDb.createAccounts(accounts.values(), true);
        
        HashMap<String, CourseAttributes> courses = dataBundle.courses;
        coursesDb.createCourses(courses.values());

        HashMap<String, InstructorAttributes> instructors = dataBundle.instructors;
        List<AccountAttributes> instructorAccounts = new ArrayList<AccountAttributes>();
        for (InstructorAttributes instructor : instructors.values()) {

            validateInstructorPrivileges(instructor);

            if (instructor.googleId != null && !instructor.googleId.equals("")) {
                AccountAttributes account = new AccountAttributes(instructor.googleId, instructor.name, true, instructor.email, "TEAMMATES Test Institute 1");
                if (account.studentProfile == null) {
                    account.studentProfile = new StudentProfileAttributes();
                    account.studentProfile.googleId = account.googleId;
                }
                instructorAccounts.add(account);
            }
        }
        accountsDb.createAccounts(instructorAccounts, false);
        instructorsDb.createInstructorsWithoutSearchability(instructors.values());

        HashMap<String, StudentAttributes> students = dataBundle.students;
        List<AccountAttributes> studentAccounts = new ArrayList<AccountAttributes>();
        for (StudentAttributes student : students.values()) {
            student.section = (student.section == null) ? "None" : student.section;
            if (student.googleId != null && !student.googleId.equals("")) {
                AccountAttributes account = new AccountAttributes(student.googleId, student.name, false, student.email, "TEAMMATES Test Institute 1");
                if (account.studentProfile == null) {
                    account.studentProfile = new StudentProfileAttributes();
                    account.studentProfile.googleId = account.googleId;
                }
                studentAccounts.add(account);
            }
        }
        accountsDb.createAccounts(studentAccounts, false);
        studentsDb.createStudentsWithoutSearchability(students.values());
        

        HashMap<String, FeedbackSessionAttributes> sessions = dataBundle.feedbackSessions;
        for (FeedbackSessionAttributes session : sessions.values()){
            cleanSessionData(session);
        }
        fbDb.createFeedbackSessions(sessions.values());
        
        HashMap<String, FeedbackQuestionAttributes> questions = dataBundle.feedbackQuestions;
        List<FeedbackQuestionAttributes> questionList = new ArrayList<FeedbackQuestionAttributes>(questions.values());
        
        for (FeedbackQuestionAttributes question : questionList){
            question.removeIrrelevantVisibilityOptions();
        }
        fqDb.createFeedbackQuestions(questionList);
        
        HashMap<String, FeedbackResponseAttributes> responses = dataBundle.feedbackResponses;
        for (FeedbackResponseAttributes response : responses.values()) {
            response = injectRealIds(response);
        }
        frDb.createFeedbackResponses(responses.values());

        Set<String> sessionIds = new HashSet<>();
        
        for (FeedbackResponseAttributes response : responses.values()) {
            
            String sessionId = response.feedbackSessionName + "%" + response.courseId;
            
            if (!sessionIds.contains(sessionId)) {
                updateRespondants(response.feedbackSessionName, response.courseId);
                sessionIds.add(sessionId);
            }
        }
        
        HashMap<String, FeedbackResponseCommentAttributes> responseComments = dataBundle.feedbackResponseComments;
        for (FeedbackResponseCommentAttributes responseComment : responseComments.values()) {
            responseComment = injectRealIds(responseComment);
        }
        fcDb.createFeedbackResponseComments(responseComments.values());
        
        HashMap<String, CommentAttributes> comments = dataBundle.comments;
        commentsDb.createComments(comments.values());
        
        // any Db can be used to commit the changes. 
        // accountsDb is used as it is already used in the file
        accountsDb.commitOutstandingChanges();

        
        
        return Const.StatusCodes.BACKDOOR_STATUS_SUCCESS;
    }

    /**
     * Checks if the role of {@code instructor} matches its privileges
     * 
     * @param instructor
     *            the {@link InstructorAttributes} of an instructor, cannot be
     *            {@code null}
     */
    private void validateInstructorPrivileges(InstructorAttributes instructor) {

        if (instructor.getRole() == null) {
            return;
        }

        InstructorPrivileges privileges = instructor.privileges;

        switch (instructor.getRole()) {

        case Const.InstructorPermissionRoleNames.INSTRUCTOR_PERMISSION_ROLE_COOWNER:
            Assumption.assertTrue(privileges.hasCoownerPrivileges());
            break;

        case Const.InstructorPermissionRoleNames.INSTRUCTOR_PERMISSION_ROLE_MANAGER:
            Assumption.assertTrue(privileges.hasManagerPrivileges());
            break;

        case Const.InstructorPermissionRoleNames.INSTRUCTOR_PERMISSION_ROLE_OBSERVER:
            Assumption.assertTrue(privileges.hasObserverPrivileges());
            break;

        case Const.InstructorPermissionRoleNames.INSTRUCTOR_PERMISSION_ROLE_TUTOR:
            Assumption.assertTrue(privileges.hasTutorPrivileges());
            break;

        case Const.InstructorPermissionRoleNames.INSTRUCTOR_PERMISSION_ROLE_CUSTOM:
            break;

        default:
            Assumption.fail("Invalid instructor permission role name");
        }
    }

    /**
     * Removes any and all occurrences of the entities in the given databundle
     * from the database
     * @param dataBundle
     */
    public void removeDataBundle(DataBundle dataBundle) {
        deleteExistingData(dataBundle);
    }
    
    /**
     * create document for entities that have document--searchable
     * @param dataBundle
     * @return status of the request in the form 'status meassage'+'additional
     *         info (if any)' e.g., "[BACKEND_STATUS_SUCCESS]" e.g.,
     *         "[BACKEND_STATUS_FAILURE]NullPointerException at ..."
     */
    public String putDocuments(DataBundle dataBundle) {
        // query the entity in db first to get the actual data and create document for actual entity
        
        HashMap<String, StudentAttributes> students = dataBundle.students;
        for (StudentAttributes student : students.values()) {
            StudentAttributes studentInDb = studentsDb.getStudentForEmail(student.course, student.email);
            studentsDb.putDocument(studentInDb);
            ThreadHelper.waitFor(50);
        }
        
        HashMap<String, FeedbackResponseCommentAttributes> responseComments = dataBundle.feedbackResponseComments;
        for (FeedbackResponseCommentAttributes responseComment : responseComments.values()) {
            FeedbackResponseCommentAttributes fcInDb = fcDb.getFeedbackResponseComment(
                    responseComment.courseId, responseComment.createdAt, responseComment.giverEmail);
            fcDb.putDocument(fcInDb);
        }
        
        HashMap<String, CommentAttributes> comments = dataBundle.comments;
        for (CommentAttributes comment : comments.values()) {
            CommentAttributes commentInDb = commentsDb.getComment(comment);
            commentsDb.putDocument(commentInDb);
        }
        
        return Const.StatusCodes.BACKDOOR_STATUS_SUCCESS;
    }

    public String getAccountAsJson(String googleId) {
        AccountAttributes accountData = getAccount(googleId, true);
        return Utils.getTeammatesGson().toJson(accountData);
    }

    public String getStudentProfileAsJson(String googleId) {
        StudentProfileAttributes profileData = getStudentProfile(googleId);
        return Utils.getTeammatesGson().toJson(profileData);
    }
    
    public String getInstructorAsJsonById(String instructorId, String courseId) {
        InstructorAttributes instructorData = getInstructorForGoogleId(courseId, instructorId);
        return Utils.getTeammatesGson().toJson(instructorData);
    }
    
    public String getInstructorAsJsonByEmail(String instructorEmail, String courseId) {
        InstructorAttributes instructorData = getInstructorForEmail(courseId, instructorEmail);
        return Utils.getTeammatesGson().toJson(instructorData);
    }

    public String getCourseAsJson(String courseId) {
        CourseAttributes course = getCourse(courseId);
        return Utils.getTeammatesGson().toJson(course);
    }

    public String getStudentAsJson(String courseId, String email) {
        StudentAttributes student = getStudentForEmail(courseId, email);
        return Utils.getTeammatesGson().toJson(student);
    }
    
    public String getAllStudentsAsJson(String courseId) throws EntityDoesNotExistException {
        List<StudentAttributes> studentList = studentsLogic
                .getStudentsForCourse(courseId);
        return Utils.getTeammatesGson().toJson(studentList);
    }
    
    public String getFeedbackSessionAsJson(String feedbackSessionName, String courseId) {
        FeedbackSessionAttributes fs = getFeedbackSession(feedbackSessionName, courseId);
        return Utils.getTeammatesGson().toJson(fs);
    }
    
    public String getFeedbackQuestionAsJson(String feedbackSessionName, String courseId, int qnNumber) {
        FeedbackQuestionAttributes fq = 
                feedbackQuestionsLogic.getFeedbackQuestion(feedbackSessionName, courseId, qnNumber);
        return Utils.getTeammatesGson().toJson(fq);
    }
    
    public String getFeedbackQuestionForIdAsJson(String questionId) {
        FeedbackQuestionAttributes fq = 
                feedbackQuestionsLogic.getFeedbackQuestion(questionId);
        return Utils.getTeammatesGson().toJson(fq);
    }

    public String getFeedbackResponseAsJson(String feedbackQuestionId, String giverEmail, String recipient) {
        FeedbackResponseAttributes fq = 
                feedbackResponsesLogic.getFeedbackResponse(feedbackQuestionId, giverEmail, recipient);
        return Utils.getTeammatesGson().toJson(fq);
    }
    
    public String getFeedbackResponsesForGiverAsJson(String courseId, String giverEmail) {
        List<FeedbackResponseAttributes> responseList = 
                feedbackResponsesLogic.getFeedbackResponsesFromGiverForCourse(courseId, giverEmail);
        return Utils.getTeammatesGson().toJson(responseList);
    }
    
    public String getFeedbackResponsesForReceiverAsJson(String courseId, String recipient) {
        List<FeedbackResponseAttributes> responseList = 
                feedbackResponsesLogic.getFeedbackResponsesForReceiverForCourse(courseId, recipient);
        return Utils.getTeammatesGson().toJson(responseList);
    }
    
    public void editAccountAsJson(String newValues)
            throws InvalidParametersException, EntityDoesNotExistException {
        AccountAttributes account = Utils.getTeammatesGson().fromJson(newValues,
                AccountAttributes.class);
        updateAccount(account);
    }
    
    public void editStudentAsJson(String originalEmail, String newValues)
            throws InvalidParametersException, EntityDoesNotExistException, EnrollException {
        StudentAttributes student = Utils.getTeammatesGson().fromJson(newValues,
                StudentAttributes.class);
        student.section = (student.section == null) ? "None" : student.section;
        updateStudentWithoutDocument(originalEmail, student);
    }
    
    public void editFeedbackSessionAsJson(String feedbackSessionJson)
            throws InvalidParametersException, EntityDoesNotExistException {
        FeedbackSessionAttributes feedbackSession = Utils.getTeammatesGson().fromJson(
                feedbackSessionJson, FeedbackSessionAttributes.class);
        updateFeedbackSession(feedbackSession);
    }
    
    public void editFeedbackQuestionAsJson(String feedbackQuestionJson)
            throws InvalidParametersException, EntityDoesNotExistException {
        FeedbackQuestionAttributes feedbackQuestion = Utils.getTeammatesGson().fromJson(
                                        feedbackQuestionJson, FeedbackQuestionAttributes.class);
        updateFeedbackQuestion(feedbackQuestion);
    }
    
    /**
     * This method ensures consistency for private feedback sessions
     * between the type and visibility times. This allows easier creation
     * of private sessions by setting the feedbackSessionType field as PRIVATE
     * in the json file.
     */
    private FeedbackSessionAttributes cleanSessionData(FeedbackSessionAttributes session) {
        if (session.feedbackSessionType.equals(FeedbackSessionType.PRIVATE)) {
            session.sessionVisibleFromTime = Const.TIME_REPRESENTS_NEVER;
            session.resultsVisibleFromTime = Const.TIME_REPRESENTS_NEVER;
        }
        return session;
    }
                
    /**
    * This method is necessary to generate the feedbackQuestionId of the
    * question the response is for.<br />
    * Normally, the ID is already generated on creation,
    * but the json file does not contain the actual response ID. <br />
    * Therefore the question number corresponding to the created response 
    * should be inserted in the json file in place of the actual response ID.<br />
    * This method will then generate the correct ID and replace the field.
     * @throws EntityDoesNotExistException 
    **/
    private FeedbackResponseAttributes injectRealIds(FeedbackResponseAttributes response) throws EntityDoesNotExistException {
        try {
            int qnNumber = Integer.parseInt(response.feedbackQuestionId);
        
            FeedbackQuestionAttributes question = feedbackQuestionsLogic.getFeedbackQuestion(
                    response.feedbackSessionName, response.courseId, qnNumber);
            if (question == null) {
                throw new EntityDoesNotExistException("question has not persisted yet");
            }
            response.feedbackQuestionId = question.getId();
            
        } catch (NumberFormatException e) {
            // Correct question ID was already attached to response.
        }
        
        return response;
    }
    
    /**
    * This method is necessary to generate the feedbackQuestionId 
    * and feedbackResponseId of the question and response the comment is for.<br />
    * Normally, the ID is already generated on creation,
    * but the json file does not contain the actual response ID. <br />
    * Therefore the question number and questionNumber%giverEmail%recipient
    * corresponding to the created comment should be inserted in the json 
    * file in place of the actual ID.<br />
    * This method will then generate the correct ID and replace the field.
     * @throws EntityDoesNotExistException 
    **/
    private FeedbackResponseCommentAttributes injectRealIds(FeedbackResponseCommentAttributes responseComment) {
        try {
            int qnNumber = Integer.parseInt(responseComment.feedbackQuestionId);
            
            responseComment.feedbackQuestionId =
                    feedbackQuestionsLogic.getFeedbackQuestion(
                            responseComment.feedbackSessionName,
                            responseComment.courseId,
                            qnNumber).getId();
        } catch (NumberFormatException e) {
            // Correct question ID was already attached to response.
        }
        
        String[] responseIdParam = responseComment.feedbackResponseId.split("%");
        
        responseComment.feedbackResponseId = 
                responseComment.feedbackQuestionId
                + "%" + responseIdParam[1] + "%" + responseIdParam[2];
        
        return responseComment;
    }
    

    /**
     * Creates a COURSE without an INSTRUCTOR relation
     * Used in persisting DataBundles for Test cases
     */
    public void createCourseWithArchiveStatus(CourseAttributes course) 
            throws EntityAlreadyExistsException, InvalidParametersException, EntityDoesNotExistException {
        Assumption.assertNotNull(ERROR_NULL_PARAMETER, course);
        try {
            coursesLogic.setArchiveStatusOfCourse(course.getId(), course.isArchived);
        } catch (EntityDoesNotExistException e) {
            coursesLogic.createCourse(course.getId(), course.getName());
            coursesLogic.setArchiveStatusOfCourse(course.getId(), course.isArchived);
        }
    }

    public void deleteExistingData(DataBundle dataBundle) {
                
        //TODO: questions and responses will be deleted automatically.
        //  We don't attempt to delete them again, to save time.
        deleteCourses(dataBundle.courses.values());
        
        for (AccountAttributes account : dataBundle.accounts.values()) {
            if (account.studentProfile == null) {
                account.studentProfile = new StudentProfileAttributes();
                account.studentProfile.googleId = account.googleId;
            }
        }
        accountsDb.deleteAccounts(dataBundle.accounts.values());
        //waitUntilDeletePersists(dataBundle);
    }

    private void deleteCourses(Collection<CourseAttributes> courses) {  
        List<String> courseIds = new ArrayList<String>();
<<<<<<< HEAD
        for(CourseAttributes course : courses){
            courseIds.add(course.getId());
=======
        for (CourseAttributes course : courses){
            courseIds.add(course.id);
>>>>>>> ce0ae4b7
        }
        if(!courseIds.isEmpty()){
            coursesDb.deleteEntities(courses);
            instructorsDb.deleteInstructorsForCourses(courseIds);
            studentsDb.deleteStudentsForCourses(courseIds);
            commentsDb.deleteCommentsForCourses(courseIds);
            fbDb.deleteFeedbackSessionsForCourses(courseIds);
            fqDb.deleteFeedbackQuestionsForCourses(courseIds);
            frDb.deleteFeedbackResponsesForCourses(courseIds);
            fcDb.deleteFeedbackResponseCommentsForCourses(courseIds);
        }
    }

    //TODO: remove this when we confirm it is not needed
    @SuppressWarnings("unused")
    private void waitUntilDeletePersists(DataBundle dataBundle) {
        
        //TODO: this method has too much duplication. 
        for (AccountAttributes a : dataBundle.accounts.values()) {
            Object retreived = null;
            int retryCount = 0;
            while(retryCount < MAX_RETRY_COUNT_FOR_DELETE_CHECKING){
                retreived = this.getAccount(a.googleId);
                if(retreived == null){
                    break;
                } else {
                    retryCount++;
                    ThreadHelper.waitFor(WAIT_DURATION_FOR_DELETE_CHECKING);
                }
            }
            if(retreived != null) {
                log.warning("Object did not get deleted in time \n"+ a.toString());
            }
        }
        
        for (CourseAttributes c : dataBundle.courses.values()) {
            Object retreived = null;
            int retryCount = 0;
            while(retryCount < MAX_RETRY_COUNT_FOR_DELETE_CHECKING){
                retreived = this.getCourse(c.getId());
                if(retreived == null){
                    break;
                } else {
                    retryCount++;
                    ThreadHelper.waitFor(WAIT_DURATION_FOR_DELETE_CHECKING);
                }
            }
            if(retreived != null) {
                log.warning("Object did not get deleted in time \n"+ c.toString());
            }
        }
        
        
        for (FeedbackSessionAttributes f : dataBundle.feedbackSessions.values()) {
            Object retreived = null;
            int retryCount = 0;
            while(retryCount < MAX_RETRY_COUNT_FOR_DELETE_CHECKING){
                retreived = this.getFeedbackSession(f.courseId, f.feedbackSessionName);
                if(retreived == null){
                    break;
                } else {
                    retryCount++;
                    if(retryCount%10 == 0) { log.info("Waiting for delete to persist"); }
                    ThreadHelper.waitFor(WAIT_DURATION_FOR_DELETE_CHECKING);
                }
            }
            if(retreived != null) {
                log.warning("Object did not get deleted in time \n"+ f.toString());
            }
        }
        
        //TODO: add missing entity types here
        
        
        for (StudentAttributes s : dataBundle.students.values()) {
            Object retreived = null;
            int retryCount = 0;
            while(retryCount < MAX_RETRY_COUNT_FOR_DELETE_CHECKING){
                retreived = this.getStudentForEmail(s.course, s.email);
                if(retreived == null){
                    break;
                } else {
                    retryCount++;
                    ThreadHelper.waitFor(WAIT_DURATION_FOR_DELETE_CHECKING);
                }
            }
            if(retreived != null) {
                log.warning("Object did not get deleted in time \n"+ s.toString());
            }
        }
        
        for (InstructorAttributes i : dataBundle.instructors.values()) {
            Object retreived = null;
            int retryCount = 0;
            while(retryCount < MAX_RETRY_COUNT_FOR_DELETE_CHECKING){
                retreived = this.getInstructorForEmail(i.courseId, i.email);
                if(retreived == null){
                    break;
                } else {
                    retryCount++;
                    ThreadHelper.waitFor(WAIT_DURATION_FOR_DELETE_CHECKING);
                }
            }
            if(retreived != null) {
                log.warning("Object did not get deleted in time \n"+ i.toString());
            }
        }
    }

    public String isPicturePresentInGcs(String pictureKey) {
        try {
            BlobstoreServiceFactory.getBlobstoreService().fetchData(new BlobKey(pictureKey), 0, 10);
            return BackDoorServlet.RETURN_VALUE_TRUE;
        } catch (IllegalArgumentException | BlobstoreFailureException e) {
            return BackDoorServlet.RETURN_VALUE_FALSE;
        }
    }

    public void uploadAndUpdateStudentProfilePicture(String googleId,
            byte[] pictureData) throws Exception {
        String pictureKey = GoogleCloudStorageHelper.writeDataToGcs(googleId, pictureData, "");
        updateStudentProfilePicture(googleId, pictureKey);
    }
}<|MERGE_RESOLUTION|>--- conflicted
+++ resolved
@@ -479,13 +479,8 @@
 
     private void deleteCourses(Collection<CourseAttributes> courses) {  
         List<String> courseIds = new ArrayList<String>();
-<<<<<<< HEAD
-        for(CourseAttributes course : courses){
+        for (CourseAttributes course : courses){
             courseIds.add(course.getId());
-=======
-        for (CourseAttributes course : courses){
-            courseIds.add(course.id);
->>>>>>> ce0ae4b7
         }
         if(!courseIds.isEmpty()){
             coursesDb.deleteEntities(courses);
