--- conflicted
+++ resolved
@@ -78,7 +78,6 @@
         return createAjaxResult(Const.ViewURIs.INSTRUCTOR_FEEDBACK_RESULTS_BY_RECIPIENT_GIVER_QUESTION, data);
     }
 
-<<<<<<< HEAD
     private boolean isResponseCommentPublicToRecipient(FeedbackQuestionAttributes question) {
         return (question.giverType == FeedbackParticipantType.STUDENTS
                 || question.giverType == FeedbackParticipantType.TEAMS) 
@@ -86,7 +85,8 @@
                             || question.isResponseVisibleTo(FeedbackParticipantType.OWN_TEAM_MEMBERS)
                             || question.isResponseVisibleTo(FeedbackParticipantType.RECEIVER_TEAM_MEMBERS)
                             || question.isResponseVisibleTo(FeedbackParticipantType.STUDENTS));
-=======
+    }
+    
     private void verifyAccessibleForInstructorToFeedbackResponseComment(
             String feedbackSessionName, String feedbackResponseCommentId,
             InstructorAttributes instructor, FeedbackSessionAttributes session,
@@ -104,6 +104,5 @@
         new GateKeeper().verifyAccessible(instructor, session, false, 
                 response.recipientSection, feedbackSessionName,
                 Const.ParamsNames.INSTRUCTOR_PERMISSION_MODIFY_SESSION_COMMENT_IN_SECTIONS);
->>>>>>> 269deaa3
     }
 }