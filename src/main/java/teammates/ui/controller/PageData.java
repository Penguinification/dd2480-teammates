package teammates.ui.controller;

import java.util.ArrayList;
import java.util.Calendar;
import java.util.Date;
import java.util.GregorianCalendar;
import java.util.HashMap;
import java.util.List;
import java.util.Map;
import java.util.TimeZone;

import teammates.common.datatransfer.AccountAttributes;
import teammates.common.datatransfer.CommentAttributes;
import teammates.common.datatransfer.CommentRecipientType;
import teammates.common.datatransfer.FeedbackParticipantType;
import teammates.common.datatransfer.FeedbackQuestionAttributes;
import teammates.common.datatransfer.FeedbackResponseCommentAttributes;
import teammates.common.datatransfer.FeedbackSessionAttributes;
import teammates.common.datatransfer.InstructorAttributes;
import teammates.common.datatransfer.StudentAttributes;
import teammates.common.datatransfer.StudentResultSummary;
import teammates.common.exception.EntityDoesNotExistException;
import teammates.common.util.Assumption;
import teammates.common.util.Const;
import teammates.common.util.Sanitizer;
import teammates.common.util.StringHelper;
import teammates.common.util.TimeHelper;
import teammates.common.util.Url;
import teammates.logic.api.Logic;

/**
 * Data and utility methods needed to render a specific page.
 */
public class PageData {

    public static final String DISABLED = " disabled\" onclick=\"return false\"";

    /** The user for whom the pages are displayed (i.e. the 'nominal user'). 
     *    May not be the logged in user (under masquerade mode) */
    public AccountAttributes account;
    public StudentAttributes student;

    /**
     * @param account The account for the nominal user.
     */
    public PageData(AccountAttributes account){
        this.account = account;
        this.student = null;
    }
    
    /**
     * @param account The account for the nominal user.
     */
    public PageData(AccountAttributes account, StudentAttributes student){
        this.account = account;
        this.student = student;
    }
    
    @SuppressWarnings("unused")
    private void _________general_util_methods(){
    //========================================================================    
    }
    
    /* These util methods simply delegate the work to the matching *Helper
     * class. We keep them here so that JSP pages do not have to import
     * those *Helper classes.
     */
    public static String sanitizeForHtml(String unsanitizedStringLiteral){
        return Sanitizer.sanitizeForHtml(unsanitizedStringLiteral);
    }
    
    public static String sanitizeForJs(String unsanitizedStringLiteral){
        return Sanitizer.sanitizeForJs(unsanitizedStringLiteral);
    }
    
    public static String truncate (String untruncatedString, int truncateLength){
        return StringHelper.truncate(untruncatedString, truncateLength);
    }
    
    public static String displayDateTime (Date date){
        return TimeHelper.formatTime(date);
    }
    
    public String addUserIdToUrl(String link){
        return Url.addParamToUrl(link,Const.ParamsNames.USER_ID,account.googleId);
    }
    
    /**
     * Method to color the points by adding <code>span</code> tag with appropriate
     * class (posDiff and negDiff).
     * Positive points will be green, negative will be red, 0 will be black.
     * This will also put N/A or Not Sure for respective points representation.
     * The output will be E+x% for positive points, E-x% for negative points,
     * and just E for equal share.
     * Zero contribution will be printed as 0%
     * @param points
     *         In terms of full percentage, so equal share will be 100, 20% more
     *         from equal share will be 120, etc.
     */
    public static String getPointsAsColorizedHtml(int points){
        if(points==Const.POINTS_NOT_SUBMITTED || points==Const.INT_UNINITIALIZED)
            return "<span class=\"color_neutral\" data-toggle=\"tooltip\" data-placement=\"top\" title=\"" + Const.Tooltips.FEEDBACK_CONTRIBUTION_NOT_AVAILABLE+ "\">N/A</span>";
        else if(points==Const.POINTS_NOT_SURE)
            return "<span class=\"color-negative\" data-toggle=\"tooltip\" data-placement=\"top\" title=\"" + Const.Tooltips.FEEDBACK_CONTRIBUTION_NOT_SURE + "\">N/S</span>";
        else if(points==0)
            return "<span class=\"color-negative\">0%</span>";
        else if(points>100)
            return "<span class=\"color-positive\">E +"+(points-100)+"%</span>";
        else if(points<100)
            return "<span class=\"color-negative\">E -"+(100-points)+"%</span>";
        else
            return "<span class=\"color_neutral\">E</span>";
    }
    
    /**
     * Method to color the points by adding <code>span</code> tag with appropriate
     * class (posDiff and negDiff).
     * Positive points will be green, negative will be red, 0 will be black.
     * This will also put N/A or Not Sure for respective points representation.
     * The output will be Equal Share + x% for positive points,
     * Equal Share - x% for negative points,
     * and just Equal Share for equal share.
     * Zero contribution will be printed as 0%
     * @see #colorizePoints
     * @param points
     *         In terms of full percentage, so equal share will be 100, 20% more
     *         from equal share will be 120, etc.
     * @param inline
     *         Whether or not the "Equal Share" and the percentage will be
     *         displayed in one line.
     */
    protected static String getPointsInEqualShareFormatAsHtml(int points, boolean inline){
        int delta = 0;
        if (points == Const.POINTS_NOT_SUBMITTED || points==Const.INT_UNINITIALIZED) {
            return "<span class=\"badge background-color-white color_neutral\">N/A</span>";
        } else if (points == Const.POINTS_NOT_SURE) {
            return "<span class=\"badge background-color-white color-negative\">Not sure</span>";
        } else if (points == 0) {
            return "<span class=\"badge background-color-white color-negative\">0%</span>";
        } else if (points > 100) {
            delta = points - 100;
            if(inline) return "<span class=\"badge background-color-white color-positive\"> E +" + delta + "%</span>";
            else return "Equal Share<br /><span class=\"badge background-color-white color-positive\"> + " + delta + "%</span>";
        } else if (points < 100) {
            delta = 100 - points;
            if(inline) return "<span class=\"badge background-color-white color-negative\"> E -" + delta + "%</span>";
            else return "Equal Share<br /><span class=\"badge background-color-white color-negative\"> - " + delta + "%</span>";
        } else {
            return "<span class=\"badge background-color-white color-positive\"> E </span>";
        }
    }
    
    
    public static String getPointsDiffAsHtml(StudentResultSummary summary){
        int claimed = summary.claimedToInstructor;
        int perceived = summary.perceivedToInstructor;
        int diff = perceived - claimed;
        if(perceived==Const.POINTS_NOT_SUBMITTED || perceived==Const.INT_UNINITIALIZED
                || claimed==Const.POINTS_NOT_SUBMITTED || claimed==Const.INT_UNINITIALIZED){
            return "<span class=\"color_neutral\" data-toggle=\"tooltip\" data-placement=\"top\" data-container=\"body\" title=\"" + Const.Tooltips.FEEDBACK_CONTRIBUTION_NOT_AVAILABLE + "\">N/A</span>";
        } else if(perceived==Const.POINTS_NOT_SURE || claimed==Const.POINTS_NOT_SURE) {
            return "<span class=\"color-negative\" data-toggle=\"tooltip\" data-placement=\"top\" data-container=\"body\" title=\"" + Const.Tooltips.FEEDBACK_CONTRIBUTION_NOT_SURE + "\">N/S</span>";
        } else if(diff>0){
            return "<span class=\"color-positive\">+"+diff+"%</span>";
        } else if(diff<0){
            return "<span class=\"color-negative\">"+diff+"%</span>";
        } else {
            return "<span>"+diff+"</span>";
        }
    }
    

    
    /**
     * Formats P2P feedback.
     * Make the headings bold, and converts newlines to html line breaks.
     */
    protected static String getP2pFeedbackAsHtml(String str, boolean enabled){
        if(!enabled){
            return "<span style=\"font-style: italic;\">Disabled</span>";
        }
        if(str == null || str.equals("")){
            return "N/A";
        }
        return str.replace("&lt;&lt;What I appreciate about you as a team member&gt;&gt;:", "<strong>What I appreciate about you as a team member:</strong>")
                .replace("&lt;&lt;Areas you can improve further&gt;&gt;:", "<strong class=\"bold\">Areas you can improve further:</strong>")
                .replace("&lt;&lt;Other comments&gt;&gt;:", "<strong>Other comments:</strong>")
                .replace("&#010;", "<br>");
    }
    
    /**
     * Returns the timezone options as HTML code.
     * None is selected, since the selection should only be done in client side.
     */
    protected ArrayList<String> getTimeZoneOptionsAsHtml(double existingTimeZone){
        double[] options = new double[]{-12,-11,-10,-9,-8,-7,-6,-5,-4.5,-4,-3.5,
                                        -3,-2,-1,0,1,2,3,3.5,4,4.5,5,5.5,5.75,6,
                                        7,8,9,10,11,12,13};
        ArrayList<String> result = new ArrayList<String>();
        if (existingTimeZone == Const.DOUBLE_UNINITIALIZED) {
            result.add("<option value=\"" + Const.INT_UNINITIALIZED + "\" selected=\"selected\"></option>");
        }
        for (int i = 0; i < options.length; i++) {
            String utcFormatOption = StringHelper.toUtcFormat(options[i]);      
            result.add("<option value=\"" + formatAsString(options[i]) + "\"" +
                       (existingTimeZone == options[i] ? " selected=\"selected\"" : "") + 
                       ">" + "(" + utcFormatOption + ") " + TimeHelper.getCitiesForTimeZone(Double.toString(options[i])) + "</option>");
        }
        return result;
    }
    
    /**
     * Returns the grace period options as HTML code.
     */
    protected ArrayList<String> getGracePeriodOptionsAsHtml(int existingGracePeriod){
        ArrayList<String> result = new ArrayList<String>();
        for(int i=0; i<=30; i+=5){
            result.add("<option value=\""+i+"\"" +
                        (isGracePeriodToBeSelected(existingGracePeriod, i) 
                            ? " selected=\"selected\"" : "") +
                        ">"+i+" mins</option>");
        }
        return result;
    }
    
    /**
     * Returns the time options as HTML code.
     * By default the selected one is the last one.
     * @param timeToShowAsSelected
     */
    public ArrayList<String> getTimeOptionsAsHtml(Date timeToShowAsSelected){
        ArrayList<String> result = new ArrayList<String>();
        for(int i=1; i<=24; i++){
            result.add("<option value=\""+i+"\"" +
                        (isTimeToBeSelected(timeToShowAsSelected, i)
                            ? " selected=\"selected\""
                            : "") +
                        ">" +
                       String.format("%04dH", i*100 - (i==24 ? 41 : 0)) +
                       "</option>");
        }
        return result;
    }
    
    
    @SuppressWarnings("unused")
    private void ___________methods_to_generate_student_links(){
    //========================================================================    
    }
    
    //TODO: methods below this point should be made 'protected' and only the
    //  child classes that need them should expose them using public methods
    //  with similar name. That way, we know which child needs which method.

    /**
     * Returns the status of the student, whether he has joined the course.
     * This is based on googleId, if it's null or empty, then we assume he
     * has not joined the course yet.
     * @return "Yet to Join" or "Joined"
     */
    public String getStudentStatus(StudentAttributes student){
        if(student.googleId == null || student.googleId.equals("")){
            return Const.STUDENT_COURSE_STATUS_YET_TO_JOIN;
        } else {
            return Const.STUDENT_COURSE_STATUS_JOINED;
        }
    }

    /**
     * @return The relative path to the student home page. 
     * The user Id is encoded in the url as a parameter.
     */
    public String getStudentHomeLink(boolean isUnregistered) {
        String link = Const.ActionURIs.STUDENT_HOME_PAGE;
        link = addUserIdToUrl(link);
        if (isUnregistered) {
            link = Url.addParamToUrl(student.getRegistrationUrl(), 
                    Const.ParamsNames.NEXT_URL, link);
        }
        return link;
    }
    
    /**
     * @return The relative path to the student profile page. 
     * The user Id is encoded in the url as a parameter.
     */
    public String getStudentProfileLink(boolean isUnregistered) {
        String link = Const.ActionURIs.STUDENT_PROFILE_PAGE;
        link = addUserIdToUrl(link);
        if (isUnregistered) {
            link = Url.addParamToUrl(student.getRegistrationUrl(), 
                    Const.ParamsNames.NEXT_URL, link);
        }
        return link;
    }
    
    /**
     * @return The relative path to the student comments page. 
     * The user Id is encoded in the url as a parameter.
     */
    public String getStudentCommentsLink(boolean isUnregistered) {
        String link = Const.ActionURIs.STUDENT_COMMENTS_PAGE;
        link = addUserIdToUrl(link);
        if (isUnregistered) {
            link = Url.addParamToUrl(student.getRegistrationUrl(), 
                    Const.ParamsNames.NEXT_URL, link);
        }
        return link;
    }
    
    @SuppressWarnings("unused")
    private void ___________methods_to_generate_instructor_links(){
    //========================================================================    
    }
    
    /**
     * @return The relative path to the instructor home page. 
     * The user Id is encoded in the url as a parameter.
     */
    public String getInstructorHomeLink(){
        String link = Const.ActionURIs.INSTRUCTOR_HOME_PAGE;
        link = addUserIdToUrl(link);
        return link;
    }
    
    public String getInstructorCourseLink(){
        String link = Const.ActionURIs.INSTRUCTOR_COURSES_PAGE;
        link = addUserIdToUrl(link);
        return link;
    }
    
    
    public String getInstructorCourseEnrollLink(String courseId){
        String link = Const.ActionURIs.INSTRUCTOR_COURSE_ENROLL_PAGE;
        link = Url.addParamToUrl(link,Const.ParamsNames.COURSE_ID,courseId);
        link = addUserIdToUrl(link);
        return link;
    }
    
    
    public String getInstructorCourseEnrollSaveLink(String courseId){
        //TODO: instead of using this method, the form should include these data as hidden fields?
        String link = Const.ActionURIs.INSTRUCTOR_COURSE_ENROLL_SAVE;
        link = Url.addParamToUrl(link,Const.ParamsNames.COURSE_ID,courseId);
        link = addUserIdToUrl(link);
        return link;
    }

    public String getInstructorCourseDetailsLink(String courseID){
        String link = Const.ActionURIs.INSTRUCTOR_COURSE_DETAILS_PAGE;
        link = Url.addParamToUrl(link,Const.ParamsNames.COURSE_ID,courseID); 
        link = addUserIdToUrl(link);
        return link;
    }
    
    
    public String getInstructorCourseEditLink(String courseID){
        String link = Const.ActionURIs.INSTRUCTOR_COURSE_EDIT_PAGE;
        link = Url.addParamToUrl(link,Const.ParamsNames.COURSE_ID,courseID); 
        link = addUserIdToUrl(link);
        return link;
    }
    
    public String getFeedbackSessionStatsLink(String courseID, String feedbackSessionName){
        String link = Const.ActionURIs.INSTRUCTOR_FEEDBACK_STATS_PAGE;
        link = Url.addParamToUrl(link,Const.ParamsNames.COURSE_ID,courseID);
        link = Url.addParamToUrl(link,Const.ParamsNames.FEEDBACK_SESSION_NAME,feedbackSessionName); 
        link = addUserIdToUrl(link);
        return link;
    }
    
    public String getFeedbackSessionEditCopyLink(){
        String link = Const.ActionURIs.INSTRUCTOR_FEEDBACK_EDIT_COPY_PAGE;
        link = addUserIdToUrl(link);
        return link;
    }
    
  
    /**
     * @param courseId
     * @param isHome True if the Browser should redirect to the Home page after the operation. 
     */
    public String getInstructorCourseDeleteLink(String courseId, boolean isHome){
        String link = Const.ActionURIs.INSTRUCTOR_COURSE_DELETE;
        link = Url.addParamToUrl(link,Const.ParamsNames.COURSE_ID,courseId);
        link = Url.addParamToUrl(
                link,
                Const.ParamsNames.NEXT_URL,(isHome? Const.ActionURIs.INSTRUCTOR_HOME_PAGE : Const.ActionURIs.INSTRUCTOR_COURSES_PAGE));
        link = addUserIdToUrl(link);
        return link;
    }
    
    public String getInstructorEditStudentFeedbackLink() {
        String link = Const.ActionURIs.INSTRUCTOR_EDIT_STUDENT_FEEDBACK_PAGE;
        link = addUserIdToUrl(link);
        return link;
    }
    
    public String getInstructorCourseArchiveLink(String courseId, boolean archiveStatus, boolean isHome) {
        String link = Const.ActionURIs.INSTRUCTOR_COURSE_ARCHIVE;
        link = Url.addParamToUrl(link, Const.ParamsNames.COURSE_ID, courseId);
        link = Url.addParamToUrl(link, Const.ParamsNames.COURSE_ARCHIVE_STATUS, Boolean.toString(archiveStatus));
        link = Url.addParamToUrl(
                link,
                Const.ParamsNames.NEXT_URL,(isHome? Const.ActionURIs.INSTRUCTOR_HOME_PAGE : Const.ActionURIs.INSTRUCTOR_COURSES_PAGE));
        link = addUserIdToUrl(link);
        return link;
    }
    
    public String getInstructorEvaluationLink(){
        //String link = Const.ActionURIs.INSTRUCTOR_EVALS_PAGE;
        String link = Const.ActionURIs.INSTRUCTOR_FEEDBACKS_PAGE;
        link = addUserIdToUrl(link);
        return link;
    }
    
    public String getInstructorClearPendingCommentsLink(String courseId){
        String link = Const.ActionURIs.INSTRUCTOR_STUDENT_COMMENT_CLEAR_PENDING;
        link = Url.addParamToUrl(link,Const.ParamsNames.COURSE_ID, courseId);
        link = addUserIdToUrl(link);
        return link;
    }
    
    public String getInstructorFeedbackSessionLink(){
        String link = Const.ActionURIs.INSTRUCTOR_FEEDBACKS_PAGE;
        link = addUserIdToUrl(link);
        return link;
    }
    
    public String getInstructorFeedbackSessionDeleteLink(String courseId, String feedbackSessionName, String nextURL){
        String link = Const.ActionURIs.INSTRUCTOR_FEEDBACK_DELETE;
        link = Url.addParamToUrl(link,Const.ParamsNames.COURSE_ID,courseId);
        link = Url.addParamToUrl(link,Const.ParamsNames.FEEDBACK_SESSION_NAME,feedbackSessionName);
        link = Url.addParamToUrl(link,Const.ParamsNames.NEXT_URL,addUserIdToUrl(nextURL));
        link = addUserIdToUrl(link);
        return link;
    }    
    
    public String getInstructorFeedbackSessionEditLink(String courseId, String feedbackSessionName){
        String link = Const.ActionURIs.INSTRUCTOR_FEEDBACK_EDIT_PAGE;
        link = Url.addParamToUrl(link,Const.ParamsNames.COURSE_ID,courseId);
        link = Url.addParamToUrl(link,Const.ParamsNames.FEEDBACK_SESSION_NAME,feedbackSessionName);
        link = addUserIdToUrl(link);
        return link;
    }
    
    public String getInstructorFeedbackSessionSubmitLink(String courseId, String feedbackSessionName){
        String link = Const.ActionURIs.INSTRUCTOR_FEEDBACK_SUBMISSION_EDIT_PAGE;
        link = Url.addParamToUrl(link,Const.ParamsNames.COURSE_ID,courseId);
        link = Url.addParamToUrl(link,Const.ParamsNames.FEEDBACK_SESSION_NAME,feedbackSessionName);
        link = addUserIdToUrl(link);
        return link;
    }
    
    public String getInstructorFeedbackSessionResultsLink(String courseId, String feedbackSessionName){
        String link = Const.ActionURIs.INSTRUCTOR_FEEDBACK_RESULTS_PAGE;
        link = Url.addParamToUrl(link,Const.ParamsNames.COURSE_ID,courseId);
        link = Url.addParamToUrl(link,Const.ParamsNames.FEEDBACK_SESSION_NAME,feedbackSessionName);
        link = addUserIdToUrl(link);
        return link;
    }
    
    public String getInstructorFeedbackSessionRemindLink(String courseID, String feedbackSessionName){
        String link = Const.ActionURIs.INSTRUCTOR_FEEDBACK_REMIND;
        link = Url.addParamToUrl(link,Const.ParamsNames.COURSE_ID, courseID);
        link = Url.addParamToUrl(link,Const.ParamsNames.FEEDBACK_SESSION_NAME,feedbackSessionName);
        link = addUserIdToUrl(link);
        return link;
    }
    
    public String getInstructorFeedbackSessionRemindParticularStudentsPageLink(String courseID, String feedbackSessionName){
        String link = Const.ActionURIs.INSTRUCTOR_FEEDBACK_REMIND_PARTICULAR_STUDENTS_PAGE;
        link = Url.addParamToUrl(link,Const.ParamsNames.COURSE_ID, courseID);
        link = Url.addParamToUrl(link,Const.ParamsNames.FEEDBACK_SESSION_NAME,feedbackSessionName);
        link = addUserIdToUrl(link);
        return link;
    }
    
    public String getInstructorFeedbackSessionPublishLink(String courseID, String feedbackSessionName, boolean isHome){
        String link = Const.ActionURIs.INSTRUCTOR_FEEDBACK_PUBLISH;
        link = Url.addParamToUrl(link,Const.ParamsNames.COURSE_ID, courseID);
        link = Url.addParamToUrl(link,Const.ParamsNames.FEEDBACK_SESSION_NAME,feedbackSessionName);
        link = Url.addParamToUrl(link,Const.ParamsNames.NEXT_URL,(isHome ? addUserIdToUrl(Const.ActionURIs.INSTRUCTOR_HOME_PAGE): addUserIdToUrl(Const.ActionURIs.INSTRUCTOR_FEEDBACKS_PAGE)));
        link = addUserIdToUrl(link);
        return link;
    }
    
    
    public String getInstructorFeedbackSessionUnpublishLink(String courseID, String feedbackSessionName, boolean isHome){
        String link = Const.ActionURIs.INSTRUCTOR_FEEDBACK_UNPUBLISH;
        link = Url.addParamToUrl(link,Const.ParamsNames.COURSE_ID, courseID);
        link = Url.addParamToUrl(link,Const.ParamsNames.FEEDBACK_SESSION_NAME,feedbackSessionName);
        link = Url.addParamToUrl(link,Const.ParamsNames.NEXT_URL,(isHome ? addUserIdToUrl(Const.ActionURIs.INSTRUCTOR_HOME_PAGE): addUserIdToUrl(Const.ActionURIs.INSTRUCTOR_FEEDBACKS_PAGE)));
        link = addUserIdToUrl(link);
        return link;
    }
    
    public String getInstructorStudentListLink(){
        String link = Const.ActionURIs.INSTRUCTOR_STUDENT_LIST_PAGE;
        link = addUserIdToUrl(link);
        return link;
    }
    
    public String getInstructorSearchLink(){
        String link = Const.ActionURIs.INSTRUCTOR_SEARCH_PAGE;
        link = addUserIdToUrl(link);
        return link;
    }
    
    public String getInstructorStudentRecordsLink(String courseId, String studentEmail){
        String link = Const.ActionURIs.INSTRUCTOR_STUDENT_RECORDS_PAGE;
        link = Url.addParamToUrl(link, Const.ParamsNames.COURSE_ID, courseId);
        link = Url.addParamToUrl(link, Const.ParamsNames.STUDENT_EMAIL, studentEmail);
        link = addUserIdToUrl(link);
        return link;
    }
    
    public String getInstructorCommentsLink(){
        String link = Const.ActionURIs.INSTRUCTOR_COMMENTS_PAGE;
        link = addUserIdToUrl(link);
        return link;
    }

    
    @SuppressWarnings("unused")
    private void _________other_util_methods_for_instructor_pages(){
    //========================================================================    
    }



    public static String getInstructorStatusForFeedbackSession(FeedbackSessionAttributes session){
        if (session.isPrivateSession()) {
             return "Private";
        } else if (session.isOpened()) {
            return "Open";
        } else if (session.isWaitingToOpen()) {
            return "Awaiting";
        } else if (session.isPublished()) {
            return "Published";
        } else {
            return "Closed";
        }
    }

    public static String getInstructorHoverMessageForFeedbackSession(FeedbackSessionAttributes session){
        
        if (session.isPrivateSession()) {
            return Const.Tooltips.FEEDBACK_SESSION_STATUS_PRIVATE;
        }
        
        String msg = "The feedback session has been created";
        
        if (session.isVisible()) {
            msg += Const.Tooltips.FEEDBACK_SESSION_STATUS_VISIBLE;
        }
        
        if (session.isOpened()) {
            msg += Const.Tooltips.FEEDBACK_SESSION_STATUS_OPEN;
        } else if (session.isWaitingToOpen()) {
            msg += Const.Tooltips.FEEDBACK_SESSION_STATUS_AWAITING;
        } else if(session.isClosed()) {
            msg += Const.Tooltips.FEEDBACK_SESSION_STATUS_CLOSED;
        }
        
        if (session.isPublished()) {
            msg += Const.Tooltips.FEEDBACK_SESSION_STATUS_PUBLISHED;
        }
        
        msg += ".";
        
        return msg;
    }
    
    /**
     * Gets a Map with courseId as key and List of sectionNames as value
     * @param fsaList
     * @return
     * @throws EntityDoesNotExistException
     */
    public Map<String, List<String>> getCourseIdSectionNamesMap(List<FeedbackSessionAttributes> fsaList) throws EntityDoesNotExistException {
        Map<String, List<String>> courseIdSectionNamesMap = new HashMap<String, List<String>>();
        
        for (FeedbackSessionAttributes fsa : fsaList) {
            String courseId = fsa.courseId;
            if (courseIdSectionNamesMap.get(courseId) == null) {
                List<String> sectionsInCourse = new Logic().getSectionNamesForCourse(courseId);
                courseIdSectionNamesMap.put(courseId, sectionsInCourse);
            }
        }
        
        return courseIdSectionNamesMap;
    }
    
    /**
     * Returns the links of actions available for a specific session
     * @param session
     *         The feedback session details
     * @param isHome
     *         Flag whether the link is to be put at homepage (to determine the redirect link in delete / publish)
     * @param instructor
     *         The Instructor details
     * @param sectionsInCourse
     *         The list of sections for the course
     * @return
     * @throws EntityDoesNotExistException 
     */
    public String getInstructorFeedbackSessionActions(FeedbackSessionAttributes session,
            boolean isHome, InstructorAttributes instructor, List<String> sectionsInCourse) throws EntityDoesNotExistException{
        StringBuilder result = new StringBuilder();
        
        // Allowing ALL instructors to view results regardless of publish state.
        boolean hasSubmit = session.isVisible() || session.isPrivateSession();
        boolean hasRemind = session.isOpened();
        String disabledStr = "disabled=\"disabled\"";
        String disableEditSessionStr = instructor.isAllowedForPrivilege(Const.ParamsNames.INSTRUCTOR_PERMISSION_MODIFY_SESSION) ? "" : disabledStr;
        String disableDeleteSessionStr = instructor.isAllowedForPrivilege(Const.ParamsNames.INSTRUCTOR_PERMISSION_MODIFY_SESSION) ? "" : disabledStr;
        String disableRemindSessionStr = (instructor.isAllowedForPrivilege(Const.ParamsNames.INSTRUCTOR_PERMISSION_MODIFY_SESSION) && hasRemind) ? "" : disabledStr;
        boolean shouldEnableSubmitLink = instructor.isAllowedForPrivilege(Const.ParamsNames.INSTRUCTOR_PERMISSION_SUBMIT_SESSION_IN_SECTIONS);
        
        for (String section : sectionsInCourse) {
            if (instructor.isAllowedForPrivilege(section, session.feedbackSessionName, 
                    Const.ParamsNames.INSTRUCTOR_PERMISSION_SUBMIT_SESSION_IN_SECTIONS)) {
                shouldEnableSubmitLink = true;
                break;
            }
        }
        String disableSubmitSessionStr = shouldEnableSubmitLink ? "" : disabledStr;
        result.append(
            "<a class=\"btn btn-default btn-xs btn-tm-actions session-view-for-test\"" +
            "href=\"" + getInstructorFeedbackSessionResultsLink(session.courseId,session.feedbackSessionName) + "\" " +
            "title=\"" + Const.Tooltips.FEEDBACK_SESSION_RESULTS + "\" data-toggle=\"tooltip\" data-placement=\"top\" " +
            ">View Results</a> "
        );
        result.append(
            "<a class=\"btn btn-default btn-xs btn-tm-actions session-edit-for-test\"" + 
            "href=\"" + getInstructorFeedbackSessionEditLink(session.courseId,session.feedbackSessionName) + "\" " +
            "title=\"" + Const.Tooltips.FEEDBACK_SESSION_EDIT + "\" data-toggle=\"tooltip\" data-placement=\"top\" " + 
            disableEditSessionStr + ">Edit</a> "
        );
        result.append(
            "<a class=\"btn btn-default btn-xs btn-tm-actions session-delete-for-test\"" +
            "href=\"" + getInstructorFeedbackSessionDeleteLink(session.courseId,session.feedbackSessionName,(isHome ? Const.ActionURIs.INSTRUCTOR_HOME_PAGE : Const.ActionURIs.INSTRUCTOR_FEEDBACKS_PAGE)) + "\" " +
            "title=\"" + Const.Tooltips.FEEDBACK_SESSION_DELETE + "\" data-toggle=\"tooltip\" data-placement=\"top\"" +
            "onclick=\"return toggleDeleteFeedbackSessionConfirmation('" + session.courseId + "','" + session.feedbackSessionName + "');\" " +
            disableDeleteSessionStr + ">Delete</a> "
        );
        result.append(
<<<<<<< HEAD
            "<a class=\"btn btn-default btn-xs btn-tm-actions session-copy-for-test\"" +
            "href=\"#\"" +
            "title=\"" + Const.Tooltips.FEEDBACK_SESSION_COPY + "\"" +
            "data-actionlink=\"" + getFeedbackSessionEditCopyLink() + "\"" +
            "data-courseid=\"" + session.courseId + "\"" +
            "data-fsname=\"" + session.feedbackSessionName + "\"" +
            "data-toggle=\"modal\"" +
            "data-target=\"#fsCopyModal\"" +
            "data-placement=\"top\"" +
            "id=\"button_fscopy" + "-" + session.courseId + "-" + session.feedbackSessionName + "\"" +
            ">Copy" +
            "</a> "
        );
        result.append(
            "<a class=\"btn btn-default btn-xs btn-tm-actions session-submit-for-test" + (hasSubmit ? "\"" : DISABLED) +
            "href=\"" + getInstructorFeedbackSessionSubmitLink(session.courseId,session.feedbackSessionName) + "\" " +
            "title=\"" + Const.Tooltips.FEEDBACK_SESSION_SUBMIT + "\" data-toggle=\"tooltip\" data-placement=\"top\"" +
            disableSubmitSessionStr + ">Submit</a> "
=======
            "<div title=\"" + Const.Tooltips.FEEDBACK_SESSION_SUBMIT + "\" data-toggle=\"tooltip\" data-placement=\"top\"" + " style=\"display: inline-block; padding-right: 5px;\"" + ">" +
                "<a class=\"btn btn-default btn-xs btn-tm-actions session-submit-for-test" + (hasSubmit ? "\"" : DISABLED) +
                "href=\"" + getInstructorFeedbackSessionSubmitLink(session.courseId, session.feedbackSessionName) + "\" " +
                disableSubmitSessionStr + ">Submit" +
                "</a>" +
            "</div>"
>>>>>>> 45b9484c
        );
        
        // Don't need to show any other links if private
        if(session.isPrivateSession()) {
            return result.toString();
        }
        
        result.append(
            "<div title=\"" + Const.Tooltips.FEEDBACK_SESSION_REMIND + "\" data-toggle=\"tooltip\" data-placement=\"top\"" + " style=\"display: inline-block; padding-right: 5px;\"" + ">" +
                "<div class=\"btn-group\">" +
                    "<a class=\"btn btn-default btn-xs btn-tm-actions session-remind-for-test" + ((instructor.isAllowedForPrivilege(Const.ParamsNames.INSTRUCTOR_PERMISSION_MODIFY_SESSION) && hasRemind) ? "\" " : DISABLED) +
                    "href=\"" + getInstructorFeedbackSessionRemindLink(session.courseId, session.feedbackSessionName) + "\" " +
                    ((instructor.isAllowedForPrivilege(Const.ParamsNames.INSTRUCTOR_PERMISSION_MODIFY_SESSION) && hasRemind) ? "onclick=\"return toggleRemindStudents('" + session.feedbackSessionName + "');\" " : "") +
                    disableRemindSessionStr + ">Remind" +
                    "</a>" +
                    "<button type=\"button\" class=\"btn btn-default btn-xs btn-tm-actions dropdown-toggle session-remind-options-for-test\"" + 
                    disableRemindSessionStr +
                    "data-toggle=\"dropdown\" aria-expanded=\"false\">" +
                        "<span class=\"caret\"></span>" +
                    "</button>" +
                    "<ul class=\"dropdown-menu\" role=\"menu\">" +
                        "<li>" +
                            "<a href=\"" + getInstructorFeedbackSessionRemindLink(session.courseId, session.feedbackSessionName) + "\" " +
                            "class=\"session-remind-inner-for-test\" " +
                            (hasRemind ? "onclick=\"return toggleRemindStudents('" + session.feedbackSessionName + "');\" " : " ") +
                            disableRemindSessionStr + ">Remind all students" +
                            "</a>" +
                        "</li>" +
                        "<li>" +
                            "<a href=\"#\" data-actionlink=\"" + 
                            getInstructorFeedbackSessionRemindParticularStudentsPageLink(session.courseId, session.feedbackSessionName) + "\" " +
                            "class=\"session-remind-particular-for-test\" " + disableRemindSessionStr +
                            "data-courseid=\"" + session.courseId + "\" data-fsname=\"" + session.feedbackSessionName + "\" " +
                            "data-toggle=\"modal\" data-target=\"#remindModal\">Remind particular students" +
                            "</a>" +
                        "</li>" +
                    "</ul>" +
                "</div>" +
            "</div>"
        );
        
        result.append(getInstructorFeedbackSessionPublishAndUnpublishAction(session, isHome, instructor));

        return result.toString();
    }
    
    /**
     * Returns the link of publish and unpublish action for the session feedback
     * @param session
     *         The session details
     * @param isHome
     *         Flag whether the link is to be put at homepage (to determine the redirect link in delete / publish)
     * @param instructor
     *         The instructor attributes of the session feedback
     * @return
     */
    public String getInstructorFeedbackSessionPublishAndUnpublishAction(FeedbackSessionAttributes session, boolean isHome, InstructorAttributes instructor) {
        boolean hasPublish = !session.isWaitingToOpen() && !session.isPublished();
        boolean hasUnpublish = !session.isWaitingToOpen() && session.isPublished();
        String disabledStr = "disabled=\"disabled\"";
        String disableUnpublishSessionStr = instructor.isAllowedForPrivilege(Const.ParamsNames.INSTRUCTOR_PERMISSION_MODIFY_SESSION) ? "" : disabledStr;
        String disablePublishSessionStr = instructor.isAllowedForPrivilege(Const.ParamsNames.INSTRUCTOR_PERMISSION_MODIFY_SESSION) ? "" : disabledStr;
        String result = "";
        if (hasUnpublish) {
            result =
                "<a class=\"btn btn-default btn-xs btn-tm-actions session-unpublish-for-test\""+
                "href=\"" + getInstructorFeedbackSessionUnpublishLink(session.courseId,session.feedbackSessionName,isHome) + "\" " +
                "title=\"" + Const.Tooltips.FEEDBACK_SESSION_UNPUBLISH + "\" data-toggle=\"tooltip\" data-placement=\"top\"" +
                "onclick=\"return toggleUnpublishEvaluation('" + session.feedbackSessionName + "');\" " + 
                disableUnpublishSessionStr + ">Unpublish Results</a> ";
        } else {
            result = 
                "<div title=\"" + (hasPublish ? Const.Tooltips.FEEDBACK_SESSION_PUBLISH : Const.Tooltips.FEEDBACK_SESSION_AWAITING) + "\" data-toggle=\"tooltip\" data-placement=\"top\"" + " style=\"display: inline-block; padding-right: 5px;\"" + ">" +
                    "<a class=\"btn btn-default btn-xs btn-tm-actions session-publish-for-test" + (hasPublish ? "\"" : DISABLED) + 
                    "href=\"" + getInstructorFeedbackSessionPublishLink(session.courseId, session.feedbackSessionName, isHome) + "\" " +
                    (hasPublish ? "onclick=\"return togglePublishEvaluation('" + session.feedbackSessionName + "'" + ", " + session.isPublishedEmailEnabled + ");\" " : " ") +
                    disablePublishSessionStr + ">Publish Results" +
                    "</a> " +
                "</div>";
        }
        return result;
    }
    
    /**
     * Returns the type of people that can view the comment. 
     */
    public String getTypeOfPeopleCanViewComment(CommentAttributes comment){
        StringBuilder peopleCanView = new StringBuilder();
        for(int i = 0; i < comment.showCommentTo.size(); i++){
            CommentRecipientType commentViewer = comment.showCommentTo.get(i);
            if(i == comment.showCommentTo.size() - 1 && comment.showCommentTo.size() > 1){
                peopleCanView.append("and ");
            }
            
            switch(commentViewer){
            case PERSON:
                peopleCanView.append("recipient, ");
                break;
            case TEAM:
                if(comment.recipientType == CommentRecipientType.TEAM){
                    peopleCanView.append("recipient team, ");
                } else {
                    peopleCanView.append("recipient's team, ");
                }
                break;
            case SECTION:
                if(comment.recipientType == CommentRecipientType.SECTION){
                    peopleCanView.append("recipient section, ");
                } else {
                    peopleCanView.append("recipient's section, ");
                }
                break;
            case COURSE:
                if(comment.recipientType == CommentRecipientType.COURSE){
                    peopleCanView.append("the whole class, ");
                } else {
                    peopleCanView.append("other students in this course, ");
                }
                break;
            case INSTRUCTOR:
                peopleCanView.append("instructors, ");
                break;
            default:
                break;
            }
        }
        String peopleCanViewString = peopleCanView.toString();
        return removeEndComma(peopleCanViewString);
    }
    
    /**
     * Returns the type of people that can view the response comment. 
     */
    public String getTypeOfPeopleCanViewComment(FeedbackResponseCommentAttributes comment,
            FeedbackQuestionAttributes relatedQuestion){
        StringBuilder peopleCanView = new StringBuilder();
        List<FeedbackParticipantType> showCommentTo = new ArrayList<FeedbackParticipantType>();
        if(comment.isVisibilityFollowingFeedbackQuestion){
            showCommentTo = relatedQuestion.showResponsesTo;
        } else {
            showCommentTo = comment.showCommentTo;
        }
        for(int i = 0; i < showCommentTo.size(); i++){
            FeedbackParticipantType commentViewer = showCommentTo.get(i);
            if(i == showCommentTo.size() - 1 && showCommentTo.size() > 1){
                peopleCanView.append("and ");
            }
            
            switch(commentViewer){
            case GIVER:
                peopleCanView.append("response giver, ");
                break;
            case RECEIVER:
                peopleCanView.append("response recipient, ");
                break;
            case OWN_TEAM:
                peopleCanView.append("response giver's team, ");
                break;
            case RECEIVER_TEAM_MEMBERS:
                peopleCanView.append("response recipient's team, ");
                break;
            case STUDENTS:
                peopleCanView.append("other students in this course, ");
                break;
            case INSTRUCTORS:
                peopleCanView.append("instructors, ");
                break;
            default:
                break;
            }
        }
        String peopleCanViewString = peopleCanView.toString();
        return removeEndComma(peopleCanViewString);
    }
    
    protected String removeEndComma(String str){
        return str.substring(0, str.length() - 2);
    }

    
    private boolean isTimeToBeSelected(Date timeToShowAsSelected, int hourOfTheOption){
        boolean isEditingExistingEvaluation = (timeToShowAsSelected!=null);
        if(isEditingExistingEvaluation){
            Calendar cal = GregorianCalendar.getInstance(TimeZone.getTimeZone("UTC"));
            cal.setTime(timeToShowAsSelected);
            if(cal.get(Calendar.MINUTE)==0){
                if(cal.get(Calendar.HOUR_OF_DAY)==hourOfTheOption) return true;
            } else {
                if(hourOfTheOption==24) return true;
            }
        } else {
            if(hourOfTheOption==24) return true;
        }
        return false;
    }

    private boolean isGracePeriodToBeSelected(int existingGracePeriodValue, int gracePeriodOptionValue){
        int defaultGracePeriod = 15;
        boolean isEditingExistingEvaluation = (existingGracePeriodValue!=Const.INT_UNINITIALIZED);
        if(isEditingExistingEvaluation){
            return gracePeriodOptionValue==existingGracePeriodValue;
        } else {
            return gracePeriodOptionValue==defaultGracePeriod;
        }
    }

    private static String formatAsString(double num){
        if((int)num==num) {
            return ""+(int)num;
        } else {
            return ""+num;
        }
    }
    
    public boolean isCourseArchived(String courseId, String googleId) {
        return Logic.isCourseArchived(courseId, googleId);
    }
    
    @SuppressWarnings("unused")
    private void ___________methods_to_generate_feedback_response_comments(){
    //========================================================================    
    }
    
    public boolean isResponseCommentVisibleTo(FeedbackQuestionAttributes qn,
            FeedbackParticipantType viewerType){
        if(viewerType == FeedbackParticipantType.GIVER) {
            return true;
        } else {
            return qn.isResponseVisibleTo(viewerType);
        }
    }
    
    public boolean isResponseCommentGiverNameVisibleTo(FeedbackQuestionAttributes qn,
            FeedbackParticipantType viewerType){
        return true;
    }
    
    public boolean isResponseCommentVisibleTo(FeedbackResponseCommentAttributes frComment, FeedbackQuestionAttributes qn,
            FeedbackParticipantType viewerType){
        if(frComment.isVisibilityFollowingFeedbackQuestion
                && viewerType == FeedbackParticipantType.GIVER) {
            return true;
        } else if(frComment.isVisibilityFollowingFeedbackQuestion){
            return qn.isResponseVisibleTo(viewerType);
        } else {
            return frComment.isVisibleTo(viewerType);
        }
    }
    
    public boolean isResponseCommentGiverNameVisibleTo(FeedbackResponseCommentAttributes frComment, FeedbackQuestionAttributes qn,
            FeedbackParticipantType viewerType){
        if(frComment.isVisibilityFollowingFeedbackQuestion){
            return true;
        } else {
            return frComment.showGiverNameTo.contains(viewerType);
        }
    }
    
    public String getResponseCommentVisibilityString(FeedbackQuestionAttributes qn){
        return "GIVER," + removeBracketsForArrayString(qn.showResponsesTo.toString());
    }
    
    public String getResponseCommentVisibilityString(FeedbackResponseCommentAttributes frComment, FeedbackQuestionAttributes qn){
        if(frComment.isVisibilityFollowingFeedbackQuestion){
            return getResponseCommentVisibilityString(qn);
        } else {
            return removeBracketsForArrayString(frComment.showCommentTo.toString());
        }
    }
    
    public String getResponseCommentGiverNameVisibilityString(FeedbackQuestionAttributes qn){
        return getResponseCommentVisibilityString(qn);
    }
    
    public String getResponseCommentGiverNameVisibilityString(FeedbackResponseCommentAttributes frComment, FeedbackQuestionAttributes qn){
        if(frComment.isVisibilityFollowingFeedbackQuestion){
            return getResponseCommentGiverNameVisibilityString(qn);
        } else {
            return removeBracketsForArrayString(frComment.showGiverNameTo.toString());
        }
    }
    
    public String removeBracketsForArrayString(String arrayString){
        return arrayString.substring(1, arrayString.length() - 1).trim();
    }
}<|MERGE_RESOLUTION|>--- conflicted
+++ resolved
@@ -646,7 +646,6 @@
             disableDeleteSessionStr + ">Delete</a> "
         );
         result.append(
-<<<<<<< HEAD
             "<a class=\"btn btn-default btn-xs btn-tm-actions session-copy-for-test\"" +
             "href=\"#\"" +
             "title=\"" + Const.Tooltips.FEEDBACK_SESSION_COPY + "\"" +
@@ -661,18 +660,12 @@
             "</a> "
         );
         result.append(
-            "<a class=\"btn btn-default btn-xs btn-tm-actions session-submit-for-test" + (hasSubmit ? "\"" : DISABLED) +
-            "href=\"" + getInstructorFeedbackSessionSubmitLink(session.courseId,session.feedbackSessionName) + "\" " +
-            "title=\"" + Const.Tooltips.FEEDBACK_SESSION_SUBMIT + "\" data-toggle=\"tooltip\" data-placement=\"top\"" +
-            disableSubmitSessionStr + ">Submit</a> "
-=======
             "<div title=\"" + Const.Tooltips.FEEDBACK_SESSION_SUBMIT + "\" data-toggle=\"tooltip\" data-placement=\"top\"" + " style=\"display: inline-block; padding-right: 5px;\"" + ">" +
                 "<a class=\"btn btn-default btn-xs btn-tm-actions session-submit-for-test" + (hasSubmit ? "\"" : DISABLED) +
                 "href=\"" + getInstructorFeedbackSessionSubmitLink(session.courseId, session.feedbackSessionName) + "\" " +
                 disableSubmitSessionStr + ">Submit" +
                 "</a>" +
             "</div>"
->>>>>>> 45b9484c
         );
         
         // Don't need to show any other links if private
