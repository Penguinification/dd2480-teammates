package teammates.ui.controller;

import java.util.ArrayList;
import java.util.Collections;
import java.util.HashMap;
import java.util.HashSet;
import java.util.LinkedHashMap;
import java.util.LinkedHashSet;
import java.util.List;
import java.util.Map;
import java.util.Map.Entry;
import java.util.Set;

import teammates.common.datatransfer.AccountAttributes;
import teammates.common.datatransfer.FeedbackParticipantType;
import teammates.common.datatransfer.FeedbackQuestionAttributes;
import teammates.common.datatransfer.FeedbackQuestionDetails;
import teammates.common.datatransfer.FeedbackResponseAttributes;
import teammates.common.datatransfer.FeedbackResponseCommentAttributes;
import teammates.common.datatransfer.FeedbackSessionResultsBundle;
import teammates.common.datatransfer.InstructorAttributes;
import teammates.common.util.Assumption;
import teammates.common.util.Const;
import teammates.common.util.FieldValidator;
import teammates.common.util.StringHelper;
import teammates.ui.template.FeedbackResponseComment;
import teammates.ui.template.InstructorFeedbackResultsFilterPanel;
import teammates.ui.template.InstructorFeedbackResultsNoResponsePanel;
import teammates.ui.template.InstructorFeedbackResultsGroupByParticipantPanel;
import teammates.ui.template.InstructorFeedbackResultsResponsePanel;
import teammates.ui.template.InstructorFeedbackResultsSecondaryParticipantPanelBody;
import teammates.ui.template.InstructorFeedbackResultsSessionPanel;
import teammates.ui.template.InstructorFeedbackResultsParticipantPanel;
import teammates.ui.template.InstructorFeedbackResultsGroupByQuestionPanel;
import teammates.ui.template.InstructorFeedbackResultsSectionPanel;
import teammates.ui.template.FeedbackSessionPublishButton;
import teammates.ui.template.ElementTag;
import teammates.ui.template.InstructorFeedbackResultsQuestionTable;
import teammates.ui.template.InstructorFeedbackResultsResponseRow;
import teammates.ui.template.InstructorFeedbackResultsModerationButton;

public class InstructorFeedbackResultsPageData extends PageData {
    private static final String DISPLAY_NAME_FOR_DEFAULT_SECTION = "Not in a section";

    private static final String MODERATE_RESPONSES_FOR_GIVER = "Moderate Responses";
    private static final String MODERATE_SINGLE_RESPONSE = "Moderate Response";
    
    private static final int RESPONDENTS_LIMIT_FOR_AUTOLOADING = 150;

    // isLargeNumberOfRespondents is an attribute used for testing the ui, for ViewType.Question 
    private boolean isLargeNumberOfRespondents;
    
    private FeedbackSessionResultsBundle bundle;
    private InstructorAttributes instructor;
    private List<String> sections;
    private String selectedSection;
    private String sortType;
    private String groupByTeam;
    private String showStats;
    private int startIndex = -1;
    
    private FieldValidator validator = new FieldValidator();
    private String feedbackSessionName;
    
    private String displayableFsName;
    private String displayableCourseId;
    
    // used for html table ajax loading
    private String ajaxStatus;
    private String sessionResultsHtmlTableAsString;

    // for question view
    private List<InstructorFeedbackResultsQuestionTable> questionPanels;
    // for giver > question > recipient, recipient > question > giver,
    // giver > recipient > question, recipient > giver > question
    private LinkedHashMap<String, InstructorFeedbackResultsSectionPanel> sectionPanels;
    
    private Map<FeedbackQuestionAttributes, FeedbackQuestionDetails> questionToDetailsMap = new HashMap<>();
    private Map<String, String> profilePictureLinks = new HashMap<>();
    
    // TODO multiple page data classes inheriting this for each view type, 
    // rather than an enum determining behavior in many methods
    private ViewType viewType;
    enum ViewType {
        QUESTION, GIVER_QUESTION_RECIPIENT, RECIPIENT_QUESTION_GIVER, RECIPIENT_GIVER_QUESTION, GIVER_RECIPIENT_QUESTION;
        
        public String toString() {
            // replace _ to - to keep it consistent with old behavior
            return name().toLowerCase().replaceAll("_", "-");
        }
        
        public boolean isPrimaryGroupingOfGiverType() {
            return this == GIVER_QUESTION_RECIPIENT || this == GIVER_RECIPIENT_QUESTION;
        }
        
        public boolean isSecondaryGroupingOfParticipantType() {
            return this == RECIPIENT_GIVER_QUESTION || this == GIVER_RECIPIENT_QUESTION;
        }
        
        public String additionalInfoId() {
            switch (this) {
                case GIVER_QUESTION_RECIPIENT:
                    return "giver-%s-question-%s";                    
                case RECIPIENT_QUESTION_GIVER:
                    return "recipient-%s-question-%s";
                case GIVER_RECIPIENT_QUESTION:
                case RECIPIENT_GIVER_QUESTION:
                    return "giver-%s-recipient-%s";
                default:
                    return "";
            }
        }
    }

    public InstructorFeedbackResultsPageData(AccountAttributes account) {
        super(account);
    }
    
    /**
     * Prepares question tables for viewing
     *  
     * {@code bundle} should be set before this method
     */
    public void initForViewByQuestion(InstructorAttributes instructor, 
                                      String selectedSection, String showStats, 
                                      String groupByTeam) {
        this.viewType = ViewType.QUESTION;
        this.sortType = ViewType.QUESTION.toString();
        initCommonVariables(instructor, selectedSection, showStats, groupByTeam);
        
        Map<FeedbackQuestionAttributes, List<FeedbackResponseAttributes>> questionToResponseMap = bundle.getQuestionResponseMap();
        questionPanels = new ArrayList<InstructorFeedbackResultsQuestionTable>();
        
        // if there is more than one question, we omit generation of responseRows,
        // and load them by ajax question by question
        boolean isLoadingStructureOnly = questionToResponseMap.size() > 1;
                                        
        for (Map.Entry<FeedbackQuestionAttributes, List<FeedbackResponseAttributes>> entry : questionToResponseMap.entrySet()) {
            FeedbackQuestionAttributes question = entry.getKey();
            List<FeedbackResponseAttributes> responses = entry.getValue();
            
            InstructorFeedbackResultsQuestionTable questionPanel;
            if (isLoadingStructureOnly) {
                questionPanel = buildQuestionTableWithoutResponseRows(question, responses, ""); 
                questionPanel.setHasResponses(false);
            } else {
                questionPanel = buildQuestionTableAndResponseRows(question, responses, "");
            }
            
            questionPanels.add(questionPanel);
        }
        
    }

    private void initCommonVariables(InstructorAttributes instructor, String selectedSection,
                                    String showStats, String groupByTeam) {
        Assumption.assertNotNull(bundle);
        
        this.instructor = instructor;
        this.selectedSection = selectedSection;
        this.showStats = showStats;
        this.groupByTeam = groupByTeam;
        
        for (FeedbackQuestionAttributes question : bundle.questions.values()) {
            FeedbackQuestionDetails questionDetails = question.getQuestionDetails();
            questionToDetailsMap.put(question, questionDetails);
        }
        
        this.sections = getSectionsFromBundle();
        
        displayableFsName = sanitizeForHtml(bundle.feedbackSession.feedbackSessionName);
        displayableCourseId = sanitizeForHtml(bundle.feedbackSession.courseId);
    }

    private List<String> getSectionsFromBundle() {
        List<String> sectionNames = new ArrayList<>();
        for (String section : bundle.sectionsInCourse()) {
            if (!section.equals(Const.DEFAULT_SECTION)) {
                sectionNames.add(section);
            }
        }
        
        Collections.sort(sectionNames);
        return sectionNames;
    }

    /**
     * Creates {@code InstructorFeedbackResultsSectionPanel}s for sectionPanels.
     * 
     * Iterates through the responses and creates panels and questions for them. Keeps track 
     * of missing sections, teams and participants who do not have responses 
     * and create panels for these missing sections, teams and participants.
     * 
     * {@code bundle} should be set before this method
     * TODO: simplify the logic in this method
     */
    public void initForSectionPanelViews(InstructorAttributes instructor, 
                                    String selectedSection, String showStats, 
                                    String groupByTeam, ViewType view) {
        Assumption.assertNotNull(bundle);
        this.viewType = view;
        this.sortType = view.toString();
        initCommonVariables(instructor, selectedSection, showStats, groupByTeam);
        
        if (!bundle.isComplete) {
            // results page to be loaded by ajax instead 
            if (isAllSectionsSelected()) {
                buildSectionPanelsForForAjaxLoading(getSections());
            } else {
                buildSectionPanelWithErrorMessage();
            }
            
            return;
        }
        
        // Note that if the page needs to load by ajax, then responses may be empty too,
        // therefore the check for ajax to come before this
        if (bundle.responses.isEmpty()) {
            // no responses, nothing to initialize
            return;
        }
        
        switch (viewType) {
            case RECIPIENT_GIVER_QUESTION:
                Map<String, Map<String, List<FeedbackResponseAttributes>>> sortedResponsesForRGQ = 
                        bundle.getResponsesSortedByRecipientGiverQuestion();
    
                buildSectionPanelsForViewByParticipantParticipantQuestion(sortedResponsesForRGQ, viewType.additionalInfoId());
                break;
            case RECIPIENT_QUESTION_GIVER:
                Map<String, Map<FeedbackQuestionAttributes, List<FeedbackResponseAttributes>>> sortedResponsesForRQG = 
                        bundle.getResponsesSortedByRecipientQuestionGiver(true);
  
                buildSectionPanelsForViewByParticipantQuestionParticipant(sortedResponsesForRQG, viewType.additionalInfoId());
                break;
            case GIVER_QUESTION_RECIPIENT:
                Map<String, Map<FeedbackQuestionAttributes, List<FeedbackResponseAttributes>>> sortedResponsesForGQR = 
                        bundle.getResponsesSortedByGiverQuestionRecipient(true);
   
                buildSectionPanelsForViewByParticipantQuestionParticipant(sortedResponsesForGQR, viewType.additionalInfoId());
                break;
            case GIVER_RECIPIENT_QUESTION:
                Map<String, Map<String, List<FeedbackResponseAttributes>>> sortedResponsesForGRQ = 
                        bundle.getResponsesSortedByGiverRecipientQuestion();
                buildSectionPanelsForViewByParticipantParticipantQuestion(sortedResponsesForGRQ, viewType.additionalInfoId());
                break;
            default:
                Assumption.fail();
        }
        
    }
    
    private void buildSectionPanelsForViewByParticipantParticipantQuestion(
                         Map<String, Map<String, List<FeedbackResponseAttributes>>> sortedResponses,
                         String additionalInfoId) {
        sectionPanels = new LinkedHashMap<String, InstructorFeedbackResultsSectionPanel>();
        InstructorFeedbackResultsSectionPanel sectionPanel = new InstructorFeedbackResultsSectionPanel();
        
        // Maintain previous section and previous team while iterating through the recipients
        // initialize the previous section to "None"
        String prevSection = Const.DEFAULT_SECTION;
        String prevTeam = "";
        
        Set<String> sectionsWithResponses = new HashSet<String>();
        Set<String> teamsWithResponses = new HashSet<String>();
        Set<String> teamMembersWithResponses = new HashSet<String>();      
          
        // Iterate through the primary participant
        int primaryParticipantIndex = this.getStartIndex();
        for (Entry<String, Map<String, List<FeedbackResponseAttributes>>> primaryToSecondaryParticipantToResponsesMap 
                : sortedResponses.entrySet()) {
            primaryParticipantIndex += 1;
            String primaryParticipantIdentifier = primaryToSecondaryParticipantToResponsesMap.getKey();
            
            String currentTeam = getCurrentTeam(bundle, primaryParticipantIdentifier);
            String currentSection = getCurrentSection(primaryToSecondaryParticipantToResponsesMap, viewType);
            
            boolean isDifferentTeam = !prevTeam.equals(currentTeam);
            boolean isDifferentSection = !prevSection.equals(currentSection);

            if (isDifferentTeam) {
                boolean isFirstTeam = prevTeam.isEmpty();
                if (!isFirstTeam) {
                    // construct missing participant panels for the previous team
                    buildMissingParticipantPanelsForTeam(
                        sectionPanel, prevTeam, teamMembersWithResponses);
                    teamMembersWithResponses.clear(); 
                }
                
                teamsWithResponses.add(currentTeam);
            }
            
            if (isDifferentSection) {
                boolean isFirstSection = sectionPanel.getParticipantPanels().isEmpty();
                if (!isFirstSection) {
                    // Finalize building of section panel,
                    finalizeBuildingSectionPanelWithoutTeamStats(sectionPanel, prevSection);
                    buildMissingTeamAndParticipantPanelsForSection(
                            sectionPanel, prevSection, teamsWithResponses);
                    
                    // add to sectionPanels,
                    sectionPanels.put(prevSection, sectionPanel);
                    sectionsWithResponses.add(prevSection);
                    
                    // setup for next section
                    teamsWithResponses.clear();
                    teamsWithResponses.add(currentTeam);
                    
                    sectionPanel = new InstructorFeedbackResultsSectionPanel();
                }
            }
            
            if (isDifferentTeam) {
                sectionPanel.getIsTeamWithResponses().put(currentTeam, true);
            }
            
            // Build participant panel for the current primary participant
            InstructorFeedbackResultsParticipantPanel recipientPanel = 
                    buildGroupByParticipantPanel(primaryParticipantIdentifier, primaryToSecondaryParticipantToResponsesMap, 
                                                 additionalInfoId, primaryParticipantIndex);
            
            sectionPanel.addParticipantPanel(currentTeam, recipientPanel);
            
            teamMembersWithResponses.add(primaryParticipantIdentifier);

            prevTeam = currentTeam;
            prevSection = currentSection;
        }
        
        // for the last section with responses
        buildMissingParticipantPanelsForTeam(sectionPanel, prevTeam, teamMembersWithResponses);
        
        teamsWithResponses.add(prevTeam);
        buildMissingTeamAndParticipantPanelsForSection(sectionPanel, prevSection, teamsWithResponses);
        
        finalizeBuildingSectionPanelWithoutTeamStats(sectionPanel, prevSection);
        sectionPanels.put(prevSection, sectionPanel);
        
        if (isAllSectionsSelected()) {
            sectionsWithResponses.add(prevSection); // for the last section having responses 
            buildSectionPanelsForMissingSections(sectionsWithResponses);
        }
    }
    
    /**
     * Constructs section panels for the {@code sortedResponses}.
     * 
     * Also builds team statistics tables for every team
     * @param sortedResponses
     * @param additionalInfoId
     */
    private void buildSectionPanelsForViewByParticipantQuestionParticipant(
                                    Map<String, Map<FeedbackQuestionAttributes, List<FeedbackResponseAttributes>>> sortedResponses,
                                    String additionalInfoId) {
       sectionPanels = new LinkedHashMap<String, InstructorFeedbackResultsSectionPanel>();
       InstructorFeedbackResultsSectionPanel sectionPanel = new InstructorFeedbackResultsSectionPanel();
       
       LinkedHashMap<String, Map<FeedbackQuestionAttributes, List<FeedbackResponseAttributes>>> responsesGroupedByTeam = 
               viewType.isPrimaryGroupingOfGiverType() ? bundle.getQuestionResponseMapByGiverTeam()
                                                       : bundle.getQuestionResponseMapByRecipientTeam();
       
       // Maintain previous section and previous team while iterating through the recipients
       // initialize the previous section to "None"
       String prevSection = Const.DEFAULT_SECTION;
       String prevTeam = "";
       
       Set<String> sectionsWithResponses = new HashSet<String>();
       Set<String> teamsWithResponses = new LinkedHashSet<String>();
       Set<String> teamMembersWithResponses = new HashSet<String>();      
         
       // Iterate through the primary participant
       int primaryParticipantIndex = this.getStartIndex();
       for (Entry<String, Map<FeedbackQuestionAttributes, List<FeedbackResponseAttributes>>> primaryToSecondaryParticipantToResponsesMap 
               : sortedResponses.entrySet()) {
           primaryParticipantIndex += 1;
           String primaryParticipantIdentifier = primaryToSecondaryParticipantToResponsesMap.getKey();
           
           String currentTeam = getCurrentTeam(bundle, primaryParticipantIdentifier);
           String currentSection = getCurrentSection(primaryToSecondaryParticipantToResponsesMap, viewType);
           
           boolean isDifferentTeam = !prevTeam.equals(currentTeam);
           boolean isDifferentSection = !prevSection.equals(currentSection);

           if (isDifferentTeam) {
               boolean isFirstTeam = prevTeam.isEmpty();
               if (!isFirstTeam) {
                   // construct missing participant panels for the previous team
                   buildMissingParticipantPanelsForTeam(
                       sectionPanel, prevTeam, teamMembersWithResponses);
                   teamMembersWithResponses.clear(); 
               }
               
               teamsWithResponses.add(currentTeam);
           }
           
           if (isDifferentSection) {
               boolean isFirstSection = sectionPanel.getParticipantPanels().isEmpty();
               if (!isFirstSection) {
                   // Finalize building of section panel,
                   finalizeBuildingSectionPanel(sectionPanel, prevSection, responsesGroupedByTeam, teamsWithResponses);
                   buildMissingTeamAndParticipantPanelsForSection(
                           sectionPanel, prevSection, teamsWithResponses);
                   
                   // add to sectionPanels,
                   sectionPanels.put(prevSection, sectionPanel);
                   sectionsWithResponses.add(prevSection);
                   
                   // setup for next section
                   teamsWithResponses.clear();
                   teamsWithResponses.add(currentTeam);
                   
                   sectionPanel = new InstructorFeedbackResultsSectionPanel();
               }
           }
           
           if (isDifferentTeam) {
               sectionPanel.getIsTeamWithResponses().put(currentTeam, true);
           }
           
           // Build participant panel for the current participant 
           InstructorFeedbackResultsParticipantPanel primaryParticipantPanel = 
                   buildGroupByQuestionPanel(primaryParticipantIdentifier, 
                                             primaryToSecondaryParticipantToResponsesMap,
                                             additionalInfoId, primaryParticipantIndex);
           
           sectionPanel.addParticipantPanel(currentTeam, primaryParticipantPanel);
           
           teamMembersWithResponses.add(primaryParticipantIdentifier);

           prevTeam = currentTeam;
           prevSection = currentSection;
       }
       
       // for the last section with responses
       buildMissingParticipantPanelsForTeam(sectionPanel, prevTeam, teamMembersWithResponses);
       
       teamsWithResponses.add(prevTeam);
       buildMissingTeamAndParticipantPanelsForSection(sectionPanel, prevSection, teamsWithResponses);
       
       finalizeBuildingSectionPanel(sectionPanel, prevSection, responsesGroupedByTeam, teamsWithResponses);
       sectionPanels.put(prevSection, sectionPanel);
       
       if (isAllSectionsSelected()) {
           sectionsWithResponses.add(prevSection); // for the last section having responses 
           buildSectionPanelsForMissingSections(sectionsWithResponses);
       }
    }

    private InstructorFeedbackResultsGroupByParticipantPanel buildGroupByParticipantPanel(
                                    String primaryParticipantIdentifier, 
                                    Entry<String, Map<String, List<FeedbackResponseAttributes>>> recipientToGiverToResponsesMap,
                                    String additionalInfoId, int primaryParticipantIndex) {
        // first build secondary participant panels for the primary participant panel
        Map<String, List<FeedbackResponseAttributes>> giverToResponsesMap = 
                recipientToGiverToResponsesMap.getValue();
        List<InstructorFeedbackResultsSecondaryParticipantPanelBody> secondaryParticipantPanels = 
                buildSecondaryParticipantPanels(
                        additionalInfoId, primaryParticipantIndex, giverToResponsesMap);
        
        // construct the primary participant panel
        String primaryParticipantNameWithTeamName = 
                bundle.appendTeamNameToName(bundle.getNameForEmail(primaryParticipantIdentifier), 
                                            bundle.getTeamNameForEmail(primaryParticipantIdentifier));
        
        InstructorFeedbackResultsModerationButton moderationButton;
        if (viewType.isPrimaryGroupingOfGiverType()) {
            moderationButton = 
                    buildModerationButtonForGiver(null, primaryParticipantIdentifier, 
                                                  "btn btn-primary btn-xs", 
                                                  MODERATE_RESPONSES_FOR_GIVER);
        } else {
            moderationButton = null;
        }
        InstructorFeedbackResultsGroupByParticipantPanel primaryParticipantPanel = 
                buildInstructorFeedbackResultsGroupBySecondaryParticipantPanel(
                        primaryParticipantIdentifier, primaryParticipantNameWithTeamName, 
                        secondaryParticipantPanels, moderationButton);
        
        return primaryParticipantPanel;
    }

    private List<InstructorFeedbackResultsSecondaryParticipantPanelBody> buildSecondaryParticipantPanels(
                                    String additionalInfoId, int primaryParticipantIndex,
                                    Map<String, List<FeedbackResponseAttributes>> secondaryParticipantToResponsesMap) {
        List<InstructorFeedbackResultsSecondaryParticipantPanelBody> secondaryParticipantPanels = new ArrayList<>();
        
        int secondaryParticipantIndex = 0;
        for (Map.Entry<String, List<FeedbackResponseAttributes>> secondaryParticipantResponses 
                                                               : secondaryParticipantToResponsesMap.entrySet()) {
            secondaryParticipantIndex += 1;
            String secondaryParticipantIdentifier = secondaryParticipantResponses.getKey();
            String secondaryParticipantDisplayableName = bundle.getNameForEmail(secondaryParticipantIdentifier); 
            
            boolean isEmail = validator.getInvalidityInfo(FieldValidator.FieldType.EMAIL, secondaryParticipantIdentifier).isEmpty();
            if (isEmail && !bundle.getTeamNameForEmail(secondaryParticipantIdentifier).isEmpty()) {
                secondaryParticipantDisplayableName += " (" + bundle.getTeamNameForEmail(secondaryParticipantIdentifier)
                                                     + ")";
            }
            List<InstructorFeedbackResultsResponsePanel> responsePanels = 
                    buildResponsePanels(additionalInfoId, primaryParticipantIndex, 
                                        secondaryParticipantIndex, secondaryParticipantResponses.getValue());
          
            InstructorFeedbackResultsSecondaryParticipantPanelBody secondaryParticipantPanel = 
                    new InstructorFeedbackResultsSecondaryParticipantPanelBody(
                            secondaryParticipantIdentifier, secondaryParticipantDisplayableName, 
                            responsePanels);
            
            secondaryParticipantPanel
                .setProfilePictureLink(getProfilePictureIfEmailValid(secondaryParticipantIdentifier));
            
            if (!viewType.isPrimaryGroupingOfGiverType()) {
                String sectionName = bundle.getSectionFromRoster(secondaryParticipantIdentifier);
                boolean isAllowedToModerate = isAllowedToModerate(instructor, sectionName, feedbackSessionName);

                secondaryParticipantPanel.setModerationButton(isAllowedToModerate
                                                            ? buildModerationButtonForGiver(null, secondaryParticipantIdentifier, 
                                                                                            "btn btn-default btn-xs", 
                                                                                            MODERATE_RESPONSES_FOR_GIVER)
                                                            : null);
            }
            
            secondaryParticipantPanels.add(secondaryParticipantPanel);
        }
        
        return secondaryParticipantPanels;
    }

    private List<InstructorFeedbackResultsResponsePanel> buildResponsePanels(final String additionalInfoId,
                                    int primaryParticipantIndex, int secondaryRecipientIndex,
                                    List<FeedbackResponseAttributes> giverResponses) {
        List<InstructorFeedbackResultsResponsePanel> responsePanels = new ArrayList<>();
        
        for (int responseIndex = 0; responseIndex < giverResponses.size(); responseIndex++) {
            FeedbackResponseAttributes response = giverResponses.get(responseIndex);
            
            String questionId = response.feedbackQuestionId;
            FeedbackQuestionAttributes question = bundle.questions.get(questionId);
            String questionText = bundle.getQuestionText(questionId);
            
            int giverIndex     = viewType.isPrimaryGroupingOfGiverType() ? primaryParticipantIndex 
                                                                         : secondaryRecipientIndex;
            int recipientIndex = viewType.isPrimaryGroupingOfGiverType() ? secondaryRecipientIndex 
                                                                         : primaryParticipantIndex;
            
            String additionalInfoText = 
                    questionToDetailsMap.get(question).getQuestionAdditionalInfoHtml(
                            question.getQuestionNumber(), String.format(
                                    additionalInfoId, giverIndex, recipientIndex));
            ElementTag rowAttributes = null;
            String displayableResponse = bundle.getResponseAnswerHtml(response, question);

            String giverName = bundle.getNameForEmail(response.giverEmail);
            String recipientName = bundle.getNameForEmail(response.recipientEmail);
            
            String giverTeam = bundle.getTeamNameForEmail(response.giverEmail);
            String recipientTeam = bundle.getTeamNameForEmail(response.recipientEmail);
            
            giverName = bundle.appendTeamNameToName(giverName, giverTeam);
            recipientName = bundle.appendTeamNameToName(recipientName, recipientTeam);
            
            List<FeedbackResponseComment> comments = buildResponseComments(giverName, recipientName, question, response);
            boolean isAllowedToSubmitSessionsInBothSection = 
                    instructor.isAllowedForPrivilege(response.giverSection,
                          response.feedbackSessionName, Const.ParamsNames.INSTRUCTOR_PERMISSION_SUBMIT_SESSION_IN_SECTIONS)
                  && instructor.isAllowedForPrivilege(response.recipientSection,
                          response.feedbackSessionName, Const.ParamsNames.INSTRUCTOR_PERMISSION_SUBMIT_SESSION_IN_SECTIONS);
            
            InstructorFeedbackResultsResponsePanel responsePanel = 
                    new InstructorFeedbackResultsResponsePanel(
                            question, response, questionText, additionalInfoText, rowAttributes, 
                            displayableResponse, comments, isAllowedToSubmitSessionsInBothSection);
            
            responsePanel.setCommentsIndexes(recipientIndex, giverIndex, responseIndex + 1);
            Map<FeedbackParticipantType, Boolean> responseVisibilityMap = getResponseVisibilityMap(question);
            FeedbackResponseComment frcForAdding = buildFeedbackResponseCommentAddForm(question, response, 
                                                            responseVisibilityMap, giverName, recipientName);
            
            responsePanel.setFrcForAdding(frcForAdding);
            
            responsePanels.add(responsePanel);
        }
        
        return responsePanels;
    }

    private InstructorFeedbackResultsGroupByQuestionPanel buildGroupByQuestionPanel(
            String participantIdentifier,
            Entry<String, Map<FeedbackQuestionAttributes, List<FeedbackResponseAttributes>>> recipientToGiverToResponsesMap,
            String additionalInfoId, int participantIndex) {
        List<InstructorFeedbackResultsQuestionTable> questionTables = new ArrayList<InstructorFeedbackResultsQuestionTable>();
        
        int questionIndex = 0;
        for (Entry<FeedbackQuestionAttributes, List<FeedbackResponseAttributes>> responsesForParticipantForQuestion
                : recipientToGiverToResponsesMap.getValue().entrySet()) {
            if (responsesForParticipantForQuestion.getValue().isEmpty()) {
                // participant has no responses for the current question
                continue;
            }
            
            questionIndex += 1;
            
            FeedbackQuestionAttributes currentQuestion = responsesForParticipantForQuestion.getKey();
            List<FeedbackResponseAttributes> responsesForQuestion = responsesForParticipantForQuestion.getValue();

            InstructorFeedbackResultsQuestionTable questionTable = 
                    buildQuestionTableAndResponseRows(currentQuestion, responsesForQuestion,
                                                      String.format(additionalInfoId, participantIndex, questionIndex), 
                                                      participantIdentifier, true);
            questionTable.setBoldQuestionNumber(false);
            questionTables.add(questionTable);
      
        }
        
        InstructorFeedbackResultsQuestionTable.sortByQuestionNumber(questionTables);
        InstructorFeedbackResultsGroupByQuestionPanel participantPanel;
        // Construct InstructorFeedbackResultsGroupByQuestionPanel for the current giver
        if (viewType.isPrimaryGroupingOfGiverType() && (bundle.isParticipantIdentifierStudent(participantIdentifier) 
                                                    || bundle.isParticipantIdentifierInstructor(participantIdentifier))) {
            // Moderation button on the participant panels are only shown is the panel is a giver panel,
            // and if the participant is a student
            InstructorFeedbackResultsModerationButton moderationButton = 
                    buildModerationButtonForGiver(null, participantIdentifier, "btn btn-primary btn-xs", 
                                                  MODERATE_RESPONSES_FOR_GIVER);
            participantPanel = new InstructorFeedbackResultsGroupByQuestionPanel(
                                            participantIdentifier, bundle.getNameForEmail(participantIdentifier),
                                            questionTables, 
                                            getStudentProfilePictureLink(participantIdentifier, instructor.courseId), 
                                            true, moderationButton);
        } else {
            participantPanel = new InstructorFeedbackResultsGroupByQuestionPanel(
                                            questionTables, 
                                            getStudentProfilePictureLink(participantIdentifier, instructor.courseId), 
                                            viewType.isPrimaryGroupingOfGiverType(), participantIdentifier, 
                                            bundle.getNameForEmail(participantIdentifier));
        }
        
        return participantPanel;
    }
    
    private void finalizeBuildingSectionPanelWithoutTeamStats(InstructorFeedbackResultsSectionPanel sectionPanel,
                                                          String sectionName) {
        LinkedHashMap<String, Map<FeedbackQuestionAttributes, List<FeedbackResponseAttributes>>> emptyResponseMap = new LinkedHashMap<>();
        LinkedHashSet<String> emptyTeamList = new LinkedHashSet<String>();
        finalizeBuildingSectionPanel(sectionPanel, sectionName, emptyResponseMap, emptyTeamList);
    }

    private void finalizeBuildingSectionPanel(
                 InstructorFeedbackResultsSectionPanel sectionPanel, String sectionName,
                 LinkedHashMap<String, Map<FeedbackQuestionAttributes, List<FeedbackResponseAttributes>>> responsesGroupedByTeam,
                 Set<String> teamsWithResponses) {
        switch (viewType) {
            case GIVER_QUESTION_RECIPIENT:
            case RECIPIENT_QUESTION_GIVER:
                prepareHeadersForTeamPanelsInSectionPanel(sectionPanel);
                if (!responsesGroupedByTeam.isEmpty()) {
                    buildTeamsStatisticsTableForSectionPanel(sectionPanel, responsesGroupedByTeam, 
                                                             teamsWithResponses);
                }
                
                Map<String, Boolean> isTeamDisplayingStatistics = new HashMap<>();
                for (String team : teamsWithResponses) {
                    // teamsWithResponses can include teams of anonymous student ("Anonymous student #'s Team")
                    // and "-"
                    isTeamDisplayingStatistics.put(team, isTeamVisible(team));
                }
                sectionPanel.setDisplayingTeamStatistics(isTeamDisplayingStatistics);
                sectionPanel.setSectionName(sectionName);
                sectionPanel.setSectionNameForDisplay(sectionName.equals(Const.DEFAULT_SECTION) 
                                                    ? DISPLAY_NAME_FOR_DEFAULT_SECTION 
                                                    : sectionName);
                break;
            case RECIPIENT_GIVER_QUESTION:
            case GIVER_RECIPIENT_QUESTION:
                
                sectionPanel.setSectionName(sectionName);
                sectionPanel.setSectionNameForDisplay(sectionName.equals(Const.DEFAULT_SECTION) 
                                                    ? DISPLAY_NAME_FOR_DEFAULT_SECTION
                                                    : sectionName);
                break;
            default:
                Assumption.fail();
                break;
        }
    }

    private boolean isTeamVisible(String team) {
        return bundle.rosterTeamNameMembersTable.containsKey(team);
    }
    
    private void buildMissingTeamAndParticipantPanelsForSection(
                                    InstructorFeedbackResultsSectionPanel sectionPanel, String sectionName,
                                    Set<String> teamWithResponses) {

        // update the teams for the previous section
        Set<String> teamsInSection = bundle.getTeamsInSectionFromRoster(sectionName);
        Set<String> teamsWithoutResponses = new HashSet<String>(teamsInSection);
        teamsWithoutResponses.removeAll(teamWithResponses);
        
        // create for every remaining team in the section, participantResultsPanels for every team member
        for (String teamWithoutResponses : teamsWithoutResponses) {
            List<String> teamMembersOfTeam = new ArrayList<String>(
                                                     bundle.getTeamMembersFromRoster(teamWithoutResponses));
            Collections.sort(teamMembersOfTeam);
            if (viewType.isPrimaryGroupingOfGiverType()) {
                addMissingParticipantsPanelsWithModerationButtonForTeam(
                                                sectionPanel, teamWithoutResponses, teamMembersOfTeam);
            } else {
                addMissingParticipantsPanelsWithoutModerationButtonForTeam(
                                                sectionPanel, teamWithoutResponses, teamMembersOfTeam);
            }
        }
        
    }

    private static String getCurrentTeam(FeedbackSessionResultsBundle bundle, String giverIdentifier) {
        String currentTeam;
        if (bundle.isParticipantIdentifierInstructor(giverIdentifier)) {
            currentTeam = Const.USER_TEAM_FOR_INSTRUCTOR;
        } else {
            currentTeam = bundle.getTeamNameForEmail(giverIdentifier);
            if (currentTeam.isEmpty()) {
                currentTeam = bundle.getNameForEmail(giverIdentifier);
            }
        }
        
        return currentTeam;
    }

    /**
     * Uses the first response to get the current section
     * @param responses
     */
    private static <K> String getCurrentSection(
                        Map.Entry<String, Map<K, List<FeedbackResponseAttributes>>> responses,
                        ViewType viewType) {
        // retrieve section from the first response of this user
        // TODO simplify by introducing more data structures into bundle
        FeedbackResponseAttributes firstResponse = null;
        for (Map.Entry<K, List<FeedbackResponseAttributes>> responsesFromGiverForQuestion
                : responses.getValue().entrySet()) {
            if (!responsesFromGiverForQuestion.getValue().isEmpty()) {
                firstResponse = responsesFromGiverForQuestion.getValue().get(0);
                break;
            }
        }
        
        if (firstResponse != null) {
            return viewType.isPrimaryGroupingOfGiverType() ? firstResponse.giverSection 
                                                           : firstResponse.recipientSection;
        } else {
            return Const.DEFAULT_SECTION;
        }
    }
    
    private void buildMissingParticipantPanelsForTeam(
                                    InstructorFeedbackResultsSectionPanel sectionPanel, String teamName,
                                    Set<String> teamMembersWithResponses) {
        
        Set<String> teamMembersEmail = new HashSet<String>();
        teamMembersEmail.addAll(bundle.getTeamMembersFromRoster(teamName));
        
        Set<String> teamMembersWithoutResponses = new HashSet<String>(teamMembersEmail);
        teamMembersWithoutResponses.removeAll(teamMembersWithResponses);
        
        // Create missing participants panels for the previous team
        List<String> sortedTeamMembersWithoutResponses = new ArrayList<String>(teamMembersWithoutResponses);
        Collections.sort(sortedTeamMembersWithoutResponses);
        
        if (viewType.isPrimaryGroupingOfGiverType()) {
            addMissingParticipantsPanelsWithModerationButtonForTeam(sectionPanel, 
                                                        teamName, sortedTeamMembersWithoutResponses);
        } else {
            addMissingParticipantsPanelsWithoutModerationButtonForTeam(sectionPanel, 
                                                        teamName, sortedTeamMembersWithoutResponses);
        }
        
    }

    private void buildSectionPanelsForMissingSections(Set<String> sectionsWithResponses) {
        Set<String> sectionsInCourse = bundle.rosterSectionTeamNameTable.keySet();
        Set<String> sectionsWithoutResponse = new HashSet<String>(sectionsInCourse);
        sectionsWithoutResponse.removeAll(sectionsWithResponses);
        
        List<String> sectionsWithoutResponsesList = new ArrayList<String>(sectionsWithoutResponse);
        Collections.sort(sectionsWithoutResponsesList);
        
        InstructorFeedbackResultsSectionPanel sectionPanel;
        for (String sectionWithoutResponses: sectionsWithoutResponsesList) {
            sectionPanel = new InstructorFeedbackResultsSectionPanel();
            finalizeBuildingSectionPanelWithoutTeamStats(sectionPanel, sectionWithoutResponses);
            sectionPanels.put(sectionWithoutResponses, sectionPanel);
            
            Set<String> teamsInSection = bundle.getTeamsInSectionFromRoster(sectionWithoutResponses);
            List<String> teamsInSectionAsList = new ArrayList<String>(teamsInSection);
            
            Collections.sort(teamsInSectionAsList);
            
            for (String teamInMissingSection : teamsInSectionAsList) {
                List<String> teamMembers = new ArrayList<String>(bundle.getTeamMembersFromRoster(teamInMissingSection));
                Collections.sort(teamMembers);
                
                if (viewType.isPrimaryGroupingOfGiverType()) {
                    addMissingParticipantsPanelsWithModerationButtonForTeam(
                                                    sectionPanel, teamInMissingSection, teamMembers);
                } else {
                    addMissingParticipantsPanelsWithoutModerationButtonForTeam(
                                                    sectionPanel, teamInMissingSection, teamMembers);
                }
            }
        }
    }

    private void buildSectionPanelsForForAjaxLoading(List<String> sections) {
        sectionPanels = new LinkedHashMap<String, InstructorFeedbackResultsSectionPanel>();
        
        for (String section : sections) {
            InstructorFeedbackResultsSectionPanel sectionPanel = new InstructorFeedbackResultsSectionPanel();
            sectionPanel.setSectionName(section);
            sectionPanel.setSectionNameForDisplay(section);
            sectionPanel.setLoadSectionResponsesByAjax(true);
            
            sectionPanels.put(section, sectionPanel);
        }
        
        InstructorFeedbackResultsSectionPanel sectionPanel = new InstructorFeedbackResultsSectionPanel();
        sectionPanel.setSectionName(Const.DEFAULT_SECTION);
        sectionPanel.setSectionNameForDisplay(DISPLAY_NAME_FOR_DEFAULT_SECTION);
        sectionPanel.setLoadSectionResponsesByAjax(true);
        
        sectionPanels.put(Const.DEFAULT_SECTION, sectionPanel);  
    }
    
    private void buildSectionPanelWithErrorMessage() {
        sectionPanels = new LinkedHashMap<String, InstructorFeedbackResultsSectionPanel>();
        
        InstructorFeedbackResultsSectionPanel sectionPanel = new InstructorFeedbackResultsSectionPanel();
        sectionPanel.setSectionName(selectedSection);
        sectionPanel.setSectionNameForDisplay(selectedSection);
        sectionPanel.setAbleToLoadResponses(false);
        
        sectionPanels.put(selectedSection, sectionPanel);
        
    }

    /**
     * Builds participant panels for the the specified team, and add to sectionPanel
     * @param sectionPanel
     * @param teamName
     * @param teamMembers
     */
    private void addMissingParticipantsPanelsWithModerationButtonForTeam(
                                                             InstructorFeedbackResultsSectionPanel sectionPanel, 
                                                             String teamName, List<String> teamMembers) {
        for (String teamMember : teamMembers) {
            InstructorFeedbackResultsModerationButton moderationButton = 
                    buildModerationButtonForGiver(null, teamMember, "btn btn-default btn-xs",
                                                  MODERATE_RESPONSES_FOR_GIVER);
            InstructorFeedbackResultsParticipantPanel giverPanel;
            
            if (!viewType.isSecondaryGroupingOfParticipantType()) {
                giverPanel = new InstructorFeedbackResultsGroupByQuestionPanel(
                                     teamMember, bundle.getFullNameFromRoster(teamMember),
                                     new ArrayList<InstructorFeedbackResultsQuestionTable>(), 
                                     getStudentProfilePictureLink(teamMember, instructor.courseId), 
                                     viewType.isPrimaryGroupingOfGiverType(), moderationButton);
            } else {
                String teamMemberNameWithTeamNameAppended = bundle.getFullNameFromRoster(teamMember) 
                                                   + " (" + bundle.getTeamNameFromRoster(teamMember) + ")";
                giverPanel = buildInstructorFeedbackResultsGroupBySecondaryParticipantPanel(
                                     teamMember, teamMemberNameWithTeamNameAppended, 
                                     new ArrayList<InstructorFeedbackResultsSecondaryParticipantPanelBody>(), 
                                     moderationButton);
                                                                       
            }

            giverPanel.setHasResponses(false);
            sectionPanel.addParticipantPanel(teamName, giverPanel);
        }
    }
    
    private void addMissingParticipantsPanelsWithoutModerationButtonForTeam(
                                    InstructorFeedbackResultsSectionPanel sectionPanel, 
                                    String teamName, List<String> teamMembers) {
        for (String teamMember : teamMembers) {
            
            InstructorFeedbackResultsParticipantPanel giverPanel;
            
            if (!viewType.isSecondaryGroupingOfParticipantType()) {
                giverPanel = 
                    new InstructorFeedbackResultsGroupByQuestionPanel(
                            new ArrayList<InstructorFeedbackResultsQuestionTable>(), 
                            getStudentProfilePictureLink(teamMember, instructor.courseId), 
                            viewType.isPrimaryGroupingOfGiverType(), teamMember, bundle.getFullNameFromRoster(teamMember));
                
            } else {
                String teamMemberWithTeamNameAppended = bundle.getFullNameFromRoster(teamMember) 
                                               + " (" + bundle.getTeamNameFromRoster(teamMember) + ")";
                giverPanel = buildInstructorFeedbackResultsGroupBySecondaryParticipantPanel(
                                               teamMember, teamMemberWithTeamNameAppended,
                                               new ArrayList<InstructorFeedbackResultsSecondaryParticipantPanelBody>(), 
                                               null);
            }
            giverPanel.setHasResponses(false);
            
            sectionPanel.addParticipantPanel(teamName, giverPanel);
        }
    }

    /**
     * Constructs InstructorFeedbackResultsQuestionTable containing statistics for each team.
     * The statistics tables are added to the sectionPanel.
     * 
     * @param sectionPanel
     * @param questions
     * @param responsesGroupedByTeam
     * @param teamsInSection
     */
    private void buildTeamsStatisticsTableForSectionPanel(
                     InstructorFeedbackResultsSectionPanel sectionPanel, 
                     Map<String, Map<FeedbackQuestionAttributes, List<FeedbackResponseAttributes>>> responsesGroupedByTeam,
                     Set<String> teamsInSection) {
        Map<String, List<InstructorFeedbackResultsQuestionTable>> teamToStatisticsTables = new HashMap<String, List<InstructorFeedbackResultsQuestionTable>>();
        for (String team : teamsInSection) {
            // skip team if no responses, 
            // or if the team is an anonymous student's team or an anonymous team, or is "-"
            if (!responsesGroupedByTeam.containsKey(team) || !isTeamVisible(team)) {
                continue;
            }
            
            List<InstructorFeedbackResultsQuestionTable> statisticsTablesForTeam = 
                    new ArrayList<InstructorFeedbackResultsQuestionTable>();
            
            for (FeedbackQuestionAttributes question : bundle.questions.values()) {
                if (!responsesGroupedByTeam.get(team).containsKey(question)) {
                    continue;
                }
                
                List<FeedbackResponseAttributes> responsesForTeamAndQuestion = 
                        responsesGroupedByTeam.get(team).get(question);
        
                InstructorFeedbackResultsQuestionTable statsTable = buildQuestionTableWithoutResponseRows(
                                                                               question, responsesForTeamAndQuestion,
                                                                               "");
                statsTable.setCollapsible(false);
                
                if (!statsTable.getQuestionStatisticsTable().isEmpty()) {
                    statisticsTablesForTeam.add(statsTable);
                }
            }
        
            InstructorFeedbackResultsQuestionTable.sortByQuestionNumber(statisticsTablesForTeam);
            teamToStatisticsTables.put(team, statisticsTablesForTeam);
        }
        
        sectionPanel.setTeamStatisticsTable(teamToStatisticsTables);
    }

    private void prepareHeadersForTeamPanelsInSectionPanel(
                                    InstructorFeedbackResultsSectionPanel sectionPanel) {
        switch (viewType) {
            case GIVER_QUESTION_RECIPIENT:
                sectionPanel.setStatisticsHeaderText("Statistics for Given Responses");
                sectionPanel.setDetailedResponsesHeaderText("Detailed Responses");
                break;
            case RECIPIENT_QUESTION_GIVER:
                sectionPanel.setStatisticsHeaderText("Received Responses Statistics");
                sectionPanel.setDetailedResponsesHeaderText("Detailed Responses");
                break;
            default:
                Assumption.fail("There should be no headers for the view type");
        }
    }

    private InstructorFeedbackResultsQuestionTable buildQuestionTableAndResponseRows(
                                    FeedbackQuestionAttributes question,
                                    List<FeedbackResponseAttributes> responses,
                                    String additionalInfoId) {
        return buildQuestionTableAndResponseRows(question, responses, additionalInfoId, 
                                                 null, true);
    }
    
    /**
     * Builds question tables without response rows, but with stats
     * @param question
     * @param responses  responses to compute statistics for
     * @param additionalInfoId
     */
    private InstructorFeedbackResultsQuestionTable buildQuestionTableWithoutResponseRows(
                                    FeedbackQuestionAttributes question,
                                    List<FeedbackResponseAttributes> responses,
                                    String additionalInfoId) {
        return buildQuestionTableAndResponseRows(question, responses, additionalInfoId, 
                                                 null, false);   
    }
                                    
    /**
     * Builds a question table for given question, and response rows for the given responses.
     *  
     * @param question
     * @param responses
     * @param additionalInfoId
     * @param participantIdentifier  for viewTypes * > Question > *, constructs missing response rows
     *                               only for the given participant
     * @param isShowingResponseRows  if false, hides the response rows 
     */
    private InstructorFeedbackResultsQuestionTable buildQuestionTableAndResponseRows(
                                                              FeedbackQuestionAttributes question,
                                                              List<FeedbackResponseAttributes> responses,
                                                              String additionalInfoId, 
                                                              String participantIdentifier, boolean isShowingResponseRows) {

        List<ElementTag> columnTags = new ArrayList<ElementTag>();
        Map<String, Boolean> isSortable = new HashMap<String, Boolean>();
        boolean isCollapsible = true;
        List<InstructorFeedbackResultsResponseRow> responseRows = null;
        
        FeedbackQuestionDetails questionDetails = questionToDetailsMap.get(question);
        if (isShowingResponseRows) {
            switch (viewType) {
                case QUESTION:
                    buildTableColumnHeaderForQuestionView(columnTags, isSortable);
                    responseRows = buildResponseRowsForQuestion(question, responses);
                    break;
                case GIVER_QUESTION_RECIPIENT:
                    buildTableColumnHeaderForGiverQuestionRecipientView(columnTags, isSortable);
                    responseRows = buildResponseRowsForQuestionForSingleGiver(question, responses, 
                                                                              participantIdentifier);
                    isCollapsible = false;
                    break;
                case RECIPIENT_QUESTION_GIVER:
                    buildTableColumnHeaderForRecipientQuestionGiverView(columnTags, isSortable);
                    responseRows = buildResponseRowsForQuestionForSingleRecipient(question, responses, 
                                                                                  participantIdentifier);
                    isCollapsible = false;
                    break;
                default:
                    Assumption.fail("View type should not involve question tables");
            }
            
            if (questionDetails.isQuestionSpecificSortingRequired()) {
                Collections.sort(responseRows, questionDetails.getResponseRowsSortOrder());
            }
            
        }
        
        String studentEmail = (student != null) ? student.email : null;
        String statisticsTable = questionDetails.getQuestionResultStatisticsHtml(responses, question, studentEmail, 
                                                                                 bundle, viewType.toString());
        
        String questionText = questionDetails.getQuestionText();
        String additionalInfoText = questionDetails.getQuestionAdditionalInfoHtml(question.questionNumber, additionalInfoId);
        
        InstructorFeedbackResultsQuestionTable questionTable = new InstructorFeedbackResultsQuestionTable(
                                                                        !responses.isEmpty(), statisticsTable, 
                                                                        responseRows, question, 
                                                                        questionText, additionalInfoText, 
                                                                        columnTags, isSortable);
        if (viewType == ViewType.QUESTION) {
            // setup classes, for loading responses by ajax
            // ajax_submit: user needs to click on the panel to load
            // ajax_auto: responses are loaded automatically
            questionTable.setAjaxClass(isLargeNumberOfResponses()
                                     ? " ajax_submit" 
                                     : " ajax_auto");
        }
        questionTable.setShowResponseRows(isShowingResponseRows);
        questionTable.setCollapsible(isCollapsible);
        
        return questionTable;
    }

    private void buildTableColumnHeaderForQuestionView(List<ElementTag> columnTags, 
                                                       Map<String, Boolean> isSortable) {
        ElementTag giverTeamElement = 
                new ElementTag("Team", "id", "button_sortFromTeam", "class", "button-sort-none", "onclick", 
                               "toggleSort(this)", "style", "width: 15%; min-width: 67px;");
        ElementTag giverElement = 
                new ElementTag("Giver", "id", "button_sortFromName", "class", "button-sort-none", "onclick", 
                               "toggleSort(this)", "style", "width: 15%; min-width: 65px;");
        ElementTag recipientTeamElement = 
                new ElementTag("Team", "id", "button_sortToTeam", "class", "button-sort-ascending", "onclick", 
                               "toggleSort(this)", "style", "width: 15%; min-width: 67px;");
        ElementTag recipientElement = 
                new ElementTag("Recipient", "id", "button_sortToName", "class", "button-sort-none", "onclick", 
                               "toggleSort(this)", "style", "width: 15%; min-width: 90px;");
        ElementTag responseElement = 
                new ElementTag("Feedback", "id", "button_sortFeedback", "class", "button-sort-none", "onclick", 
                               "toggleSort(this)", "style", "min-width: 95px;");
        ElementTag actionElement = new ElementTag("Actions");

        columnTags.add(giverTeamElement);
        columnTags.add(giverElement);
        columnTags.add(recipientTeamElement);
        columnTags.add(recipientElement);
        columnTags.add(responseElement);
        columnTags.add(actionElement);

        isSortable.put(giverElement.getContent(), true);
        isSortable.put(giverTeamElement.getContent(), true);
        isSortable.put(recipientElement.getContent(), true);
        isSortable.put(responseElement.getContent(), true);
        isSortable.put(actionElement.getContent(), false);
    }

    private void buildTableColumnHeaderForGiverQuestionRecipientView(List<ElementTag> columnTags,
                                                                     Map<String, Boolean> isSortable) {
        ElementTag photoElement = new ElementTag("Photo");
        ElementTag recipientTeamElement = 
                new ElementTag("Team", "id", "button_sortFromTeam", "class", "button-sort-ascending", "onclick", 
                               "toggleSort(this)", "style", "width: 15%; min-width: 67px;");
        ElementTag recipientElement = 
                new ElementTag("Recipient", "id", "button_sortTo", "class", "button-sort-none", "onclick", 
                               "toggleSort(this)", "style", "width: 15%; min-width: 90px;");
        ElementTag responseElement = 
                new ElementTag("Feedback", "id", "button_sortFeedback", "class", "button-sort-none", "onclick", 
                               "toggleSort(this)", "style", "min-width: 95px;");

        columnTags.add(photoElement);
        columnTags.add(recipientTeamElement);
        columnTags.add(recipientElement);
        columnTags.add(responseElement);

        isSortable.put(photoElement.getContent(), false);
        isSortable.put(recipientTeamElement.getContent(), true);
        isSortable.put(recipientElement.getContent(), true);
        isSortable.put(responseElement.getContent(), true);
    }

    private void buildTableColumnHeaderForRecipientQuestionGiverView(List<ElementTag> columnTags,
                                                                     Map<String, Boolean> isSortable) {
        ElementTag photoElement = new ElementTag("Photo");
        ElementTag giverTeamElement = 
                new ElementTag("Team", "id", "button_sortFromTeam", "class", "button-sort-ascending", "onclick", 
                               "toggleSort(this)", "style", "width: 15%; min-width: 67px;");
        ElementTag giverElement = 
                new ElementTag("Giver", "id", "button_sortFromName", "class", "button-sort-none", "onclick", 
                               "toggleSort(this)", "style", "width: 15%; min-width: 65px;");
        ElementTag responseElement = 
                new ElementTag("Feedback", "id", "button_sortFeedback", "class", "button-sort-none", "onclick", 
                               "toggleSort(this)", "style", "min-width: 95px;");
        ElementTag actionElement = new ElementTag("Actions");

        columnTags.add(photoElement);
        columnTags.add(giverTeamElement);
        columnTags.add(giverElement);
        columnTags.add(responseElement);
        columnTags.add(actionElement);

        isSortable.put(photoElement.getContent(), false);
        isSortable.put(giverTeamElement.getContent(), true);
        isSortable.put(giverElement.getContent(), true);
        isSortable.put(responseElement.getContent(), true);
        isSortable.put(actionElement.getContent(), false);
    }

    /**
     * Builds response rows for a given question. This not only builds response rows for existing responses, but includes 
     * the missing responses between pairs of givers and recipients.
     * @param question
     * @param responses  existing responses for the question
     * 
     * @see configureResponseRowForViewType
     */
    private List<InstructorFeedbackResultsResponseRow> buildResponseRowsForQuestion(FeedbackQuestionAttributes question,
                                                                                    List<FeedbackResponseAttributes> responses) {
        List<InstructorFeedbackResultsResponseRow> responseRows = new ArrayList<InstructorFeedbackResultsResponseRow>();
        
        List<String> possibleGiversWithoutResponses = bundle.getPossibleGivers(question);
        List<String> possibleReceiversWithoutResponsesForGiver = new ArrayList<String>();

        String prevGiver = "";
        
        for (FeedbackResponseAttributes response : responses) {
            if (!bundle.isGiverVisible(response) || !bundle.isRecipientVisible(response)) {
                possibleGiversWithoutResponses.clear();
                possibleReceiversWithoutResponsesForGiver.clear();
            }
            
            // keep track of possible givers who did not give a response
            removeParticipantIdentifierFromList(possibleGiversWithoutResponses, response.giverEmail);
            
            boolean isNewGiver = !prevGiver.equals(response.giverEmail); 
            if (isNewGiver) {
                responseRows.addAll(buildMissingResponseRowsBetweenGiverAndPossibleRecipients(
                                    question, possibleReceiversWithoutResponsesForGiver, prevGiver, 
                                    bundle.getNameForEmail(prevGiver), bundle.getTeamNameForEmail(prevGiver)));
                
                String giverIdentifier = response.giverEmail;
                            
                possibleReceiversWithoutResponsesForGiver = bundle.getPossibleRecipients(question, giverIdentifier);
            }
            
            // keep track of possible recipients without a response from the current giver
            removeParticipantIdentifierFromList(possibleReceiversWithoutResponsesForGiver, response.recipientEmail);
            prevGiver = response.giverEmail;
            
            InstructorFeedbackResultsModerationButton moderationButton = buildModerationButtonForExistingResponse(
                                                                                question, response);
            InstructorFeedbackResultsResponseRow responseRow = new InstructorFeedbackResultsResponseRow(
                                                                       bundle.getGiverNameForResponse(response), 
                                                                       bundle.getTeamNameForEmail(response.giverEmail), 
                                                                       bundle.getRecipientNameForResponse(response), 
                                                                       bundle.getTeamNameForEmail(response.recipientEmail), 
                                                                       bundle.getResponseAnswerHtml(response, question), 
                                                                       moderationButton);
            configureResponseRow(prevGiver, response.recipientEmail, responseRow);
            responseRows.add(responseRow);
        }
        
        if (!responses.isEmpty()) {
            responseRows.addAll(getRemainingMissingResponseRows(question, possibleGiversWithoutResponses, 
                                                                possibleReceiversWithoutResponsesForGiver, 
                                                                prevGiver));
        }
        
        return responseRows;
    }
    
    private List<InstructorFeedbackResultsResponseRow> buildResponseRowsForQuestionForSingleGiver(FeedbackQuestionAttributes question,
                                                                                          List<FeedbackResponseAttributes> responses,
                                                                                          String giverIdentifier) {
        return buildResponseRowsForQuestionForSingleParticipant(question, responses, giverIdentifier, true);
    }
    
    private List<InstructorFeedbackResultsResponseRow> buildResponseRowsForQuestionForSingleRecipient(FeedbackQuestionAttributes question,
                                                                                              List<FeedbackResponseAttributes> responses,
                                                                                              String recipientIdentifier) {
        return buildResponseRowsForQuestionForSingleParticipant(question, responses, recipientIdentifier, false);
    }
    
    private List<InstructorFeedbackResultsResponseRow> buildResponseRowsForQuestionForSingleParticipant(
                                    FeedbackQuestionAttributes question,
                                    List<FeedbackResponseAttributes> responses,
                                    String participantIdentifier, boolean isFirstGroupedByGiver) {
        List<InstructorFeedbackResultsResponseRow> responseRows = new ArrayList<InstructorFeedbackResultsResponseRow>();
        
        List<String> possibleParticipantsWithoutResponses = isFirstGroupedByGiver 
                                                          ? bundle.getPossibleRecipients(question, participantIdentifier)
                                                          : bundle.getPossibleGivers(question, participantIdentifier);
        
        for (FeedbackResponseAttributes response : responses) {
            if (!bundle.isGiverVisible(response) || !bundle.isRecipientVisible(response)) {
                possibleParticipantsWithoutResponses.clear();
            }
            
            // keep track of possible participant who did not give/receive a response to/from the participantIdentifier 
            String participantWithResponse =          isFirstGroupedByGiver ? response.recipientEmail : response.giverEmail;
            removeParticipantIdentifierFromList(possibleParticipantsWithoutResponses, 
                                                participantWithResponse);
            
<<<<<<< HEAD
            InstructorFeedbackResultsModerationButton moderationButton 
                                                               = buildModerationButtonForExistingResponse(question, response);

            InstructorFeedbackResultsResponseRow responseRow 
                = new InstructorFeedbackResultsResponseRow(
                                   bundle.getGiverNameForResponse(response), 
                                   bundle.getTeamNameForEmail(response.giverEmail), 
                                   bundle.getRecipientNameForResponse(response), 
                                   bundle.getTeamNameForEmail(response.recipientEmail), 
                                   bundle.getResponseAnswerHtml(response, question), 
                                   moderationButton);
=======
            InstructorFeedbackResultsModerationButton moderationButton = 
                    buildModerationButtonForExistingResponse(question, response);
                                                               
            
            InstructorFeedbackResultsResponseRow responseRow = 
                    new InstructorFeedbackResultsResponseRow(
                            bundle.getGiverNameForResponse(response), 
                            bundle.getTeamNameForEmail(response.giverEmail), 
                            bundle.getRecipientNameForResponse(response), 
                            bundle.getTeamNameForEmail(response.recipientEmail), 
                            bundle.getResponseAnswerHtml(response, question), moderationButton);
>>>>>>> 52638f71
            
            configureResponseRow(response.giverEmail, response.recipientEmail, responseRow);
                        
            responseRows.add(responseRow);
        }

        if (isFirstGroupedByGiver) {
            responseRows.addAll(buildMissingResponseRowsBetweenGiverAndPossibleRecipients(
                                            question, possibleParticipantsWithoutResponses, participantIdentifier, 
                                            bundle.getNameForEmail(participantIdentifier), 
                                            bundle.getTeamNameForEmail(participantIdentifier)));
        } else {
            responseRows.addAll(buildMissingResponseRowsBetweenRecipientAndPossibleGivers(
                                            question, possibleParticipantsWithoutResponses, participantIdentifier, 
                                            bundle.getNameForEmail(participantIdentifier),
                                            bundle.getTeamNameForEmail(participantIdentifier)));
        }

        return responseRows;
    }

    private void configureResponseRow(String giver, String recipient,
                                      InstructorFeedbackResultsResponseRow responseRow) {
        switch (viewType) {
            case QUESTION:
                responseRow.setGiverProfilePictureLink(getProfilePictureIfEmailValid(giver));
                responseRow.setRecipientProfilePictureLink(getProfilePictureIfEmailValid(recipient));
                
                responseRow.setActionsDisplayed(true);
                break;
            case GIVER_QUESTION_RECIPIENT:
                responseRow.setGiverDisplayed(false);
                responseRow.setGiverProfilePictureLink(null);
                responseRow.setRecipientProfilePictureAColumn(true);
                
                responseRow.setRecipientProfilePictureLink(getProfilePictureIfEmailValid(recipient));
                responseRow.setActionsDisplayed(false);
                break;
            case RECIPIENT_QUESTION_GIVER:
                responseRow.setRecipientDisplayed(false);
                responseRow.setGiverProfilePictureAColumn(true);
                
                responseRow.setGiverProfilePictureLink(getProfilePictureIfEmailValid(giver));
                responseRow.setActionsDisplayed(true);
                break;
            default:
                Assumption.fail();            
        }
    }

    // TODO consider using Url in future
    private String getProfilePictureIfEmailValid(String email) {
        // TODO the check for determining whether to show a profile picture 
        // can be improved to use isStudent
        boolean isEmailValid = validator.getInvalidityInfo(FieldValidator.FieldType.EMAIL, email).isEmpty();
        return isEmailValid ? getStudentProfilePictureLink(email, instructor.courseId)
                            : null;
    }
    
    /**
     * Construct missing response rows between the giver identified by {@code giverIdentifier} and 
     * {@code possibleReceivers}. The response rows are configured using 
     * {@code configureResponseRowForViewType(viewType)}. 
     *  
     * @see configureResponseRowForViewType
     */
    private List<InstructorFeedbackResultsResponseRow> buildMissingResponseRowsBetweenGiverAndPossibleRecipients(
                                                                    FeedbackQuestionAttributes question, 
                                                                    List<String> possibleReceivers, 
                                                                    String giverIdentifier,
                                                                    String giverName, String giverTeam) {
        List<InstructorFeedbackResultsResponseRow> missingResponses = new ArrayList<InstructorFeedbackResultsResponseRow>();
        FeedbackQuestionDetails questionDetails = questionToDetailsMap.get(question);
        
        for (String possibleRecipient : possibleReceivers) {            
            if (questionDetails.shouldShowNoResponseText(giverIdentifier, possibleRecipient, question)) {
                String textToDisplay = questionDetails.getNoResponseTextInHtml(
                                               giverIdentifier, possibleRecipient, bundle, question);
                String possibleRecipientName = bundle.getFullNameFromRoster(possibleRecipient);
                String possibleRecipientTeam = bundle.getTeamNameFromRoster(possibleRecipient);
                
                InstructorFeedbackResultsModerationButton moderationButton = buildModerationButtonForGiver(
                                                                                 question, giverIdentifier, 
                                                                                 "btn btn-default btn-xs", MODERATE_SINGLE_RESPONSE);
                InstructorFeedbackResultsResponseRow missingResponse = 
                        new InstructorFeedbackResultsResponseRow(
                                giverName, giverTeam, possibleRecipientName, possibleRecipientTeam, 
                                textToDisplay, moderationButton, true);

                missingResponse.setRowAttributes(new ElementTag("class", "pending_response_row"));
                configureResponseRow(giverIdentifier, possibleRecipient, missingResponse);
                missingResponses.add(missingResponse);
            }
        }
        
        return missingResponses;
    }
    
    /**
     * Construct missing response rows between the recipient identified by {@code recipientIdentifier} and 
     * {@code possibleGivers}. The response rows are configured using 
     * {@code configureResponseRowForViewType(viewType)}. 
     *  
     * @see configureResponseRowForViewType
     */
    private List<InstructorFeedbackResultsResponseRow> buildMissingResponseRowsBetweenRecipientAndPossibleGivers(
                                    FeedbackQuestionAttributes question, 
                                    List<String> possibleGivers, String recipientIdentifier,
                                    String recipientName, String recipientTeam) {
        List<InstructorFeedbackResultsResponseRow> missingResponses = new ArrayList<InstructorFeedbackResultsResponseRow>();
        FeedbackQuestionDetails questionDetails = questionToDetailsMap.get(question);
        
        for (String possibleGiver : possibleGivers) {
            String possibleGiverName = bundle.getFullNameFromRoster(possibleGiver);
            String possibleGiverTeam = bundle.getTeamNameFromRoster(possibleGiver);
            
            String textToDisplay = questionDetails.getNoResponseTextInHtml(recipientIdentifier, possibleGiver, 
                                                                           bundle, question);
            
            if (questionDetails.shouldShowNoResponseText(possibleGiver, recipientIdentifier, question)) {
                InstructorFeedbackResultsModerationButton moderationButton = buildModerationButtonForGiver(
                                                                                 question, possibleGiver, 
                                                                                 "btn btn-default btn-xs", 
                                                                                 MODERATE_SINGLE_RESPONSE);
                InstructorFeedbackResultsResponseRow missingResponse = new InstructorFeedbackResultsResponseRow(
                                                                                    possibleGiverName, possibleGiverTeam, 
                                                                                    recipientName, recipientTeam, 
                                                                                    textToDisplay, moderationButton, true);
                missingResponse.setRowAttributes(new ElementTag("class", "pending_response_row"));
                configureResponseRow(possibleGiver, recipientIdentifier, missingResponse);
                
                missingResponses.add(missingResponse);
            }
        }
        
        return missingResponses;
    }

    /**
     * Given a participantIdentifier, remove it from participantIdentifierList. 
     * 
     * @param participantIdentifierList
     * @param participantIdentifier
     */
    private void removeParticipantIdentifierFromList(
                    List<String> participantIdentifierList, String participantIdentifier) {
        participantIdentifierList.remove(participantIdentifier);
    }
    
    private List<InstructorFeedbackResultsResponseRow> getRemainingMissingResponseRows(
                                                FeedbackQuestionAttributes question,
                                                List<String> remainingPossibleGivers, List<String> possibleRecipientsForGiver, 
                                                String prevGiver) {
        List<InstructorFeedbackResultsResponseRow> responseRows = new ArrayList<InstructorFeedbackResultsResponseRow>();
        
        if (possibleRecipientsForGiver != null) {
            responseRows.addAll(buildMissingResponseRowsBetweenGiverAndPossibleRecipients(
                                            question, possibleRecipientsForGiver,
                                            prevGiver, bundle.getNameForEmail(prevGiver), 
                                            bundle.getTeamNameForEmail(prevGiver)));
            
        }
        
        removeParticipantIdentifierFromList(remainingPossibleGivers, prevGiver);
            
        for (String possibleGiverWithNoResponses : remainingPossibleGivers) {
            if (!isAllSectionsSelected() && !bundle.getSectionFromRoster(possibleGiverWithNoResponses).equals(selectedSection)) {
                continue;
            }
            possibleRecipientsForGiver = bundle.getPossibleRecipients(question, possibleGiverWithNoResponses);
            
            responseRows.addAll(buildMissingResponseRowsBetweenGiverAndPossibleRecipients(
                                            question, possibleRecipientsForGiver, possibleGiverWithNoResponses, 
                                            bundle.getFullNameFromRoster(possibleGiverWithNoResponses),
                                            bundle.getTeamNameFromRoster(possibleGiverWithNoResponses)));
        }
        
        return responseRows;
    }

    private InstructorFeedbackResultsModerationButton buildModerationButtonForExistingResponse(FeedbackQuestionAttributes question,
                                                                      FeedbackResponseAttributes response) {
        boolean isGiverInstructor = question.giverType == FeedbackParticipantType.INSTRUCTORS;
        boolean isGiverStudentOrTeam = question.giverType == FeedbackParticipantType.STUDENTS 
                                       || question.giverType == FeedbackParticipantType.TEAMS;
        
        if (isGiverStudentOrTeam || isGiverInstructor) {
            return buildModerationButtonForGiver(question, response.giverEmail, "btn btn-default btn-xs", MODERATE_SINGLE_RESPONSE);
        } else {
            return null;
        }
    }
    
    /**
     * Returns <br/>
     *  * null if the participant is not visible,<br/> 
     *  * a disabled moderation button if the instructor does not have sufficient permissions, or<br/> 
     *  * a working moderation button otherwise
     * @param question
     * @param giverIdentifier
     * @param className
     * @param buttonText
     */
    private InstructorFeedbackResultsModerationButton buildModerationButtonForGiver(FeedbackQuestionAttributes question,
                                                                            String giverIdentifier, String className,
                                                                            String buttonText) {
        
        boolean isGiverInstructorOfCourse = bundle.roster.isInstructorOfCourse(giverIdentifier);
        boolean isGiverVisibleStudentOrTeam = isTeamVisible(giverIdentifier)
                                              || bundle.roster.isStudentInCourse(giverIdentifier);
        
        if (!isGiverVisibleStudentOrTeam && !isGiverInstructorOfCourse) {
            return null;
        }
        
        String sectionName = bundle.getSectionFromRoster(giverIdentifier);
        boolean isAllowedToModerate = isAllowedToModerate(instructor, sectionName, getFeedbackSessionName());
        boolean isDisabled = !isAllowedToModerate;
        String moderateFeedbackResponseLink = isGiverInstructorOfCourse ? Const.ActionURIs.INSTRUCTOR_EDIT_INSTRUCTOR_FEEDBACK_PAGE
                                                                        : Const.ActionURIs.INSTRUCTOR_EDIT_STUDENT_FEEDBACK_PAGE;
        moderateFeedbackResponseLink = addUserIdToUrl(moderateFeedbackResponseLink);

        InstructorFeedbackResultsModerationButton moderationButton = new InstructorFeedbackResultsModerationButton(
                                                                            isDisabled, className,
                                                                            giverIdentifier, getCourseId(), 
                                                                            getFeedbackSessionName(), question, buttonText, moderateFeedbackResponseLink);
        return moderationButton;
   }

   private InstructorFeedbackResultsGroupByParticipantPanel buildInstructorFeedbackResultsGroupBySecondaryParticipantPanel(
                                   String participantIdentifier, String participantName, 
                                   List<InstructorFeedbackResultsSecondaryParticipantPanelBody> secondaryParticipantPanels, 
                                   InstructorFeedbackResultsModerationButton moderationButton) {
      
        InstructorFeedbackResultsGroupByParticipantPanel bySecondaryParticipantPanel = 
                                        new InstructorFeedbackResultsGroupByParticipantPanel(secondaryParticipantPanels);
        bySecondaryParticipantPanel.setParticipantIdentifier(participantIdentifier);
        bySecondaryParticipantPanel.setName(participantName);
        bySecondaryParticipantPanel.setIsGiver(viewType.isPrimaryGroupingOfGiverType());
        
        boolean isEmailValid = validator.getInvalidityInfo(FieldValidator.FieldType.EMAIL, participantIdentifier).isEmpty();
        bySecondaryParticipantPanel.setEmailValid(isEmailValid);

        bySecondaryParticipantPanel.setProfilePictureLink(getProfilePictureIfEmailValid(participantIdentifier));

        bySecondaryParticipantPanel.setModerationButton(moderationButton);
        
        bySecondaryParticipantPanel.setHasResponses(true);
        
        return bySecondaryParticipantPanel;
    }
    /* 
     * getInstructorFeedbackSessionPublishAndUnpublishAction()
     * is not covered in action test, but covered in UI tests.
     */

    private FeedbackSessionPublishButton getInstructorFeedbackSessionPublishAndUnpublishAction() {
        return new FeedbackSessionPublishButton(this,
                                                bundle.feedbackSession,
                                                Const.ActionURIs.INSTRUCTOR_FEEDBACKS_PAGE,
                                                instructor,
                                                "btn-primary btn-block");
    }
    
    private List<FeedbackResponseComment> buildResponseComments(String giverName, String recipientName,
            FeedbackQuestionAttributes question, FeedbackResponseAttributes response) {
        List<FeedbackResponseComment> comments = new ArrayList<FeedbackResponseComment>();
        List<FeedbackResponseCommentAttributes> frcAttributesList = bundle.responseComments.get(response.getId());
        if (frcAttributesList != null) {
            for (FeedbackResponseCommentAttributes frcAttributes : frcAttributesList) {
                comments.add(buildResponseComment(giverName, recipientName, question, response, frcAttributes));
            }
        }
        return comments;
    }
    
    private FeedbackResponseComment buildResponseComment(String giverName, String recipientName,
            FeedbackQuestionAttributes question, FeedbackResponseAttributes response,
            FeedbackResponseCommentAttributes frcAttributes) {
        boolean isInstructorGiver = instructor.email.equals(frcAttributes.giverEmail);
        boolean isInstructorWithPrivilegesToModify =
                instructor.isAllowedForPrivilege(
                        response.giverSection, response.feedbackSessionName,
                        Const.ParamsNames.INSTRUCTOR_PERMISSION_MODIFY_SESSION_COMMENT_IN_SECTIONS)
                && instructor.isAllowedForPrivilege(
                           response.recipientSection, response.feedbackSessionName,
                           Const.ParamsNames.INSTRUCTOR_PERMISSION_MODIFY_SESSION_COMMENT_IN_SECTIONS);
        boolean isInstructorAllowedToEditAndDeleteComment = isInstructorGiver || isInstructorWithPrivilegesToModify;
        
        Map<FeedbackParticipantType, Boolean> responseVisibilityMap = getResponseVisibilityMap(question);
        
        FeedbackResponseComment frc = new FeedbackResponseComment(
                                        frcAttributes, frcAttributes.giverEmail, giverName, recipientName, 
                                        getResponseCommentVisibilityString(frcAttributes, question),
                                        getResponseCommentGiverNameVisibilityString(frcAttributes, question),
                                        responseVisibilityMap);
                                    
        if (isInstructorAllowedToEditAndDeleteComment) {
            frc.enableEdit();
            frc.enableDelete();
        }
  
        return frc;
    }

    private FeedbackResponseComment buildFeedbackResponseCommentAddForm(FeedbackQuestionAttributes question,
                        FeedbackResponseAttributes response, Map<FeedbackParticipantType, Boolean> responseVisibilityMap,
                        String giverName, String recipientName) {                        
        FeedbackResponseCommentAttributes frca = new FeedbackResponseCommentAttributes(
                                        question.courseId, question.feedbackSessionName, question.getFeedbackQuestionId(), response.getId());
                                
        FeedbackParticipantType[] relevantTypes = {
                FeedbackParticipantType.GIVER,
                FeedbackParticipantType.RECEIVER,
                FeedbackParticipantType.OWN_TEAM_MEMBERS,
                FeedbackParticipantType.RECEIVER_TEAM_MEMBERS,
                FeedbackParticipantType.STUDENTS,
                FeedbackParticipantType.INSTRUCTORS
        };
        
        frca.showCommentTo = new ArrayList<FeedbackParticipantType>();
        frca.showGiverNameTo = new ArrayList<FeedbackParticipantType>();
        for (FeedbackParticipantType type : relevantTypes) {
            if (isResponseCommentVisibleTo(question, type)) {
                frca.showCommentTo.add(type);
            }
            if (isResponseCommentGiverNameVisibleTo(question, type)) {
                frca.showGiverNameTo.add(type);
            }
        }
        
        return new FeedbackResponseComment(frca, giverName, recipientName, 
                                           getResponseCommentVisibilityString(question),
                                           getResponseCommentGiverNameVisibilityString(question), responseVisibilityMap);
    }
    
    private Map<FeedbackParticipantType, Boolean> getResponseVisibilityMap(FeedbackQuestionAttributes question) {
        Map<FeedbackParticipantType, Boolean> responseVisibilityMap = new HashMap<>();
        
        FeedbackParticipantType[] relevantTypes = {
                FeedbackParticipantType.GIVER,
                FeedbackParticipantType.RECEIVER,
                FeedbackParticipantType.OWN_TEAM_MEMBERS,
                FeedbackParticipantType.RECEIVER_TEAM_MEMBERS,
                FeedbackParticipantType.STUDENTS,
                FeedbackParticipantType.INSTRUCTORS
        };
        
        for (FeedbackParticipantType participantType : relevantTypes) {
            responseVisibilityMap.put(participantType, isResponseVisibleTo(participantType, question));
        }
        
        return responseVisibilityMap;
    }
    
    //TODO investigate and fix the differences between question.isResponseVisibleTo and this method
    private boolean isResponseVisibleTo(FeedbackParticipantType participantType, FeedbackQuestionAttributes question) {
        switch (participantType) {
            case GIVER:
                return question.isResponseVisibleTo(FeedbackParticipantType.GIVER);
            case INSTRUCTORS:
                return question.isResponseVisibleTo(FeedbackParticipantType.INSTRUCTORS);
            case OWN_TEAM_MEMBERS:
                return question.giverType != FeedbackParticipantType.INSTRUCTORS
                       && question.giverType != FeedbackParticipantType.SELF
                       && question.isResponseVisibleTo(FeedbackParticipantType.OWN_TEAM_MEMBERS);
            case RECEIVER:
                return question.recipientType != FeedbackParticipantType.SELF
                       && question.recipientType != FeedbackParticipantType.NONE
                       && question.isResponseVisibleTo(FeedbackParticipantType.RECEIVER);
            case RECEIVER_TEAM_MEMBERS:
                return question.recipientType != FeedbackParticipantType.INSTRUCTORS
                        && question.recipientType != FeedbackParticipantType.SELF
                        && question.recipientType != FeedbackParticipantType.NONE
                        && question.isResponseVisibleTo(FeedbackParticipantType.RECEIVER_TEAM_MEMBERS);
            case STUDENTS:
                return question.isResponseVisibleTo(FeedbackParticipantType.STUDENTS);
            default:
                Assumption.fail("Invalid participant type");
                return false;
        }
    }
    
    private Map<String, InstructorFeedbackResultsModerationButton> buildModerateButtonsForNoResponsePanel() {
        Map<String, InstructorFeedbackResultsModerationButton> moderationButtons = new HashMap<>();
        for (String giverIdentifier : bundle.responseStatus.emailNameTable.keySet()) {
            boolean isStudent = bundle.isParticipantIdentifierStudent(giverIdentifier);
            
            if (!isStudent) {
                continue;
            }
            
            String sectionName = bundle.getSectionFromRoster(giverIdentifier);
            boolean isAllowedToModerate = isAllowedToModerate(instructor, sectionName, feedbackSessionName);
            String moderateFeedbackLink = isStudent ? Const.ActionURIs.INSTRUCTOR_EDIT_STUDENT_FEEDBACK_PAGE
                                                            : Const.ActionURIs.INSTRUCTOR_EDIT_INSTRUCTOR_FEEDBACK_PAGE;
            moderateFeedbackLink = addUserIdToUrl(moderateFeedbackLink);
            
            InstructorFeedbackResultsModerationButton moderationButton = new InstructorFeedbackResultsModerationButton(
                                                                                !isAllowedToModerate, "btn btn-default btn-xs", 
                                                                                giverIdentifier, 
                                                                                bundle.feedbackSession.courseId, 
                                                                                bundle.feedbackSession.feedbackSessionName, 
                                                                                null, "Submit Responses", moderateFeedbackLink);
            moderationButtons.put(giverIdentifier, moderationButton);
            
        }
        
        return moderationButtons;
    }
    
    @Override
    public String getStudentProfilePictureLink(String studentEmail, String courseId) {
        if (!profilePictureLinks.containsKey(studentEmail)) {
            profilePictureLinks.put(studentEmail, 
                                    super.getStudentProfilePictureLink(StringHelper.encrypt(studentEmail),
                                                                       StringHelper.encrypt(courseId)));
       
        }
        
        return profilePictureLinks.get(studentEmail);
    }

    public void setBundle(FeedbackSessionResultsBundle bundle) {
        this.bundle = bundle;
    }
    
    public FeedbackSessionResultsBundle getBundle() {
        return bundle;
    }

    public InstructorAttributes getInstructor() {
        return instructor;
    }

    public List<String> getSections() {        
        return sections;
    }

    public String getSelectedSection() {
        return selectedSection;
    }

    public String getSortType() {
        return sortType;
    }

    @Deprecated
    public String getGroupByTeam() {
        return groupByTeam != null ? groupByTeam : "null";
    }
    
    // TODO: swap groupByTeam to a normal boolean
    public boolean isGroupedByTeam() {
        return "on".equals(groupByTeam); 
    }

    // TODO: swap showStats to a normal boolean
    private boolean isStatsShown() {
        return showStats != null;
    }

    public int getStartIndex() {
        return startIndex;
    }

    public String getCourseId() {
        return displayableCourseId;
    }

    public String getFeedbackSessionName() {
        return displayableFsName;
    }

    public String getAjaxStatus() {
        return ajaxStatus;
    }

    public String getSessionResultsHtmlTableAsString() {
        return sessionResultsHtmlTableAsString;
    }

    public List<InstructorFeedbackResultsQuestionTable> getQuestionPanels() {
        return questionPanels;
    }

    public Map<String, InstructorFeedbackResultsSectionPanel> getSectionPanels() {
        return sectionPanels;
    }

    private String getInstructorFeedbackSessionEditLink() {
        return instructor.isAllowedForPrivilege(Const.ParamsNames.INSTRUCTOR_PERMISSION_MODIFY_SESSION)
               ? getInstructorFeedbackEditLink(bundle.feedbackSession.courseId, 
                                                      bundle.feedbackSession.feedbackSessionName)
               : null;
    }
    
    private String getInstructorFeedbackSessionResultsLink() {
        return getInstructorFeedbackResultsLink(bundle.feedbackSession.courseId, bundle.feedbackSession.feedbackSessionName);
    }
    
    private boolean isAllowedToModerate(InstructorAttributes instructor, String sectionName, String feedbackSessionName) {
        return instructor.isAllowedForPrivilege(sectionName, feedbackSessionName, 
                                                Const.ParamsNames.INSTRUCTOR_PERMISSION_MODIFY_SESSION_COMMENT_IN_SECTIONS);
    }
    
    public boolean isAllSectionsSelected() {
        return "All".equals(selectedSection);
    }
    
    // TODO: place below getter methods for template objects in some init method common to all views
    public InstructorFeedbackResultsSessionPanel getSessionPanel() {
        return new InstructorFeedbackResultsSessionPanel(
                bundle.feedbackSession, getInstructorFeedbackSessionEditLink(),
                getInstructorFeedbackSessionPublishAndUnpublishAction(), selectedSection);
    }
    
    public InstructorFeedbackResultsFilterPanel getFilterPanel() {
        return new InstructorFeedbackResultsFilterPanel(
                isStatsShown(), bundle.feedbackSession, isAllSectionsSelected(), selectedSection,
                isGroupedByTeam(), sortType, getInstructorFeedbackSessionResultsLink(), getSections());
    }
    
    public InstructorFeedbackResultsNoResponsePanel getNoResponsePanel() {
        return new InstructorFeedbackResultsNoResponsePanel(bundle.responseStatus,
                                                            buildModerateButtonsForNoResponsePanel());
    }

    public void setStartIndex(int startIndex) {
        this.startIndex = startIndex;
    }

    public void setAjaxStatus(String ajaxStatus) {
        this.ajaxStatus = ajaxStatus;
    }

    public void setSessionResultsHtmlTableAsString(String sessionResultsHtmlTableAsString) {
        this.sessionResultsHtmlTableAsString = sessionResultsHtmlTableAsString;
    }
    
    public boolean isLargeNumberOfResponses() {
        return viewType == ViewType.QUESTION && isLargeNumberOfRespondents() && isAllSectionsSelected()
             || !bundle.isComplete;
    }
    
    public boolean isLargeNumberOfRespondents() {
        int numRespondents = (bundle.feedbackSession.respondingInstructorList.size() 
                           + bundle.feedbackSession.respondingStudentList.size());
        return isLargeNumberOfRespondents 
            || numRespondents > RESPONDENTS_LIMIT_FOR_AUTOLOADING;
    }

    // Only used for testing the ui
    public void setLargeNumberOfRespondents(boolean needAjax) {
        this.isLargeNumberOfRespondents = needAjax;
    }
    
}<|MERGE_RESOLUTION|>--- conflicted
+++ resolved
@@ -1247,24 +1247,10 @@
             String participantWithResponse =          isFirstGroupedByGiver ? response.recipientEmail : response.giverEmail;
             removeParticipantIdentifierFromList(possibleParticipantsWithoutResponses, 
                                                 participantWithResponse);
-            
-<<<<<<< HEAD
-            InstructorFeedbackResultsModerationButton moderationButton 
-                                                               = buildModerationButtonForExistingResponse(question, response);
-
-            InstructorFeedbackResultsResponseRow responseRow 
-                = new InstructorFeedbackResultsResponseRow(
-                                   bundle.getGiverNameForResponse(response), 
-                                   bundle.getTeamNameForEmail(response.giverEmail), 
-                                   bundle.getRecipientNameForResponse(response), 
-                                   bundle.getTeamNameForEmail(response.recipientEmail), 
-                                   bundle.getResponseAnswerHtml(response, question), 
-                                   moderationButton);
-=======
+
             InstructorFeedbackResultsModerationButton moderationButton = 
                     buildModerationButtonForExistingResponse(question, response);
-                                                               
-            
+
             InstructorFeedbackResultsResponseRow responseRow = 
                     new InstructorFeedbackResultsResponseRow(
                             bundle.getGiverNameForResponse(response), 
@@ -1272,8 +1258,7 @@
                             bundle.getRecipientNameForResponse(response), 
                             bundle.getTeamNameForEmail(response.recipientEmail), 
                             bundle.getResponseAnswerHtml(response, question), moderationButton);
->>>>>>> 52638f71
-            
+
             configureResponseRow(response.giverEmail, response.recipientEmail, responseRow);
                         
             responseRows.add(responseRow);
