# A default java.util.logging configuration.
# (All App Engine logging is through java.util.logging by default).
#
# To use this configuration, copy it into your application's WEB-INF
# folder and add the following to your appengine-web.xml:
# 
# <system-properties>
#   <property name="java.util.logging.config.file" value="WEB-INF/logging.properties"/>
# </system-properties>
#

# Set the default logging level for all loggers to WARNING
<<<<<<< HEAD
.level = WARNING
=======
.level = INFO
teammates.manager.Emails.level = INFO
>>>>>>> f6d65ea0
<|MERGE_RESOLUTION|>--- conflicted
+++ resolved
@@ -10,9 +10,5 @@
 #
 
 # Set the default logging level for all loggers to WARNING
-<<<<<<< HEAD
-.level = WARNING
-=======
 .level = INFO
-teammates.manager.Emails.level = INFO
->>>>>>> f6d65ea0
+teammates.manager.Emails.level = INFO