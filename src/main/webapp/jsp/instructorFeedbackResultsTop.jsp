<%@ page language="java" contentType="text/html; charset=UTF-8" pageEncoding="UTF-8" %>

<%@ page import="teammates.common.util.Const"%>
<%@ page import="teammates.common.util.TimeHelper"%>
<%@ page import="teammates.ui.controller.InstructorFeedbackResultsPageData"%>
<%
    InstructorFeedbackResultsPageData data = (InstructorFeedbackResultsPageData)request.getAttribute("data");
%>

<div class="well well-plain padding-0">
    <form class="form-horizontal" role="form" method="post" action="<%=Const.ActionURIs.INSTRUCTOR_FEEDBACK_RESULTS_DOWNLOAD%>">
        <div class="panel-heading">
          <div class="row">
          <div class="col-sm-4">
              <div class="form-group">
                <label class="col-sm-2 control-label">Course:</label>
                <div class="col-sm-10">
                  <p class="form-control-static"><%=InstructorFeedbackResultsPageData.sanitizeForHtml(data.bundle.feedbackSession.courseId)%></p>
                </div>
              </div>
              <div class="form-group">
                <label class="col-sm-2 control-label">Session:</label>
                <div class="col-sm-10">
                  <p class="form-control-static"><%=InstructorFeedbackResultsPageData.sanitizeForHtml(data.bundle.feedbackSession.feedbackSessionName)%> <a
                href="<%=data.getInstructorFeedbackSessionEditLink(data.bundle.feedbackSession.courseId, data.bundle.feedbackSession.feedbackSessionName)%>">[Edit]</a></p>
                </div>
              </div>
          </div>
          <div class="col-sm-6">
              <div class="form-group">
                <label class="col-sm-4 control-label">Session open:</label>
                <div class="col-sm-8">
                  <p class="form-control-static"><%=TimeHelper.formatTime(data.bundle.feedbackSession.startTime)%>&nbsp;&nbsp;&nbsp;<b>to</b>&nbsp;&nbsp;&nbsp;<%=TimeHelper.formatTime(data.bundle.feedbackSession.endTime)%></p>
                </div>
              </div>
              <div class="form-group">
                <label class="col-sm-4 control-label">Results visible from:</label>
                <div class="col-sm-8">
                  <p class="form-control-static">
                    <%=data.getResultsVisibleFromText()%>
                    <%boolean noResponses = data.bundle.responses.isEmpty();%>
                    </p>
                </div>
              </div>
          </div>
          <div class="col-sm-2">
              <div id="feedbackDataButtons">
                  <input id="button_download" type="submit" class="btn btn-primary pull-right"
                      name="<%=Const.ParamsNames.FEEDBACK_RESULTS_UPLOADDOWNLOADBUTTON%>"
                      value="Download results">
              </div>
              <input type="hidden" name="<%=Const.ParamsNames.USER_ID%>" value="<%=data.account.googleId%>">
              <input type="hidden" name="<%=Const.ParamsNames.FEEDBACK_SESSION_NAME%>" value="<%=data.bundle.feedbackSession.feedbackSessionName%>">
              <input type="hidden" name="<%=Const.ParamsNames.COURSE_ID%>" value="<%=data.bundle.feedbackSession.courseId%>">
          </div>
        </div>
        </div>
      </form>
    
</div>

<%
    if (noResponses == false) {
%>

<form method="post" action="/page/instructorFeedbackResultsPage" class="form-horizontal" role="form">
    <div class="panel panel-info margin-0">
        <div class="panel-body">
            <div class="row">
                <div class="col-sm-5" data-toggle="tooltip" title="View results in different formats">
                    <div class="form-group">
                        <label for="viewSelect" class="col-sm-2 control-label">
                            View:
                        </label>
                        <div class="col-sm-10">
                            <select id="viewSelect" class="form-control" name="<%=Const.ParamsNames.FEEDBACK_RESULTS_SORTTYPE%>" onchange="this.form.submit()">
                                <option value="question" <%=(data.sortType!=null) ? data.sortType.equals("question") ? "selected=\"selected\"" : "" : ""%>>
                                    Group by - Question
                                </option>
                                <option value="giver-recipient-question" <%=(data.sortType!=null) ? data.sortType.equals("giver-recipient-question") ? "selected=\"selected\"" : "" : ""%>>
                                    Group by - Giver > Recipient > Question
                                </option>
                                <option value="recipient-giver-question" <%=(data.sortType!=null) ? data.sortType.equals("recipient-giver-question") ? "selected=\"selected\"" : "" : ""%>>
                                    Group by - Recipient > Giver > Question
                                </option>
                                <option value="giver-question-recipient" <%=(data.sortType!=null) ? data.sortType.equals("giver-question-recipient") ? "selected=\"selected\"" : "" : ""%>>
                                    Group by - Giver > Question > Recipient
                                </option>
                                <option value="recipient-question-giver" <%=(data.sortType!=null) ? data.sortType.equals("recipient-question-giver") ? "selected=\"selected\"" : "" : "selected=\"selected\""%>>
                                    Group by - Recipient > Question > Giver
                                </option>
                            </select>
                        </div>
                    </div>
                </div>
                <div class="col-sm-5" data-toggle="tooltip" title="Filter the results in the current view">
                    <div class="form-group">
                        <label for="viewSelect" class="col-sm-2 control-label">
                            Filter:
                        </label>
                        <div class="col-sm-10">
                            <div class="input-group">
                                <input type="text" id="results-search-box" class="form-control" placeholder="Type here to filter results" onchange="updateResultsFilter()">
                                <a class="input-group-addon btn btn-default"><span class="glyphicon glyphicon-search"></span></a>
                            </div>
                        </div>
                    </div>
                </div>
                <div class="col-sm-2 pull-right" data-toggle="tooltip" title="Group results in the current view by team">
                    <div class="checkbox pull-right">
                        <label <%=(data.sortType.equals("question")) ? "class=\"text-strike\"" : ""%>>
                            <input type="checkbox" name="<%=Const.ParamsNames.FEEDBACK_RESULTS_GROUPBYTEAM%>" onchange="this.form.submit()" <%=(data.groupByTeam==null) ? "" : "checked=\"checked\""%> <%=(data.sortType.equals("question")) ? "disabled=\"disabled\"" : ""%>> Group by Teams
                        </label>
                    </div>
                </div>
            </div>
            <div class="row">
                <div class="col-sm-7 pull-right">
                    <a class="btn btn-default btn-xs pull-right" id="collapse-panels-button" onclick="toggleCollapse()" data-toggle="tooltip" title="Collapse or expand all panels. You can also click on the panel heading to toggle each one individually.">
                        Collapse All
                    </a>
                </div>
            </div>
        </div>
    </div>
    <input type="hidden" name="<%=Const.ParamsNames.FEEDBACK_SESSION_NAME%>"
        value="<%=data.bundle.feedbackSession.feedbackSessionName%>">
    <input type="hidden" name="<%=Const.ParamsNames.COURSE_ID%>"
        value="<%=data.bundle.feedbackSession.courseId%>">
    <input type="hidden" name="<%=Const.ParamsNames.USER_ID%>" 
        value="<%=data.account.googleId%>">
</form>
<%
    }
%>

<<<<<<< HEAD
=======


>>>>>>> 9a34738e
<jsp:include page="<%=Const.ViewURIs.STATUS_MESSAGE%>" />

<% if (noResponses) { %>
    <div class="bold color_red align-center">There are no responses for this feedback session yet.</div>
<% } %><|MERGE_RESOLUTION|>--- conflicted
+++ resolved
@@ -134,11 +134,8 @@
     }
 %>
 
-<<<<<<< HEAD
-=======
 
 
->>>>>>> 9a34738e
 <jsp:include page="<%=Const.ViewURIs.STATUS_MESSAGE%>" />
 
 <% if (noResponses) { %>
