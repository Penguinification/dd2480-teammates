--- conflicted
+++ resolved
@@ -52,15 +52,6 @@
                     .contains("AdminSessionsPage") ? "active" : ""%>">
                     <a href="<%=Const.ActionURIs.ADMIN_SESSIONS_PAGE%>">Sessions</a>
                 </li>
-<<<<<<< HEAD
-                
-                <li
-                    class="<%=data.getClass().toString()
-                    .contains("AdminEmail") ? "active" : ""%>">
-                    <a href="<%=Const.ActionURIs.ADMIN_EMAIL_COMPOSE_PAGE%>">Email</a>
-                </li>
-                
-=======
 
                 <li
                     class="<%=data.getClass().toString()
@@ -72,7 +63,7 @@
                         class="caret"></span></a> 
                     <ul class="dropdown-menu" role="menu">
                         <li>
-                            <a href="#">Email</a>
+                             <a href="<%=Const.ActionURIs.ADMIN_EMAIL_COMPOSE_PAGE%>">Email</a>
                         </li>
                         <li class="divider"></li>
                         <li>
@@ -80,8 +71,6 @@
                         </li>
                     </ul>
                 </li>
-
->>>>>>> 965a9e80
             </ul>
 
             <ul class="nav navbar-nav pull-right">
