<%@ page language="java" contentType="text/html; charset=UTF-8" pageEncoding="UTF-8" %>

<%@ page import="teammates.common.util.Const" %>
<%@ page import="teammates.common.datatransfer.CourseAttributes"%>
<%@ page import="teammates.common.util.FieldValidator"%>
<%@ page import="teammates.common.datatransfer.InstructorAttributes"%>
<%@ page import="static teammates.ui.controller.PageData.sanitizeForHtml"%>
<%@ page import="teammates.ui.controller.InstructorCourseEditPageData"%>
<%
    InstructorCourseEditPageData data = (InstructorCourseEditPageData)request.getAttribute("data");
%>
<!DOCTYPE html>
<html>
<head>
    <link rel="shortcut icon" href="/favicon.png">
    <meta name="viewport" content="width=device-width, initial-scale=1.0">
    <meta http-equiv="Content-Type" content="text/html; charset=UTF-8">
    <title>TEAMMATES - Instructor</title>
    <link rel="stylesheet" href="/bootstrap/css/bootstrap.min.css" type="text/css"/>
    <link rel="stylesheet" href="/bootstrap/css/bootstrap-theme.min.css" type="text/css"/>
    <link rel="stylesheet" href="/stylesheets/teammatesCommon.css" type="text/css"/>
   
    <script type="text/javascript" src="/js/googleAnalytics.js"></script>
    <script type="text/javascript" src="/js/jquery-minified.js"></script>
    <script type="text/javascript" src="/js/common.js"></script>
    <script type="text/javascript" src="/bootstrap/js/bootstrap.min.js"></script>
    <script type="text/javascript" src="/js/instructor.js"></script>
    <script type="text/javascript" src="/js/instructorCourseEdit.js"></script>
    <jsp:include page="../enableJS.jsp"></jsp:include>   

    <!-- HTML5 shim and Respond.js IE8 support of HTML5 elements and media queries -->
    <!--[if lt IE 9]>
      <script src="https://oss.maxcdn.com/libs/html5shiv/3.7.0/html5shiv.js"></script>
      <script src="https://oss.maxcdn.com/libs/respond.js/1.4.2/respond.min.js"></script>
    <![endif]--> 
</head>

<body>
    <jsp:include page="<%=Const.ViewURIs.INSTRUCTOR_HEADER%>" />

    <div class="container theme-showcase" id="frameBodyWrapper">
        <div id="topOfPage"></div>
        <div id="headerOperation">
            <h1>Edit Course Details</h1>
        </div>
            
        <div class="panel panel-primary">
            <div class="panel-heading">
                <strong>Course:</strong>
                <a href="<%=data.getInstructorCourseDeleteLink(data.course.id, false)%>"
                    class="btn btn-primary btn-xs pull-right" id="courseDeleteLink"
                    data-toggle="tooltip" data-placement="top" title="<%=Const.Tooltips.COURSE_DELETE%>"
                    onclick="return toggleDeleteCourseConfirmation('<%=data.course.id%>');"
                    <% if (!data.currentInstructor.isAllowedForPrivilege(Const.ParamsNames.INSTRUCTOR_PERMISSION_MODIFY_COURSE)) {%>
                        disabled="disabled"
                    <% } %>
                        >
                    <span class="glyphicon glyphicon-trash"></span>
                    Delete</a>
            </div>
            <div class="panel-body fill-plain">
                <form action="<%=Const.ActionURIs.INSTRUCTOR_COURSE_EDIT_SAVE%>" method="post" id="formEditcourse" class="form form-horizontal">
                    <input type="hidden" name="<%=Const.ParamsNames.COURSE_ID%>" value="<%=data.course.id%>">
                    <input type="hidden" name="<%=Const.ParamsNames.INSTRUCTOR_ID%>" value="<%=data.account.googleId%>">
                    
                    <div class="form-group">
                        <label class="col-sm-3 control-label">Course ID:</label>
                        <div class="col-sm-3"><input type="text" class="form-control"
                            name="<%=Const.ParamsNames.COURSE_ID%>" id="<%=Const.ParamsNames.COURSE_ID%>"
                            value="<%=(data.course.id==null ? "" : sanitizeForHtml(data.course.id))%>"
                            data-toggle="tooltip" data-placement="top" title="Identifier of the course, e.g.CS3215-Sem1."
                            maxlength=<%=FieldValidator.COURSE_ID_MAX_LENGTH%> tabindex="1" disabled="disabled">
                        </div>
                    </div>
                    <div class="form-group">
                        <label class="col-sm-3 control-label">Course Name:</label>
                        <div class="col-sm-9"><input type="text" class="form-control"
                            name="<%=Const.ParamsNames.COURSE_NAME%>" id="<%=Const.ParamsNames.COURSE_NAME%>"
                            value="<%=(data.course.name==null ? "" : sanitizeForHtml(data.course.name))%>"
                            data-toggle="tooltip" data-placement="top" title="The name of the course, e.g. Software Engineering."
                            maxlength=<%=FieldValidator.COURSE_NAME_MAX_LENGTH%> tabindex=2 disabled="disabled">
                        </div>
                    </div>
                    <div class="form-group">
                        <div class=" col-sm-12 align-center">
                            <input type="submit" class="button" id="btnSaveCourse" name="btnSaveCourse"
                            style="display:none;" value="Save Changes" onclick="return verifyCourseData();">
                        </div>
                    </div>
                    <input type="hidden" name="<%=Const.ParamsNames.USER_ID%>" value="<%=data.account.googleId%>">
                </form>
            </div>
        </div>

        <br>
        <jsp:include page="<%=Const.ViewURIs.STATUS_MESSAGE%>" />
        <br>
        
        <%
            for (int i = 0; i < data.instructorList.size(); i++) {
                InstructorAttributes instructor = data.instructorList.get(i);
                int index = i+1;
        %>
        <div class="panel panel-primary">
            <div class="panel-heading">
                <strong>Instructor <%=index%>:</strong>
                <div class="pull-right">
                    <% if (instructor.googleId == null) { %>
                        <a href="<%=data.getInstructorCourseInstructorRemindLink(instructor.courseId, instructor.email)%>" id="instrRemindLink<%=index%>"
                            class="btn btn-primary btn-xs"
                            data-toggle="tooltip" data-placement="top" title="<%=Const.Tooltips.COURSE_INSTRUCTOR_REMIND%>"
                            onclick="return toggleSendRegistrationKey('<%=instructor.courseId%>','<%=instructor.email%>);"
                            <% if (!data.currentInstructor.isAllowedForPrivilege(Const.ParamsNames.INSTRUCTOR_PERMISSION_MODIFY_INSTRUCTOR)) {%>
                            disabled="disabled"
                            <% } %>
                            >
                            <span class="glyphicon glyphicon-envelope"></span> Resend Invite</a>
<<<<<<< HEAD
                    <% } else { %>
                        <a href="javascript:;" id="instrEditLink<%=index%>" class="btn btn-primary btn-xs"
                            data-toggle="tooltip" data-placement="top" title="<%=Const.Tooltips.COURSE_INSTRUCTOR_EDIT%>"
                            onclick="enableEditInstructor(<%=index%>, <%=data.instructorList.size()%>)"
                            <% if (!data.currentInstructor.isAllowedForPrivilege(Const.ParamsNames.INSTRUCTOR_PERMISSION_MODIFY_INSTRUCTOR)) {%>
                            disabled="disabled"
                            <% } %>
                            >
                            <span class="glyphicon glyphicon-pencil"></span> Edit</a>
=======
>>>>>>> 7a17ad72
                    <% } %>
                    <a href="javascript:;" id="instrEditLink<%=index%>" class="btn btn-primary btn-xs"
                        data-toggle="tooltip" data-placement="top" title="<%=Const.Tooltips.COURSE_INSTRUCTOR_EDIT%>"
                        onclick="enableEditInstructor(<%=index%>, <%=data.instructorList.size()%>)"
                        <% if (!data.currentInstructor.isAllowedForPrivilege(Const.ParamsNames.INSTRUCTOR_PERMISSION_MODIFY_INSTRUCTOR)) {%>
                        disabled="disabled"
                        <% } %>
                        >
                        <span class="glyphicon glyphicon-pencil"></span> Edit</a>
                    <a href="<%=data.getInstructorCourseInstructorDeleteLink(instructor.courseId, instructor.email)%>" id="instrDeleteLink<%=index%>"
                        class="btn btn-primary btn-xs"
                        data-toggle="tooltip" data-placement="top" title="<%=Const.Tooltips.COURSE_INSTRUCTOR_DELETE%>"
                        onclick="return toggleDeleteInstructorConfirmation('<%=instructor.courseId%>','<%=instructor.email%>', <%=instructor.email.equals(data.account.email)%>);"
                        <% if (!data.currentInstructor.isAllowedForPrivilege(Const.ParamsNames.INSTRUCTOR_PERMISSION_MODIFY_INSTRUCTOR)) {%>
                        disabled="disabled"
                        <% } %>
                        >
                        <span class="glyphicon glyphicon-trash"></span> Delete</a>
                </div>
            </div>

            <%
            	if(!data.getJoinLink(instructor).isEmpty()) {
            %>

            <!-- Attention: 
            This join link is printed as a hidden html element and is only used for testing purpose. 
            This should not be shown to the user. Please go to element inspector to get this link.        
            -->
            <div id="joinLink" class="form-group" hidden="hidden">
                <%=data.getJoinLink(instructor)%>
            </div>


            <%
            	}
            %>

            <div class="panel-body">
                <form method="post" action="<%=Const.ActionURIs.INSTRUCTOR_COURSE_INSTRUCTOR_EDIT_SAVE%>"
                    id="formEditInstructor<%=index%>>" name="formEditInstructors" class="form form-horizontal" >
                    <input type="hidden" name="<%=Const.ParamsNames.COURSE_ID%>" value="<%=instructor.courseId%>">
                    <% if (instructor.googleId != null) { %>
                    <input type="hidden" name="<%=Const.ParamsNames.INSTRUCTOR_ID%>" value="<%=instructor.googleId%>">
                    <% } %>
                    <input type="hidden" name="<%=Const.ParamsNames.USER_ID%>" value="<%=data.account.googleId%>">
                    
                    <div id="instructorTable<%=index%>">
                        <% if (instructor.googleId != null) { %>
                        <div class="form-group">
                            <label class="col-sm-3 control-label">Google ID:</label>
                            <div class="col-sm-9"><input class="form-control immutable" type="text" id="<%=Const.ParamsNames.INSTRUCTOR_ID+index%>"
                                value="<%=instructor.googleId%>"
                                data-toggle="tooltip" data-placement="top" title="Enter the google id of the instructor."
                                maxlength=<%=FieldValidator.GOOGLE_ID_MAX_LENGTH%> tabindex=3
                                disabled="disabled">
                            </div>
                        </div>
                        <% } %>
                        <div class="form-group">
                            <label class="col-sm-3 control-label">Name:</label>
                            <div class="col-sm-9"><input class="form-control" type="text"
                                name="<%=Const.ParamsNames.INSTRUCTOR_NAME%>" id="<%=Const.ParamsNames.INSTRUCTOR_NAME+index%>"
                                value="<%=instructor.name%>"
                                data-toggle="tooltip" data-placement="top" title="Enter the name of the instructor."
                                maxlength=<%=FieldValidator.PERSON_NAME_MAX_LENGTH%> tabindex=4
                                disabled="disabled">
                            </div>
                        </div>
                        <div class="form-group">
                            <label class="col-sm-3 control-label">Email:</label>
                            <div class="col-sm-9"><input class="form-control" type="text"
                                name="<%=Const.ParamsNames.INSTRUCTOR_EMAIL%>" id="<%=Const.ParamsNames.INSTRUCTOR_EMAIL+index%>"
                                value="<%=instructor.email%>"
                                data-toggle="tooltip" data-placement="top" title="Enter the Email of the instructor."
                                maxlength=<%=FieldValidator.EMAIL_MAX_LENGTH%> tabindex=5
                                disabled="disabled">
                            </div>
                        </div>
                        <div id="accessControlInfoForInstr<%=index%>">
                            <div class="form-group">
                                <label class="col-sm-3 control-label">Access Level:</label>
                                <div class="col-sm-9">
                                    <p class="form-control-static"><%=instructor.role%></p>
                                </div>
                            </div>
                        </div>

                        <div id="accessControlEditDivForInstr<%=index%>" style="display:none;">
                            <div class="form-group">
                                <label class="col-sm-3 control-label">
                                     <input type="checkbox" name="<%=Const.ParamsNames.INSTRUCTOR_IS_DISPLAYED_TO_STUDENT%>" value="true"
                                     <% if (instructor.isDisplayedToStudents) { %>
                                         checked="checked"
                                     <% } %>
                                     data-toggle="tooltip" data-placement="top" title="<%=Const.Tooltips.INSTRUCTOR_DISPLAYED_TO_STUDENT%>"
                                     >
                                     Display to students as:</label>
                                <div class="col-sm-9">
                                    <input class="form-control" type="text" name="<%=Const.ParamsNames.INSTRUCTOR_DISPLAY_NAME%>" 
                                    placeholder="E.g.Co-lecturer, Teaching Assistant" value="<%=instructor.displayedName%>"
                                    data-toggle="tooltip" data-placement="top" title="<%=Const.Tooltips.INSTRUCTOR_DISPLAYED_AS%>"/>
                                </div>
                            </div>
                            <div class="form-group">
                                <div class="col-sm-3">
                                    <label class="control-label pull-right">Access-level</label>
                                </div>
                                <div class="col-sm-9">
                                    <input type="radio" name="<%=Const.ParamsNames.INSTRUCTOR_ROLE_NAME%>" id="<%=Const.ParamsNames.INSTRUCTOR_ROLE_NAME%>forinstructor<%=index%>"
                                        value="<%=Const.InstructorPermissionRoleNames.INSTRUCTOR_PERMISSION_ROLE_COOWNER%>">
                                        &nbsp;Co-owner: Can do everything
                                        &nbsp;<a href="javascript:;" 
                                                  onclick="showInstructorRoleModal('<%=Const.InstructorPermissionRoleNames.INSTRUCTOR_PERMISSION_ROLE_COOWNER%>')">
                                                  View Details</a><br>
                                    <input type="radio" name="<%=Const.ParamsNames.INSTRUCTOR_ROLE_NAME%>" id="<%=Const.ParamsNames.INSTRUCTOR_ROLE_NAME%>forinstructor<%=index%>"
                                        value="<%=Const.InstructorPermissionRoleNames.INSTRUCTOR_PERMISSION_ROLE_MANAGER%>">
                                        &nbsp;Manager: Can do everything except for deleting the course
                                        &nbsp;<a href="javascript:;" 
                                                  onclick="showInstructorRoleModal('<%=Const.InstructorPermissionRoleNames.INSTRUCTOR_PERMISSION_ROLE_MANAGER%>')">
                                                  View Details</a><br>
                                    <input type="radio" name="<%=Const.ParamsNames.INSTRUCTOR_ROLE_NAME%>" id="<%=Const.ParamsNames.INSTRUCTOR_ROLE_NAME%>forinstructor<%=index%>"
                                        value="<%=Const.InstructorPermissionRoleNames.INSTRUCTOR_PERMISSION_ROLE_OBSERVER%>">
                                        &nbsp;Observer: Can only view information(students, submissions, comments etc.).
                                        &nbsp;Cannot edit/delete/submit anything.
                                        &nbsp;<a href="javascript:;"
                                                  onclick="showInstructorRoleModal('<%=Const.InstructorPermissionRoleNames.INSTRUCTOR_PERMISSION_ROLE_OBSERVER%>')">
                                                  View Details</a><br>
                                    <input type="radio" name="<%=Const.ParamsNames.INSTRUCTOR_ROLE_NAME%>" id="<%=Const.ParamsNames.INSTRUCTOR_ROLE_NAME%>forinstructor<%=index%>"
                                        value="<%=Const.InstructorPermissionRoleNames.INSTRUCTOR_PERMISSION_ROLE_TUTOR%>">
                                        &nbsp;Tutor: Can view student details, give comments and submit/view sessions and comments
                                        &nbsp;<a href="javascript:;"
                                                  onclick="showInstructorRoleModal('<%=Const.InstructorPermissionRoleNames.INSTRUCTOR_PERMISSION_ROLE_TUTOR%>')">
                                                  View Details</a><br>
                                    <input type="radio" name="<%=Const.ParamsNames.INSTRUCTOR_ROLE_NAME%>" id="<%=Const.ParamsNames.INSTRUCTOR_ROLE_NAME%>forinstructor<%=index%>"
                                        value="<%=Const.InstructorPermissionRoleNames.INSTRUCTOR_PERMISSION_ROLE_CUSTOM%>">
                                        &nbsp;Custom: No access by default. Any access needs to be granted explicitly.<br>
                                </div>
                            </div>
                            <div id="tunePermissionsDivForInstructor<%=index%>" style="display: none;">
                                <div class="form-group">
                                    <div class="col-xs-12">
                                        <div class="panel panel-info">
                                            <div class="panel-heading">
                                                <strong>In general, this instructor can</strong>
                                            </div>
                                            <div class="panel-body">
                                                <div class="col-sm-3">
                                                    <input type="checkbox" name="<%=Const.ParamsNames.INSTRUCTOR_PERMISSION_MODIFY_COURSE%>" value="true" 
                                                    <%if (instructor.isAllowedForPrivilege(Const.ParamsNames.INSTRUCTOR_PERMISSION_MODIFY_COURSE)) {%>
                                                        checked="checked"
                                                    <%}%>
                                                    /> Edit/Delete Course
                                                </div>
                                                <div class="col-sm-3">
                                                    <input type="checkbox" name="<%=Const.ParamsNames.INSTRUCTOR_PERMISSION_MODIFY_INSTRUCTOR%>" value="true"
                                                    <%if (instructor.isAllowedForPrivilege(Const.ParamsNames.INSTRUCTOR_PERMISSION_MODIFY_INSTRUCTOR)) {%>
                                                        checked="checked"
                                                    <%}%>
                                                    /> Add/Edit/Delete Instructors
                                                </div>
                                                <div class="col-sm-3">
                                                    <input type="checkbox" name="<%=Const.ParamsNames.INSTRUCTOR_PERMISSION_MODIFY_SESSION%>" value="true"
                                                    <%if (instructor.isAllowedForPrivilege(Const.ParamsNames.INSTRUCTOR_PERMISSION_MODIFY_SESSION)) {%>
                                                        checked="checked"
                                                    <%}%>
                                                    /> Create/Edit/Delete Sessions
                                                </div>
                                                <div class="col-sm-3">
                                                    <input type="checkbox" name="<%=Const.ParamsNames.INSTRUCTOR_PERMISSION_MODIFY_STUDENT%>" value="true"
                                                    <%if (instructor.isAllowedForPrivilege(Const.ParamsNames.INSTRUCTOR_PERMISSION_MODIFY_STUDENT)) {%>
                                                        checked="checked"
                                                    <%}%>
                                                    /> Enroll/Edit/Delete Students
                                                </div>
                                                <br><br>
                                                <div class="col-sm-6 border-right-gray">
                                                    <input type="checkbox" name="<%=Const.ParamsNames.INSTRUCTOR_PERMISSION_VIEW_STUDENT_IN_SECTIONS%>" value="true"
                                                    <%if (instructor.isAllowedForPrivilege(Const.ParamsNames.INSTRUCTOR_PERMISSION_VIEW_STUDENT_IN_SECTIONS)) {%>
                                                        checked="checked"
                                                    <%}%>
                                                    /> View Students' Details<br>
                                                    <input type="checkbox" name="<%=Const.ParamsNames.INSTRUCTOR_PERMISSION_GIVE_COMMENT_IN_SECTIONS%>" value="true"
                                                    <%if (instructor.isAllowedForPrivilege(Const.ParamsNames.INSTRUCTOR_PERMISSION_GIVE_COMMENT_IN_SECTIONS)) {%>
                                                        checked="checked"
                                                    <%}%>
                                                    /> Give Comments for Students<br>
                                                    <input type="checkbox" name="<%=Const.ParamsNames.INSTRUCTOR_PERMISSION_VIEW_COMMENT_IN_SECTIONS%>" value="true"
                                                    <%if (instructor.isAllowedForPrivilege(Const.ParamsNames.INSTRUCTOR_PERMISSION_VIEW_COMMENT_IN_SECTIONS)) {%>
                                                        checked="checked"
                                                    <%}%>
                                                    /> View Others' Comments on Students<br>
                                                    <input type="checkbox" name="<%=Const.ParamsNames.INSTRUCTOR_PERMISSION_MODIFY_COMMENT_IN_SECTIONS%>" value="true"
                                                    <%if (instructor.isAllowedForPrivilege(Const.ParamsNames.INSTRUCTOR_PERMISSION_MODIFY_COMMENT_IN_SECTIONS)) {%>
                                                        checked="checked"
                                                    <%}%>
                                                    /> Edit/Delete Others' Comments on Students<br>
                                                </div>
                                                <div class="col-sm-5 col-sm-offset-1">
                                                    <input type="checkbox" name="<%=Const.ParamsNames.INSTRUCTOR_PERMISSION_SUBMIT_SESSION_IN_SECTIONS%>" value="true"
                                                    <%if (instructor.isAllowedForPrivilege(Const.ParamsNames.INSTRUCTOR_PERMISSION_SUBMIT_SESSION_IN_SECTIONS)) {%>
                                                        checked="checked"
                                                    <%}%>
                                                    /> Sessions: Submit Responses and Add Comments<br>
                                                    <input type="checkbox" name="<%=Const.ParamsNames.INSTRUCTOR_PERMISSION_VIEW_SESSION_IN_SECTIONS%>" value="true"
                                                    <%if (instructor.isAllowedForPrivilege(Const.ParamsNames.INSTRUCTOR_PERMISSION_VIEW_SESSION_IN_SECTIONS)) {%>
                                                        checked="checked"
                                                    <%}%>
                                                    /> Sessions: View Responses and Comments<br>
                                                    <input type="checkbox" name="<%=Const.ParamsNames.INSTRUCTOR_PERMISSION_MODIFY_SESSION_COMMENT_IN_SECTIONS%>" value="true"
                                                    <%if (instructor.isAllowedForPrivilege(Const.ParamsNames.INSTRUCTOR_PERMISSION_MODIFY_SESSION_COMMENT_IN_SECTIONS)) {%>
                                                        checked="checked"
                                                    <%}%>
                                                    /> Sessions: Edit/Delete Responses/Comments by Others<br>
                                                </div>
                                            </div>
                                        </div>
                                        <%
                                        	if (!data.sectionNames.isEmpty()) {
                                        %>
                                            <%
                                            	for (int j=0;j<data.sectionNames.size();j++) {
                                            %>
                                            <div id="tuneSectionPermissionsDiv<%=j%>ForInstructor<%=index%>" 
                                                <%if (!instructor.privileges.isSectionSpecial(data.sectionNames.get(j))) {%> 
                                                style="display: none;"
                                                <%}%>
                                                >
                                                <div class="panel panel-info">
                                                    <div class="panel-heading">
                                                        <strong>But in section </strong>
                                                        <select name="<%=Const.ParamsNames.INSTRUCTOR_SECTION + j%>" id="section<%=j%>forinstructor<%=index%>">
                                                            <%
                                                            	for (String sectionOptionName : data.sectionNames) {
                                                            %>
                                                            <option value="<%=sectionOptionName%>"
                                                                <%if (sectionOptionName.equals(data.sectionNames.get(j))) {%>
                                                                selected
                                                                <%}%>
                                                            ><%=sectionOptionName%></option>
                                                            <%
                                                            	}
                                                            %>
                                                        </select>
                                                        <strong> the instructor can only</strong>
                                                        <a href="javascript:;" onclick="hideTuneSectionPermissionsDiv(<%=index%>, <%=j%>)" class="pull-right">
                                                            <span class="glyphicon glyphicon-trash"></span></a>
                                                        <%
                                                        	if (!instructor.privileges.isSectionSpecial(data.sectionNames.get(j))) {
                                                        %> 
                                                        <input type="hidden" name="is<%=Const.ParamsNames.INSTRUCTOR_SECTION + j%>set"
                                                            id="is<%=Const.ParamsNames.INSTRUCTOR_SECTION + j%>setforinstructor<%=index%>" value="false"/>
                                                        <%
                                                        	} else {
                                                        %>
                                                        <input type="hidden" name="is<%=Const.ParamsNames.INSTRUCTOR_SECTION + j%>set"
                                                            id="is<%=Const.ParamsNames.INSTRUCTOR_SECTION + j%>setforinstructor<%=index%>" value="true"/>
                                                        <%
                                                        	}
                                                        %>
                                                    </div>
                                                    <div class="panel-body">
                                                        <br>
                                                        <div class="col-sm-6 border-right-gray">
                                                            <input type="checkbox" name="<%=Const.ParamsNames.INSTRUCTOR_PERMISSION_VIEW_STUDENT_IN_SECTIONS + 
                                                            Const.ParamsNames.INSTRUCTOR_SECTION + j%>" value="true"
                                                            <%if (instructor.isAllowedForPrivilege(data.sectionNames.get(j), Const.ParamsNames.INSTRUCTOR_PERMISSION_VIEW_STUDENT_IN_SECTIONS)) {%>
                                                                checked="checked"
                                                            <%}%>
                                                            /> View Students' Details<br>
                                                            <input type="checkbox" name="<%=Const.ParamsNames.INSTRUCTOR_PERMISSION_GIVE_COMMENT_IN_SECTIONS + 
                                                            Const.ParamsNames.INSTRUCTOR_SECTION + j%>" value="true"
                                                            <%if (instructor.isAllowedForPrivilege(data.sectionNames.get(j), Const.ParamsNames.INSTRUCTOR_PERMISSION_GIVE_COMMENT_IN_SECTIONS)) {%>
                                                                checked="checked"
                                                            <%}%>
                                                            /> Give Comments for Students<br>
                                                            <input type="checkbox" name="<%=Const.ParamsNames.INSTRUCTOR_PERMISSION_VIEW_COMMENT_IN_SECTIONS + 
                                                            Const.ParamsNames.INSTRUCTOR_SECTION + j%>" value="true"
                                                            <%if (instructor.isAllowedForPrivilege(data.sectionNames.get(j), Const.ParamsNames.INSTRUCTOR_PERMISSION_VIEW_COMMENT_IN_SECTIONS)) {%>
                                                                checked="checked"
                                                            <%}%>
                                                            /> View Others' Comments on Students<br>
                                                            <input type="checkbox" name="<%=Const.ParamsNames.INSTRUCTOR_PERMISSION_MODIFY_COMMENT_IN_SECTIONS + 
                                                            Const.ParamsNames.INSTRUCTOR_SECTION + j%>" value="true"
                                                            <%if (instructor.isAllowedForPrivilege(data.sectionNames.get(j), Const.ParamsNames.INSTRUCTOR_PERMISSION_MODIFY_COMMENT_IN_SECTIONS)) {%>
                                                                checked="checked"
                                                            <%}%>
                                                            /> Edit/Delete Others' Comments on Students<br><br>
                                                        </div>
                                                        <div class="col-sm-5 col-sm-offset-1">
                                                            <input type="checkbox" name="<%=Const.ParamsNames.INSTRUCTOR_PERMISSION_SUBMIT_SESSION_IN_SECTIONS + 
                                                            Const.ParamsNames.INSTRUCTOR_SECTION + j%>" value="true"
                                                            <%if (instructor.isAllowedForPrivilege(data.sectionNames.get(j), Const.ParamsNames.INSTRUCTOR_PERMISSION_SUBMIT_SESSION_IN_SECTIONS)) {%>
                                                                checked="checked"
                                                            <%}%>
                                                            /> Sessions: Submit Responses and Add Comments<br>
                                                            <input type="checkbox" name="<%=Const.ParamsNames.INSTRUCTOR_PERMISSION_VIEW_SESSION_IN_SECTIONS + 
                                                            Const.ParamsNames.INSTRUCTOR_SECTION + j%>" value="true"
                                                            <%if (instructor.isAllowedForPrivilege(data.sectionNames.get(j), Const.ParamsNames.INSTRUCTOR_PERMISSION_VIEW_SESSION_IN_SECTIONS)) {%>
                                                                checked="checked"
                                                            <%}%>
                                                            /> Sessions: View Responses and Comments<br>
                                                            <input type="checkbox" name="<%=Const.ParamsNames.INSTRUCTOR_PERMISSION_MODIFY_SESSION_COMMENT_IN_SECTIONS + 
                                                            Const.ParamsNames.INSTRUCTOR_SECTION + j%>" value="true"
                                                            <%if (instructor.isAllowedForPrivilege(data.sectionNames.get(j), Const.ParamsNames.INSTRUCTOR_PERMISSION_MODIFY_SESSION_COMMENT_IN_SECTIONS)) {%>
                                                                checked="checked"
                                                            <%}%>
                                                            /> Sessions: Edit/Delete Responses/Comments by Others<br><br>
                                                        </div>
<<<<<<< HEAD
                                                        <%
                                                        	if (!data.evalNames.isEmpty() || !data.feedbackNames.isEmpty()) {
                                                        %>
=======
>>>>>>> 7a17ad72
                                                        <a href="javascript:;" 
                                                            <%if (!instructor.privileges.isSessionsInSectionSpecial(data.sectionNames.get(j))) {%> 
                                                            onclick="showTuneSessionnPermissionsDiv(<%=index%>, <%=j%>)"
                                                            <%} else {%>
                                                            onclick="hideTuneSessionnPermissionsDiv(<%=index%>, <%=j%>)"
                                                            <%}%>
                                                            id="toggleSessionLevelInSection<%=j%>ForInstructor<%=index%>"
                                                            class="small col-sm-5">
                                                            <%
                                                            	if (!instructor.privileges.isSessionsInSectionSpecial(data.sectionNames.get(j))) {
                                                            %> 
                                                            Give different permissions for sessions in this section
                                                            <%
                                                            	} else {
                                                            %>
                                                            Hide session-level permissions
                                                            <%
                                                            	}
                                                            %></a>      
                                                        <div id="tuneSessionPermissionsDiv<%=j%>ForInstructor<%=index%>" 
                                                            <%if (!instructor.privileges.isSessionsInSectionSpecial(data.sectionNames.get(j))) {%>
                                                            style="display: none;"
                                                            <%}%>
                                                            >
                                                            <%
                                                            	if (!instructor.privileges.isSessionsInSectionSpecial(data.sectionNames.get(j))) {
                                                            %> 
                                                            <input type="hidden" name="is<%=Const.ParamsNames.INSTRUCTOR_SECTION + j%>sessionsset" value="false"/>
                                                            <%
                                                            	} else {
                                                            %>
                                                            <input type="hidden" name="is<%=Const.ParamsNames.INSTRUCTOR_SECTION + j%>sessionsset" value="true"/>
                                                            <%
                                                            	}
                                                            %>
                                                            <table class="table table-striped">
                                                                <thead>
                                                                    <tr>
                                                                        <td>SessionName</td>
                                                                        <td>Submit Responses and Add Comments</td>
                                                                        <td>View Responses and Comments</td>
                                                                        <td>Edit/Delete Responses/Comments by Others</td>
                                                                    </tr>
                                                                </thead>
                                                                <tbody>
<<<<<<< HEAD
=======
                                                                    <% if (data.evalNames.isEmpty() && data.feedbackNames.isEmpty()) {%>
                                                                            <tr>
                                                                                <td colspan="4" class="text-center text-bold">No sessions in this course for you to configure</td>
                                                                            </tr>
                                                                    <% } %>
>>>>>>> 7a17ad72
                                                                    <%
                                                                    	for (String evalName : data.evalNames) {
                                                                    %>
                                                                    <tr>
                                                                        <td><%=evalName%></td>
                                                                        <td class="align-center">
                                                                            <input type="checkbox" name="<%=Const.ParamsNames.INSTRUCTOR_PERMISSION_SUBMIT_SESSION_IN_SECTIONS 
                                                                            + Const.ParamsNames.INSTRUCTOR_SECTION + j + "feedback" + Const.EVAL_PREFIX_FOR_INSTRUCTOR_PRIVILEGES + evalName%>" value="true"
                                                                            <%if (instructor.isAllowedForPrivilege(data.sectionNames.get(j),
                                                                            		Const.EVAL_PREFIX_FOR_INSTRUCTOR_PRIVILEGES+evalName,
                                                                            		Const.ParamsNames.INSTRUCTOR_PERMISSION_SUBMIT_SESSION_IN_SECTIONS)) {%>
                                                                            checked="checked"
                                                                            <%}%>
                                                                            />
                                                                        </td>
                                                                        <td class="align-center">
                                                                            <input type="checkbox" name="<%=Const.ParamsNames.INSTRUCTOR_PERMISSION_VIEW_SESSION_IN_SECTIONS
                                                                            + Const.ParamsNames.INSTRUCTOR_SECTION + j + "feedback" + Const.EVAL_PREFIX_FOR_INSTRUCTOR_PRIVILEGES + evalName%>" value="true"
                                                                            <%if (instructor.isAllowedForPrivilege(data.sectionNames.get(j),
                                                                            		Const.EVAL_PREFIX_FOR_INSTRUCTOR_PRIVILEGES+evalName,
                                                                            		Const.ParamsNames.INSTRUCTOR_PERMISSION_VIEW_SESSION_IN_SECTIONS)) {%>
                                                                            checked="checked"
                                                                            <%}%>
                                                                            />
                                                                        </td>
                                                                        <td class="align-center">
                                                                            <input type="checkbox" name="<%=Const.ParamsNames.INSTRUCTOR_PERMISSION_MODIFY_SESSION_COMMENT_IN_SECTIONS
                                                                            + Const.ParamsNames.INSTRUCTOR_SECTION + j + "feedback" + Const.EVAL_PREFIX_FOR_INSTRUCTOR_PRIVILEGES + evalName%>" value="true"
                                                                            <%if (instructor.isAllowedForPrivilege(data.sectionNames.get(j),
                                                                            		Const.EVAL_PREFIX_FOR_INSTRUCTOR_PRIVILEGES+evalName,
                                                                            		Const.ParamsNames.INSTRUCTOR_PERMISSION_MODIFY_SESSION_COMMENT_IN_SECTIONS)) {%>
                                                                            checked="checked"
                                                                            <%}%>
                                                                            />
                                                                        </td>
                                                                    </tr>
                                                                    <%
                                                                    	}
                                                                    %>
                                                                    <%
                                                                    	for (String feedbackName : data.feedbackNames) {
                                                                    %>
                                                                    <tr>
                                                                        <td><%=feedbackName%></td>
                                                                        <td class="align-center">
                                                                            <input type="checkbox" name="<%=Const.ParamsNames.INSTRUCTOR_PERMISSION_SUBMIT_SESSION_IN_SECTIONS 
                                                                            + Const.ParamsNames.INSTRUCTOR_SECTION + j + "feedback" + feedbackName%>" value="true"
                                                                            <%if (instructor.isAllowedForPrivilege(data.sectionNames.get(j),
                                                                                    feedbackName, Const.ParamsNames.INSTRUCTOR_PERMISSION_SUBMIT_SESSION_IN_SECTIONS)) {%>
                                                                            checked="checked"
                                                                            <%}%>
                                                                            />
                                                                        </td>
                                                                        <td class="align-center">
                                                                            <input type="checkbox" name="<%=Const.ParamsNames.INSTRUCTOR_PERMISSION_VIEW_SESSION_IN_SECTIONS
                                                                            + Const.ParamsNames.INSTRUCTOR_SECTION + j + "feedback" + feedbackName%>" value="true"
                                                                            <%if (instructor.isAllowedForPrivilege(data.sectionNames.get(j),
                                                                                    feedbackName, Const.ParamsNames.INSTRUCTOR_PERMISSION_VIEW_SESSION_IN_SECTIONS)) {%>
                                                                            checked="checked"
                                                                            <%}%>
                                                                            />
                                                                        </td>
                                                                        <td class="align-center">
                                                                            <input type="checkbox" name="<%=Const.ParamsNames.INSTRUCTOR_PERMISSION_MODIFY_SESSION_COMMENT_IN_SECTIONS
                                                                            + Const.ParamsNames.INSTRUCTOR_SECTION + j + "feedback" + feedbackName%>" value="true"
                                                                            <%if (instructor.isAllowedForPrivilege(data.sectionNames.get(j),
                                                                                    feedbackName, Const.ParamsNames.INSTRUCTOR_PERMISSION_MODIFY_SESSION_COMMENT_IN_SECTIONS)) {%>
                                                                            checked="checked"
                                                                            <%}%>
                                                                            />
                                                                        </td>
                                                                    </tr>
                                                                    <%
                                                                    	}
                                                                    %>
                                                                </tbody>
                                                            </table>
                                                        </div>
<<<<<<< HEAD
                                                        <%
                                                        	}
                                                        %>
=======
>>>>>>> 7a17ad72
                                                    </div>
                                                </div>
                                            </div>
                                            <%
                                            	}
                                            %>
                                            <a href="javascript:;" onclick="showTuneSectionPermissionsDiv(<%=index%>, <%=instructor.privileges.numberOfSectionsSpecial()%>)" class="small" 
                                                id="addSectionLevelForInstructor<%=index%>"
                                                <%if (instructor.privileges.numberOfSectionsSpecial() >= data.sectionNames.size()) {%>
                                                style="display: none;"
                                                <%}%>
                                                >Give different permissions for a specific section</a>
                                        <%
                                        	}
                                        %>
                                    </div>
                                </div>
                            </div>
                        </div>
                        <div class="form-group">
                            <div class="align-center">
                                <input id="btnSaveInstructor<%=index%>" type="submit" class="btn btn-primary"
                                style="display:none;" value="Save changes" tabindex="6">
                            </div>
                        </div>
                    </div>
                </form>
            </div>
        </div>
        
        <br>
        <br>
        <%
        	}
        %>
        
        <div class="align-center">
            <input id="btnShowNewInstructorForm" class="btn btn-primary" value="Add New Instructor" 
                onclick="showNewInstructorForm()"
                <%if (!data.currentInstructor.isAllowedForPrivilege(Const.ParamsNames.INSTRUCTOR_PERMISSION_MODIFY_INSTRUCTOR)) {%>
                      disabled="disabled"
                <%}%>>
        </div>
        
        <div class="panel panel-primary" id="panelAddInstructor" style="display: none;">
            <div class="panel-heading">
                <strong>Instructors <%=data.instructorList.size()+1%>:</strong>
            </div>

            <div class="panel-body fill-plain">
                <form method="post" action="<%=Const.ActionURIs.INSTRUCTOR_COURSE_INSTRUCTOR_ADD%>" name="formAddInstructor" 
                class="form form-horizontal" id="formAddInstructor">
                    <input type="hidden" name="<%=Const.ParamsNames.COURSE_ID%>" value="<%=data.course.id%>">
                    <input type="hidden" name="<%=Const.ParamsNames.USER_ID%>" value="<%=data.account.googleId%>">
                    
                    <div id="instructorAddTable">
                        <div class="form-group">
                            <label class="col-sm-3 control-label">Name:</label>
                            <div class="col-sm-9"><input class="form-control" type="text"
                                name="<%=Const.ParamsNames.INSTRUCTOR_NAME%>" id="<%=Const.ParamsNames.INSTRUCTOR_NAME%>"
                                data-toggle="tooltip" data-placement="top" title="Enter the name of the instructor."
                                maxlength=<%=FieldValidator.PERSON_NAME_MAX_LENGTH%> tabindex=8/>
                            </div>
                        </div>
                        <div class="form-group">
                            <label class="col-sm-3 control-label">Email:</label>
                            <div class="col-sm-9"><input class="form-control" type="text"
                                name="<%=Const.ParamsNames.INSTRUCTOR_EMAIL%>" id="<%=Const.ParamsNames.INSTRUCTOR_EMAIL%>"
                                data-toggle="tooltip" data-placement="top" title="Enter the Email of the instructor."
                                maxlength=<%=FieldValidator.EMAIL_MAX_LENGTH%> tabindex=9/>
                            </div>
                        </div>
                        <div id="accessControlEditDivForInstr<%=data.instructorList.size()+1%>">
                            <div class="form-group">
                                <label class="col-sm-3 control-label">
                                    <input type="checkbox" name="<%=Const.ParamsNames.INSTRUCTOR_IS_DISPLAYED_TO_STUDENT%>" value="true" checked="checked"
                                       data-toggle="tooltip" data-placement="top" title="<%=Const.Tooltips.INSTRUCTOR_DISPLAYED_TO_STUDENT%>">
                                    Display to students as:</label>
                                <div class="col-sm-9">
                                    <input class="form-control" type="text" name="<%=Const.ParamsNames.INSTRUCTOR_DISPLAY_NAME%>" 
                                    placeholder="E.g.Co-lecturer, Teaching Assistant"
                                    data-toggle="tooltip" data-placement="top" title="<%=Const.Tooltips.INSTRUCTOR_DISPLAYED_AS%>"/>
                                </div>
                            </div>
                            <div class="form-group">
                                <div class="col-sm-3">
                                    <label class="control-label pull-right">Access-level</label>
                                </div>
                                <div class="col-sm-9">
                                    <input type="radio" name="<%=Const.ParamsNames.INSTRUCTOR_ROLE_NAME%>" 
                                        id="<%=Const.ParamsNames.INSTRUCTOR_ROLE_NAME%>forinstructor<%=data.instructorList.size()+1%>"
                                        value="<%=Const.InstructorPermissionRoleNames.INSTRUCTOR_PERMISSION_ROLE_COOWNER%>" 
                                        checked="checked">&nbsp;Co-owner: Can do everything
                                        <a href="javascript:;" 
                                            onclick="showInstructorRoleModal('<%=Const.InstructorPermissionRoleNames.INSTRUCTOR_PERMISSION_ROLE_COOWNER%>')">
                                            View Details</a><br>
                                    <input type="radio" name="<%=Const.ParamsNames.INSTRUCTOR_ROLE_NAME%>" 
                                        id="<%=Const.ParamsNames.INSTRUCTOR_ROLE_NAME%>forinstructor<%=data.instructorList.size()+1%>"
                                        value="<%=Const.InstructorPermissionRoleNames.INSTRUCTOR_PERMISSION_ROLE_MANAGER%>"
                                        >&nbsp;Manager: Can do everything except for deleting the course
                                        <a href="javascript:;" 
                                            onclick="showInstructorRoleModal('<%=Const.InstructorPermissionRoleNames.INSTRUCTOR_PERMISSION_ROLE_MANAGER%>')">
                                            View Details</a><br>
                                    <input type="radio" name="<%=Const.ParamsNames.INSTRUCTOR_ROLE_NAME%>" 
                                        id="<%=Const.ParamsNames.INSTRUCTOR_ROLE_NAME%>forinstructor<%=data.instructorList.size()+1%>"
                                        value="<%=Const.InstructorPermissionRoleNames.INSTRUCTOR_PERMISSION_ROLE_OBSERVER%>"
                                        >&nbsp;Observer: Can only view information(students, submissions, comments etc.).
                                        &nbsp;Cannot edit/delete/submit anything.
                                        <a href="javascript:;" 
                                            onclick="showInstructorRoleModal(<'<%=Const.InstructorPermissionRoleNames.INSTRUCTOR_PERMISSION_ROLE_OBSERVER%>')">
                                            View Details</a><br>
                                    <input type="radio" name="<%=Const.ParamsNames.INSTRUCTOR_ROLE_NAME%>" 
                                        id="<%=Const.ParamsNames.INSTRUCTOR_ROLE_NAME%>forinstructor<%=data.instructorList.size()+1%>"
                                        value="<%=Const.InstructorPermissionRoleNames.INSTRUCTOR_PERMISSION_ROLE_TUTOR%>"
                                        >&nbsp;Tutor: Can only submit/view sessions and comments
                                        <a href="javascript:;" 
                                            onclick="showInstructorRoleModal('<%=Const.InstructorPermissionRoleNames.INSTRUCTOR_PERMISSION_ROLE_TUTOR%>')">
                                            View Details</a><br>
                                    <input type="radio" name="<%=Const.ParamsNames.INSTRUCTOR_ROLE_NAME%>" 
                                        id="<%=Const.ParamsNames.INSTRUCTOR_ROLE_NAME%>forinstructor<%=data.instructorList.size()+1%>"
                                        value="<%=Const.InstructorPermissionRoleNames.INSTRUCTOR_PERMISSION_ROLE_CUSTOM%>"
                                        >&nbsp;Custom: No access by default. Any access needs to be granted explicitly.
                                </div>
                            </div>
                            <div id="tunePermissionsDivForInstructor<%=data.instructorList.size()+1%>" style="display: none;">
                                <div class="form-group">
                                    <div class="col-xs-12">
                                        <div class="panel panel-info">
                                            <div class="panel-heading">
                                                <strong>In general, this instructor can</strong>
                                            </div>
                                            <div class="panel-body">
                                                <div class="col-sm-3">
                                                    <input type="checkbox" name="<%=Const.ParamsNames.INSTRUCTOR_PERMISSION_MODIFY_COURSE%>"
                                                    value="true" checked="checked" /> Edit/Delete Course
                                                </div>
                                                <div class="col-sm-3">
                                                    <input type="checkbox" name="<%=Const.ParamsNames.INSTRUCTOR_PERMISSION_MODIFY_INSTRUCTOR%>"
                                                    value="true" checked="checked" /> Add/Edit/Delete Instructors
                                                </div>
                                                <div class="col-sm-3">
                                                    <input type="checkbox" name="<%=Const.ParamsNames.INSTRUCTOR_PERMISSION_MODIFY_SESSION%>"
                                                    value="true" checked="checked" /> Create/Edit/Delete Sessions
                                                </div>
                                                <div class="col-sm-3">
                                                    <input type="checkbox" name="<%=Const.ParamsNames.INSTRUCTOR_PERMISSION_MODIFY_STUDENT%>"
                                                    value="true" checked="checked" /> Enroll/Edit/Delete Students
                                                </div>
                                                <br><br>
                                                <div class="col-sm-6 border-right-gray">
                                                    <input type="checkbox" name="<%=Const.ParamsNames.INSTRUCTOR_PERMISSION_VIEW_STUDENT_IN_SECTIONS%>"
                                                    value="true" checked="checked" /> View Students' Details<br>
                                                    <input type="checkbox" name="<%=Const.ParamsNames.INSTRUCTOR_PERMISSION_GIVE_COMMENT_IN_SECTIONS%>"
                                                    value="true" checked="checked" /> Give Comments for Students<br>
                                                    <input type="checkbox" name="<%=Const.ParamsNames.INSTRUCTOR_PERMISSION_VIEW_COMMENT_IN_SECTIONS%>"
                                                    value="true" checked="checked" /> View Others' Comments on Students<br>
                                                    <input type="checkbox" name="<%=Const.ParamsNames.INSTRUCTOR_PERMISSION_MODIFY_COMMENT_IN_SECTIONS%>"
                                                    value="true" checked="checked" /> Edit/Delete Others' Comments on Students<br>
                                                </div>
                                                <div class="col-sm-5 col-sm-offset-1">
                                                    <input type="checkbox" name="<%=Const.ParamsNames.INSTRUCTOR_PERMISSION_SUBMIT_SESSION_IN_SECTIONS%>"
                                                    value="true" checked="checked" /> Sessions: Submit Responses and Add Comments<br>
                                                    <input type="checkbox" name="<%=Const.ParamsNames.INSTRUCTOR_PERMISSION_VIEW_SESSION_IN_SECTIONS%>"
                                                    value="true" checked="checked" /> Sessions: View Responses and Comments<br>
                                                    <input type="checkbox" name="<%=Const.ParamsNames.INSTRUCTOR_PERMISSION_MODIFY_SESSION_COMMENT_IN_SECTIONS%>"
                                                    value="true" checked="checked" /> Sessions: Edit/Delete Responses/Comments by others<br>
                                                </div>
                                            </div>
                                        </div>
                                        <% if (!data.sectionNames.isEmpty()) { %>
                                            <% for (int j=0;j<data.sectionNames.size();j++) { %>
                                            <div id="tuneSectionPermissionsDiv<%=j%>ForInstructor<%=data.instructorList.size()+1%>" style="display: none;">
                                                <div class="panel panel-info">
                                                    <div class="panel-heading">
                                                        <strong>But in section </strong>
                                                        <select name="<%=Const.ParamsNames.INSTRUCTOR_SECTION + j%>" 
                                                            id="section<%=j%>forinstructor<%=data.instructorList.size()+1%>">
                                                            <% for (String sectionOptionName : data.sectionNames) { %>
                                                            <option value="<%=sectionOptionName%>"
                                                                <% if (sectionOptionName.equals(data.sectionNames.get(j))) { %>
                                                                selected
                                                                <% } %>
                                                            ><%=sectionOptionName%></option>
                                                            <% } %>
                                                        </select>
                                                        <strong> the instructor can only</strong>
                                                        <a href="javascript:;" onclick="hideTuneSectionPermissionsDiv(<%=data.instructorList.size()+1%>, <%=j%>)" class="pull-right">
                                                            <span class="glyphicon glyphicon-trash"></span></a>
                                                        <input type="hidden" name="is<%=Const.ParamsNames.INSTRUCTOR_SECTION + j%>set"
                                                            id="is<%=Const.ParamsNames.INSTRUCTOR_SECTION + j%>setforinstructor<%=data.instructorList.size()+1%>" value="false"/>
                                                    </div>
                                                    <div class="panel-body">
                                                        <br>
                                                        <div class="col-sm-6 border-right-gray">
                                                            <input type="checkbox" name="<%=Const.ParamsNames.INSTRUCTOR_PERMISSION_VIEW_STUDENT_IN_SECTIONS + 
                                                                Const.ParamsNames.INSTRUCTOR_SECTION + j%>" value="true" checked="checked"/> View Students' Details<br>
                                                            <input type="checkbox" name="<%=Const.ParamsNames.INSTRUCTOR_PERMISSION_GIVE_COMMENT_IN_SECTIONS + 
                                                                Const.ParamsNames.INSTRUCTOR_SECTION + j%>" value="true" checked="checked"/> Give Comments for Students<br>
                                                            <input type="checkbox" name="<%=Const.ParamsNames.INSTRUCTOR_PERMISSION_VIEW_COMMENT_IN_SECTIONS + 
                                                                Const.ParamsNames.INSTRUCTOR_SECTION + j%>" value="true" checked="checked"/> View Others' Comments on Students<br>
                                                            <input type="checkbox" name="<%=Const.ParamsNames.INSTRUCTOR_PERMISSION_MODIFY_COMMENT_IN_SECTIONS + 
                                                                Const.ParamsNames.INSTRUCTOR_SECTION + j%>" value="true" checked="checked"/> Edit/Delete Others' Comments on Students<br><br>
                                                        </div>
                                                        <div class="col-sm-5 col-sm-offset-1">
                                                            <input type="checkbox" name="<%=Const.ParamsNames.INSTRUCTOR_PERMISSION_SUBMIT_SESSION_IN_SECTIONS + 
                                                            Const.ParamsNames.INSTRUCTOR_SECTION + j%>" value="true" checked="checked"/> Sessions: Submit Responses and Add Comments<br>
                                                            <input type="checkbox" name="<%=Const.ParamsNames.INSTRUCTOR_PERMISSION_VIEW_SESSION_IN_SECTIONS + 
                                                            Const.ParamsNames.INSTRUCTOR_SECTION + j%>" value="true" checked="checked"/> Sessions: View Responses and Comments<br>
                                                            <input type="checkbox" name="<%=Const.ParamsNames.INSTRUCTOR_PERMISSION_MODIFY_SESSION_COMMENT_IN_SECTIONS + 
                                                            Const.ParamsNames.INSTRUCTOR_SECTION + j%>" value="true" checked="checked"/> Sessions: Edit/Delete Responses/Comments by Others<br><br>
                                                        </div>
<<<<<<< HEAD
                                                        <% if (!data.evalNames.isEmpty() || !data.feedbackNames.isEmpty()) { %>
=======
>>>>>>> 7a17ad72
                                                        <a href="javascript:;" onclick="showTuneSessionnPermissionsDiv(<%=data.instructorList.size()+1%>, <%=j%>)"
                                                            id="toggleSessionLevelInSection<%=j%>ForInstructor<%=data.instructorList.size()+1%>"
                                                            class="small col-sm-5">Give different permissions for sessions in this section</a>      
                                                        <div id="tuneSessionPermissionsDiv<%=j%>ForInstructor<%=data.instructorList.size()+1%>" style="display: none;">
                                                            <input type="hidden" name="is<%=Const.ParamsNames.INSTRUCTOR_SECTION + j%>sessionsset" value="false"/>
                                                            <table class="table table-striped">
                                                                <thead>
                                                                    <tr>
                                                                        <td>SessionName</td>
                                                                        <td>Submit Responses and Add Comments</td>
                                                                        <td>View Responses and Comments</td>
                                                                        <td>Edit/Delete Responses/Comments by Others</td>
                                                                    </tr>
                                                                </thead>
                                                                <tbody>
                                                                    <% if (data.evalNames.isEmpty() && data.feedbackNames.isEmpty()) {%>
                                                                            <tr>
                                                                                <td colspan="4" class="text-center text-bold">No sessions in this course for you to configure</td>
                                                                            </tr>
                                                                    <% } %>
                                                                    <% for (String evalName : data.evalNames) { %>
                                                                    <tr>
                                                                        <td><%=evalName%></td>
                                                                        <td class="align-center">
                                                                            <input type="checkbox" name="<%=Const.ParamsNames.INSTRUCTOR_PERMISSION_SUBMIT_SESSION_IN_SECTIONS 
                                                                            + Const.ParamsNames.INSTRUCTOR_SECTION + j + "feedback" + Const.EVAL_PREFIX_FOR_INSTRUCTOR_PRIVILEGES + evalName%>" value="true"
                                                                            checked="checked"/>
                                                                        </td>
                                                                        <td class="align-center">
                                                                            <input type="checkbox" name="<%=Const.ParamsNames.INSTRUCTOR_PERMISSION_VIEW_SESSION_IN_SECTIONS
                                                                            + Const.ParamsNames.INSTRUCTOR_SECTION + j + "feedback" + Const.EVAL_PREFIX_FOR_INSTRUCTOR_PRIVILEGES + evalName%>" value="true"
                                                                            checked="checked"/>
                                                                        </td>
                                                                        <td class="align-center">
                                                                            <input type="checkbox" name="<%=Const.ParamsNames.INSTRUCTOR_PERMISSION_MODIFY_SESSION_COMMENT_IN_SECTIONS
                                                                            + Const.ParamsNames.INSTRUCTOR_SECTION + j + "feedback" + Const.EVAL_PREFIX_FOR_INSTRUCTOR_PRIVILEGES + evalName%>" value="true"
                                                                            checked="checked"/>
                                                                        </td>
                                                                    </tr>
                                                                    <% } %>
                                                                    <% for (String feedbackName : data.feedbackNames) { %>
                                                                    <tr>
                                                                        <td><%=feedbackName%></td>
                                                                        <td class="align-center">
                                                                            <input type="checkbox" name="<%=Const.ParamsNames.INSTRUCTOR_PERMISSION_SUBMIT_SESSION_IN_SECTIONS 
                                                                            + Const.ParamsNames.INSTRUCTOR_SECTION + j + "feedback" + feedbackName%>" value="true"
                                                                            checked="checked"/>
                                                                        </td>
                                                                        <td class="align-center">
                                                                            <input type="checkbox" name="<%=Const.ParamsNames.INSTRUCTOR_PERMISSION_VIEW_SESSION_IN_SECTIONS
                                                                            + Const.ParamsNames.INSTRUCTOR_SECTION + j + "feedback" + feedbackName%>" value="true"
                                                                            checked="checked"/>
                                                                        </td>
                                                                        <td class="align-center">
                                                                            <input type="checkbox" name="<%=Const.ParamsNames.INSTRUCTOR_PERMISSION_MODIFY_SESSION_COMMENT_IN_SECTIONS
                                                                            + Const.ParamsNames.INSTRUCTOR_SECTION + j + "feedback" + feedbackName%>" value="true"
                                                                            checked="checked"/>
                                                                        </td>
                                                                    </tr>
                                                                    <% } %>
                                                                </tbody>
                                                            </table>
                                                        </div>
<<<<<<< HEAD
                                                        <% } %>
=======
>>>>>>> 7a17ad72
                                                    </div>
                                                </div>
                                            </div>
                                            <% } %>
                                        <a href="javascript:;" onclick="showTuneSectionPermissionsDiv(<%=data.instructorList.size()+1%>, 0)" class="small" 
                                            id="addSectionLevelForInstructor<%=data.instructorList.size()+1%>">Give different permissions for a specific section</a>
                                        <% } %>
                                    </div>
                                </div>
                             </div>
                        </div>
                        <div class="form-group">
                            <div class="align-center">
                                <input id="btnAddInstructor" type="submit" class="btn btn-primary"
                                value="Add Instructor" tabindex="10">
                            </div>
                        </div>
                    </div>
                </form>
            </div>
        </div>

        <div class="modal fade" id="tunePermissionsDivForInstructorAll" role="dialog" aria-labelledby="instructorRoleModalLabel" aria-hidden="true">
            <div class="modal-dialog modal-lg">
                <div class="modal-content">
                    <div class="modal-header">
                        <button type="button" class="close" data-dismiss="modal">
                            <span aria-hidden="true">&times;</span><span class="sr-only">Close</span>
                        </button>
                        <h4 class="model-title" id="instructorRoleModalLabel">Permissions for Co-owner</h4>
                    </div>
                    <div class="modal-body">
                        <div class="row">
                        <div class="col-sm-6">
                            <input type="checkbox" name="<%=Const.ParamsNames.INSTRUCTOR_PERMISSION_MODIFY_COURSE%>"
                            value="true" checked="checked" disabled="disabled" /> Edit/Delete Course
                        </div>
                        <div class="col-sm-6">
                            <input type="checkbox" name="<%=Const.ParamsNames.INSTRUCTOR_PERMISSION_MODIFY_INSTRUCTOR%>"
                            value="true" checked="checked" disabled="disabled" /> Add/Edit/Delete Instructors
                        </div>
                        <div class="col-sm-6">
                            <input type="checkbox" name="<%=Const.ParamsNames.INSTRUCTOR_PERMISSION_MODIFY_SESSION%>"
                            value="true" checked="checked" disabled="disabled" /> Create/Edit/Delete Sessions
                        </div>
                        <div class="col-sm-6">
                            <input type="checkbox" name="<%=Const.ParamsNames.INSTRUCTOR_PERMISSION_MODIFY_STUDENT%>"
                            value="true" checked="checked" disabled="disabled" /> Enroll/Edit/Delete Students
                        </div>
                        <div class="col-sm-6">
                            <input type="checkbox" name="<%=Const.ParamsNames.INSTRUCTOR_PERMISSION_VIEW_STUDENT_IN_SECTIONS%>"
                            value="true" checked="checked" disabled="disabled" /> View Students' Details<br>
                            <input type="checkbox" name="<%=Const.ParamsNames.INSTRUCTOR_PERMISSION_GIVE_COMMENT_IN_SECTIONS%>"
                            value="true" checked="checked" disabled="disabled" /> Give Comments for Students<br>
                            <input type="checkbox" name="<%=Const.ParamsNames.INSTRUCTOR_PERMISSION_VIEW_COMMENT_IN_SECTIONS%>"
                            value="true" checked="checked" disabled="disabled" /> View Others' Comments on Students<br>
                            <input type="checkbox" name="<%=Const.ParamsNames.INSTRUCTOR_PERMISSION_MODIFY_COMMENT_IN_SECTIONS%>"
                            value="true" checked="checked" disabled="disabled" /> Edit/Delete Others' Comments on Students<br>
                        </div>
                        <div class="col-sm-6">
                            <input type="checkbox" name="<%=Const.ParamsNames.INSTRUCTOR_PERMISSION_SUBMIT_SESSION_IN_SECTIONS%>"
                            value="true" checked="checked" disabled="disabled" /> Sessions: Submit Responses and Add Comments<br>
                            <input type="checkbox" name="<%=Const.ParamsNames.INSTRUCTOR_PERMISSION_VIEW_SESSION_IN_SECTIONS%>"
                            value="true" checked="checked" disabled="disabled" /> Sessions: View Responses and Comments<br>
                            <input type="checkbox" name="<%=Const.ParamsNames.INSTRUCTOR_PERMISSION_MODIFY_SESSION_COMMENT_IN_SECTIONS%>"
                            value="true" checked="checked" disabled="disabled" /> Sessions: Edit/Delete Responses/Comments by others<br>
                        </div>
                        </div>
                    </div>
                </div>
            </div>
        </div>

        <br><br>
    </div>

    <jsp:include page="<%=Const.ViewURIs.FOOTER%>" />
</body>
</html><|MERGE_RESOLUTION|>--- conflicted
+++ resolved
@@ -115,18 +115,6 @@
                             <% } %>
                             >
                             <span class="glyphicon glyphicon-envelope"></span> Resend Invite</a>
-<<<<<<< HEAD
-                    <% } else { %>
-                        <a href="javascript:;" id="instrEditLink<%=index%>" class="btn btn-primary btn-xs"
-                            data-toggle="tooltip" data-placement="top" title="<%=Const.Tooltips.COURSE_INSTRUCTOR_EDIT%>"
-                            onclick="enableEditInstructor(<%=index%>, <%=data.instructorList.size()%>)"
-                            <% if (!data.currentInstructor.isAllowedForPrivilege(Const.ParamsNames.INSTRUCTOR_PERMISSION_MODIFY_INSTRUCTOR)) {%>
-                            disabled="disabled"
-                            <% } %>
-                            >
-                            <span class="glyphicon glyphicon-pencil"></span> Edit</a>
-=======
->>>>>>> 7a17ad72
                     <% } %>
                     <a href="javascript:;" id="instrEditLink<%=index%>" class="btn btn-primary btn-xs"
                         data-toggle="tooltip" data-placement="top" title="<%=Const.Tooltips.COURSE_INSTRUCTOR_EDIT%>"
@@ -436,12 +424,6 @@
                                                             <%}%>
                                                             /> Sessions: Edit/Delete Responses/Comments by Others<br><br>
                                                         </div>
-<<<<<<< HEAD
-                                                        <%
-                                                        	if (!data.evalNames.isEmpty() || !data.feedbackNames.isEmpty()) {
-                                                        %>
-=======
->>>>>>> 7a17ad72
                                                         <a href="javascript:;" 
                                                             <%if (!instructor.privileges.isSessionsInSectionSpecial(data.sectionNames.get(j))) {%> 
                                                             onclick="showTuneSessionnPermissionsDiv(<%=index%>, <%=j%>)"
@@ -487,14 +469,11 @@
                                                                     </tr>
                                                                 </thead>
                                                                 <tbody>
-<<<<<<< HEAD
-=======
                                                                     <% if (data.evalNames.isEmpty() && data.feedbackNames.isEmpty()) {%>
                                                                             <tr>
                                                                                 <td colspan="4" class="text-center text-bold">No sessions in this course for you to configure</td>
                                                                             </tr>
                                                                     <% } %>
->>>>>>> 7a17ad72
                                                                     <%
                                                                     	for (String evalName : data.evalNames) {
                                                                     %>
@@ -573,12 +552,6 @@
                                                                 </tbody>
                                                             </table>
                                                         </div>
-<<<<<<< HEAD
-                                                        <%
-                                                        	}
-                                                        %>
-=======
->>>>>>> 7a17ad72
                                                     </div>
                                                 </div>
                                             </div>
@@ -790,10 +763,6 @@
                                                             <input type="checkbox" name="<%=Const.ParamsNames.INSTRUCTOR_PERMISSION_MODIFY_SESSION_COMMENT_IN_SECTIONS + 
                                                             Const.ParamsNames.INSTRUCTOR_SECTION + j%>" value="true" checked="checked"/> Sessions: Edit/Delete Responses/Comments by Others<br><br>
                                                         </div>
-<<<<<<< HEAD
-                                                        <% if (!data.evalNames.isEmpty() || !data.feedbackNames.isEmpty()) { %>
-=======
->>>>>>> 7a17ad72
                                                         <a href="javascript:;" onclick="showTuneSessionnPermissionsDiv(<%=data.instructorList.size()+1%>, <%=j%>)"
                                                             id="toggleSessionLevelInSection<%=j%>ForInstructor<%=data.instructorList.size()+1%>"
                                                             class="small col-sm-5">Give different permissions for sessions in this section</a>      
@@ -857,10 +826,6 @@
                                                                 </tbody>
                                                             </table>
                                                         </div>
-<<<<<<< HEAD
-                                                        <% } %>
-=======
->>>>>>> 7a17ad72
                                                     </div>
                                                 </div>
                                             </div>
