--- conflicted
+++ resolved
@@ -1,94 +1,89 @@
-<%@ page import="teammates.common.Common" %>
-<%@ page import="teammates.ui.controller.AdminAccountManagementHelper"%>
-<%@ page import="teammates.common.datatransfer.InstructorData" %>
-<%@ page import="teammates.common.datatransfer.AccountData" %>
-<%@ page import="teammates.common.exception.EntityDoesNotExistException" %>
-<%@ page import="java.util.Map" %>
-<%@ page import="java.util.List" %>
-<%@ page import="java.util.ArrayList" %>
-
-<% AdminAccountManagementHelper helper = (AdminAccountManagementHelper)request.getAttribute("helper"); %>
-<!DOCTYPE html>
-<html>
-<head>
-    <link rel="shortcut icon" href="/favicon.png">
-    <meta http-equiv="Content-Type" content="text/html; charset=UTF-8">
-    <title>Teammates - Administrator Account Management</title>
-    <link rel="stylesheet" href="/stylesheets/adminAccountManagement.css" type="text/css">
-    <link rel="stylesheet" href="/stylesheets/common.css" type="text/css">
-
-    <script type="text/javascript" src="/js/googleAnalytics.js"></script>
-    <script type="text/javascript" src="/js/jquery-minified.js"></script>
-    <script type="text/javascript" src="/js/tooltip.js"></script>
-    <script type="text/javascript" src="/js/common.js"></script>
-    <script type="text/javascript" src="/js/administrator.js"></script>
-    <jsp:include page="../enableJS.jsp"></jsp:include>
-</head>
-
-<body>
-    <div id="dhtmltooltip"></div>
-    <div id="frameTop">
-    <jsp:include page="<%= Common.JSP_ADMIN_HEADER %>" />
-    </div>
-    <div id="frameBody">
-        <div id="frameBodyWrapper">
-            <div id="topOfPage"></div>
-            <div id="headerOperation">
-            <h1>Instructor Account Management</h1>
-            <br>
-            <jsp:include page="<%= Common.JSP_STATUS_MESSAGE %>" />
-            <br>
-            </div>
-            <p id="instructorCount" class="rightalign bold">Total Instructors: <%=helper.instructorCoursesTable.size()%></p>
-            <table class="dataTable">
-            <tr>
-                <th class="bold" width="40%">Account Info</th>
-                <th class="bold">Instructor for</th>
-                <th class="bold" width="30%">Options</th>
-            </tr>
-            <%
-                for (Map.Entry<String, AccountData> entry : helper.instructorAccountsTable.entrySet()) {
-                        String key = entry.getKey();
-                        AccountData acc = entry.getValue();
-                        ArrayList<InstructorData> coursesList = helper.instructorCoursesTable.get(key);
-            %>
-                <tr>
-                     <td><%="<span class=\"bold\">Google ID: </span>" + acc.googleId + " <br><span class=\"bold\">Name: </span>" + acc.name + "<br><span class=\"bold\">Email: </span>" + acc.email %></td>
-                     <td>
-                     <%
-	                     if(coursesList != null){
-	                         out.print("Total Courses: " + coursesList.size() + "<br>");
-	                         for(InstructorData i: coursesList){
-	                             out.print(" --- " + i.courseId + "<br>");
-	                         }
-	                     } else {
-	                         out.print("No Courses found");
-	                     }
-                     %>
-                     </td>
-                     <td>
-<<<<<<< HEAD
-                        <a id="<%=instructor.googleId + "_details"%>" href="<%=helper.getAccountDetailsLink(instructor.googleId) %>">View Details</a>&nbsp;&nbsp;&nbsp;&nbsp;
-                        <a id="<%=instructor.googleId + "_delete"%>" href="<%=helper.getInstructorDeleteLink(instructor.googleId) %>">Delete Instructor Status</a><br>
-                        <a id="<%=instructor.googleId + "_deleteAccount"%>" href="<%=helper.getAccountDeleteLink(instructor.googleId) %>" onclick="return toggleDeleteAccountConfirmation()">Delete Entire Account</a>
-=======
-                        <a href="<%=helper.getAccountDetailsLink(acc.googleId) %>">View Details</a>&nbsp;&nbsp;
-                        Delete Account
->>>>>>> 06584d60
-                     </td>
-                </tr>
-            <%
-               }
-            %>
-            </table>
-            <br>
-            <br>
-            <br>
-        </div>
-    </div>
-
-    <div id="frameBottom">
-        <jsp:include page="<%= Common.JSP_FOOTER %>" />
-    </div>
-</body>
+<%@ page import="teammates.common.Common" %>
+<%@ page import="teammates.ui.controller.AdminAccountManagementHelper"%>
+<%@ page import="teammates.common.datatransfer.InstructorData" %>
+<%@ page import="teammates.common.datatransfer.AccountData" %>
+<%@ page import="teammates.common.exception.EntityDoesNotExistException" %>
+<%@ page import="java.util.Map" %>
+<%@ page import="java.util.List" %>
+<%@ page import="java.util.ArrayList" %>
+
+<% AdminAccountManagementHelper helper = (AdminAccountManagementHelper)request.getAttribute("helper"); %>
+<!DOCTYPE html>
+<html>
+<head>
+    <link rel="shortcut icon" href="/favicon.png">
+    <meta http-equiv="Content-Type" content="text/html; charset=UTF-8">
+    <title>Teammates - Administrator Account Management</title>
+    <link rel="stylesheet" href="/stylesheets/adminAccountManagement.css" type="text/css">
+    <link rel="stylesheet" href="/stylesheets/common.css" type="text/css">
+
+    <script type="text/javascript" src="/js/googleAnalytics.js"></script>
+    <script type="text/javascript" src="/js/jquery-minified.js"></script>
+    <script type="text/javascript" src="/js/tooltip.js"></script>
+    <script type="text/javascript" src="/js/common.js"></script>
+    <script type="text/javascript" src="/js/administrator.js"></script>
+    <jsp:include page="../enableJS.jsp"></jsp:include>
+</head>
+
+<body>
+    <div id="dhtmltooltip"></div>
+    <div id="frameTop">
+    <jsp:include page="<%= Common.JSP_ADMIN_HEADER %>" />
+    </div>
+    <div id="frameBody">
+        <div id="frameBodyWrapper">
+            <div id="topOfPage"></div>
+            <div id="headerOperation">
+            <h1>Instructor Account Management</h1>
+            <br>
+            <jsp:include page="<%= Common.JSP_STATUS_MESSAGE %>" />
+            <br>
+            </div>
+            <p id="instructorCount" class="rightalign bold">Total Instructors: <%=helper.instructorCoursesTable.size()%></p>
+            <table class="dataTable">
+            <tr>
+                <th class="bold" width="40%">Account Info</th>
+                <th class="bold">Instructor for</th>
+                <th class="bold" width="30%">Options</th>
+            </tr>
+            <%
+                for (Map.Entry<String, AccountData> entry : helper.instructorAccountsTable.entrySet()) {
+                        String key = entry.getKey();
+                        AccountData acc = entry.getValue();
+                        ArrayList<InstructorData> coursesList = helper.instructorCoursesTable.get(key);
+            %>
+                <tr>
+                     <td><%="<span class=\"bold\">Google ID: </span>" + acc.googleId + " <br><span class=\"bold\">Name: </span>" + acc.name + "<br><span class=\"bold\">Email: </span>" + acc.email %></td>
+                     <td>
+                     <%
+	                     if(coursesList != null){
+	                         out.print("Total Courses: " + coursesList.size() + "<br>");
+	                         for(InstructorData i: coursesList){
+	                             out.print(" --- " + i.courseId + "<br>");
+	                         }
+	                     } else {
+	                         out.print("No Courses found");
+	                     }
+                     %>
+                     </td>
+                     <td>
+                        <a id="<%=acc.googleId + "_details"%>" href="<%=helper.getAccountDetailsLink(acc.googleId) %>">View Details</a>&nbsp;&nbsp;&nbsp;&nbsp;
+                        <a id="<%=acc.googleId + "_delete"%>" href="<%=helper.getInstructorDeleteLink(acc.googleId) %>">Delete Instructor Status</a><br>
+                        <a id="<%=acc.googleId + "_deleteAccount"%>" href="<%=helper.getAccountDeleteLink(acc.googleId) %>" onclick="return toggleDeleteAccountConfirmation()">Delete Entire Account</a>
+                     </td>
+                </tr>
+            <%
+               }
+            %>
+            </table>
+            <br>
+            <br>
+            <br>
+        </div>
+    </div>
+
+    <div id="frameBottom">
+        <jsp:include page="<%= Common.JSP_FOOTER %>" />
+    </div>
+</body>
 </html>