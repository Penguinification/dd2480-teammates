<%@ page language="java" contentType="text/html; charset=UTF-8" pageEncoding="UTF-8" %>

<%@ page import="teammates.common.util.Const" %>
<%@ page import="teammates.common.util.Url" %>
<%@ page import="teammates.ui.controller.FeedbackSubmissionEditPageData" %>

<%
    FeedbackSubmissionEditPageData data = (FeedbackSubmissionEditPageData)request.getAttribute("data");
%>

<!DOCTYPE html>

<html>
    <head>
        <link rel="shortcut icon" href="/favicon.png">

        <meta http-equiv="Content-Type" content="text/html; charset=UTF-8">
        <meta http-equiv="X-UA-Compatible" content="IE=edge">
        <meta name="viewport" content="width=device-width, initial-scale=1">

        <title>TEAMMATES - Submit Feedback</title>

        <!-- Bootstrap core CSS -->
        <link type="text/css" href="/bootstrap/css/bootstrap.min.css" rel="stylesheet">
        <!-- Bootstrap theme -->
        <link type="text/css" href="/bootstrap/css/bootstrap-theme.min.css" rel="stylesheet">
        <link type="text/css" href="/stylesheets/teammatesCommon.css" rel="stylesheet">

        <script type="text/javascript" src="/js/googleAnalytics.js"></script>
        <script type="text/javascript" src="/js/jquery-minified.js"></script>
        <script type="text/javascript" src="/js/common.js"></script>
        <script type="text/javascript" src="/js/feedbackSubmissionsEdit.js"></script>
        <script type="text/javascript" src="/js/student.js"></script>
        <!-- Bootstrap core JavaScript ================================================== -->
        <script type="text/javascript" src="/bootstrap/js/bootstrap.min.js"></script>
        <!-- HTML5 shim and Respond.js IE8 support of HTML5 elements and media queries -->
        <!--[if lt IE 9]>
            <script src="https://oss.maxcdn.com/libs/html5shiv/3.7.0/html5shiv.js"></script>
            <script src="https://oss.maxcdn.com/libs/respond.js/1.4.2/respond.min.js"></script>
        <![endif]-->

        <jsp:include page="../enableJS.jsp"></jsp:include>
    </head>

    <body>
        <%
            if (!data.isPreview && !data.isModeration) {
        %>
                <jsp:include page="<%= Const.ViewURIs.STUDENT_HEADER %>" />
                <jsp:include page="<%= Const.ViewURIs.STUDENT_MOTD %>" />
        <%
            } else if (data.isPreview) {
<<<<<<< HEAD

        %>
            <nav class="navbar navbar-default navbar-fixed-top">
                <h3 class="text-center">Previewing Session as Student <%= data.studentToViewPageAs.name %> (<%= data.studentToViewPageAs.email %>)</h3>
            </nav>
        <%
            } else if (data.isModeration) {
        %>
            <nav class="navbar navbar-default navbar-fixed-top">
                <h3 class="text-center">Moderating Responses for Student <%= data.studentToViewPageAs.name %> (<%= data.studentToViewPageAs.email %>)</h3>
            </nav>
        <%
            }
        %>
=======
        %>
                <nav class="navbar navbar-default navbar-fixed-top">
                    <h3 class="text-center">Previewing Session as Student <%= data.studentToViewPageAs.name %> (<%= data.studentToViewPageAs.email %>)</h3>
                </nav>
        <%
            } else if (data.isModeration) {
        %>
                <nav class="navbar navbar-default navbar-fixed-top">
                    <h3 class="text-center">Moderating Responses for Student <%= data.studentToViewPageAs.name %> (<%= data.studentToViewPageAs.email %>)</h3>
                </nav>
        <%
            }
        %>
>>>>>>> c1b8385d
        <div id="frameBody">
            <div id="frameBodyWrapper" class="container">
                <div id="topOfPage"></div>
                <h1>Submit Feedback</h1>
                <br>
                <%
                    if (data.account.googleId == null) {
                        String joinUrl = new Url(Const.ActionURIs.STUDENT_COURSE_JOIN_NEW).
<<<<<<< HEAD
                                        withRegistrationKey(request.getParameter(Const.ParamsNames.REGKEY)).
                                        withStudentEmail(request.getParameter(Const.ParamsNames.STUDENT_EMAIL)).
                                        withCourseId(request.getParameter(Const.ParamsNames.COURSE_ID)).
                                        toString();
                %>
                        <div id="registerMessage" class="alert alert-info">
                            <%= String.format(Const.StatusMessages.UNREGISTERED_STUDENT, data.student.name, joinUrl) %>
                        </div>
                <%
                    }
                    String submitAction = data.isModeration ?
                                        Const.ActionURIs.INSTRUCTOR_EDIT_STUDENT_FEEDBACK_SAVE :
                                        Const.ActionURIs.STUDENT_FEEDBACK_SUBMISSION_EDIT_SAVE;
                %>
                <form method="post" name="form_student_submit_response"
                      action="<%= submitAction %>">

                    <jsp:include page="<%=Const.ViewURIs.FEEDBACK_SUBMISSION_EDIT%>" />
=======
                                            withRegistrationKey(request.getParameter(Const.ParamsNames.REGKEY)).
                                            withStudentEmail(request.getParameter(Const.ParamsNames.STUDENT_EMAIL)).
                                            withCourseId(request.getParameter(Const.ParamsNames.COURSE_ID)).
                                            toString();

                %>
                    <div id="registerMessage" class="alert alert-info">
                        <%= String.format(Const.StatusMessages.UNREGISTERED_STUDENT, data.student.name, joinUrl) %>
                    </div>
                <%
                    }

                    String submitAction = data.isModeration ?
                                            Const.ActionURIs.INSTRUCTOR_EDIT_STUDENT_FEEDBACK_SAVE :
                                            Const.ActionURIs.STUDENT_FEEDBACK_SUBMISSION_EDIT_SAVE;
                %>
                <form method="post" name="form_student_submit_response" action="<%= submitAction %>">
                    <jsp:include page="<%= Const.ViewURIs.FEEDBACK_SUBMISSION_EDIT %>" />
>>>>>>> c1b8385d

                    <div class="bold align-center">
                        <%
                            if (data.isModeration) {
                        %>
                                <input name="moderatedstudent" value="<%= data.studentToViewPageAs.email %>" type="hidden">
<<<<<<< HEAD
                        <%  }
=======
                        <%
                            }
>>>>>>> c1b8385d

                            boolean isSubmittable = data.isSessionOpenForSubmission || data.isModeration;
                            if (data.bundle.questionResponseBundle.isEmpty()) {
                        %>
                                There are no questions for you to answer here!
                        <%
                            } else if (data.isPreview || !isSubmittable) {
                        %>
                                <input disabled="disabled" type="submit" class="btn btn-primary" id="response_submit_button" data-toggle="tooltip" data-placement="top" title="<%= Const.Tooltips.FEEDBACK_SESSION_EDIT_SAVE %>" value="Submit Feedback" style="background: #66727A;">
                        <%
                            } else {
                        %>
                                <input type="submit" class="btn btn-primary" id="response_submit_button" data-toggle="tooltip" data-placement="top" title="<%= Const.Tooltips.FEEDBACK_SESSION_EDIT_SAVE %>" value="Submit Feedback">
                        <%
                            }
                        %>
                    </div>
                    <br><br>
                </form>
            </div>
        </div>

        <jsp:include page="<%= Const.ViewURIs.FOOTER %>" />
    </body>
</html><|MERGE_RESOLUTION|>--- conflicted
+++ resolved
@@ -9,7 +9,6 @@
 %>
 
 <!DOCTYPE html>
-
 <html>
     <head>
         <link rel="shortcut icon" href="/favicon.png">
@@ -50,22 +49,6 @@
                 <jsp:include page="<%= Const.ViewURIs.STUDENT_MOTD %>" />
         <%
             } else if (data.isPreview) {
-<<<<<<< HEAD
-
-        %>
-            <nav class="navbar navbar-default navbar-fixed-top">
-                <h3 class="text-center">Previewing Session as Student <%= data.studentToViewPageAs.name %> (<%= data.studentToViewPageAs.email %>)</h3>
-            </nav>
-        <%
-            } else if (data.isModeration) {
-        %>
-            <nav class="navbar navbar-default navbar-fixed-top">
-                <h3 class="text-center">Moderating Responses for Student <%= data.studentToViewPageAs.name %> (<%= data.studentToViewPageAs.email %>)</h3>
-            </nav>
-        <%
-            }
-        %>
-=======
         %>
                 <nav class="navbar navbar-default navbar-fixed-top">
                     <h3 class="text-center">Previewing Session as Student <%= data.studentToViewPageAs.name %> (<%= data.studentToViewPageAs.email %>)</h3>
@@ -79,7 +62,6 @@
         <%
             }
         %>
->>>>>>> c1b8385d
         <div id="frameBody">
             <div id="frameBodyWrapper" class="container">
                 <div id="topOfPage"></div>
@@ -88,26 +70,6 @@
                 <%
                     if (data.account.googleId == null) {
                         String joinUrl = new Url(Const.ActionURIs.STUDENT_COURSE_JOIN_NEW).
-<<<<<<< HEAD
-                                        withRegistrationKey(request.getParameter(Const.ParamsNames.REGKEY)).
-                                        withStudentEmail(request.getParameter(Const.ParamsNames.STUDENT_EMAIL)).
-                                        withCourseId(request.getParameter(Const.ParamsNames.COURSE_ID)).
-                                        toString();
-                %>
-                        <div id="registerMessage" class="alert alert-info">
-                            <%= String.format(Const.StatusMessages.UNREGISTERED_STUDENT, data.student.name, joinUrl) %>
-                        </div>
-                <%
-                    }
-                    String submitAction = data.isModeration ?
-                                        Const.ActionURIs.INSTRUCTOR_EDIT_STUDENT_FEEDBACK_SAVE :
-                                        Const.ActionURIs.STUDENT_FEEDBACK_SUBMISSION_EDIT_SAVE;
-                %>
-                <form method="post" name="form_student_submit_response"
-                      action="<%= submitAction %>">
-
-                    <jsp:include page="<%=Const.ViewURIs.FEEDBACK_SUBMISSION_EDIT%>" />
-=======
                                             withRegistrationKey(request.getParameter(Const.ParamsNames.REGKEY)).
                                             withStudentEmail(request.getParameter(Const.ParamsNames.STUDENT_EMAIL)).
                                             withCourseId(request.getParameter(Const.ParamsNames.COURSE_ID)).
@@ -126,19 +88,14 @@
                 %>
                 <form method="post" name="form_student_submit_response" action="<%= submitAction %>">
                     <jsp:include page="<%= Const.ViewURIs.FEEDBACK_SUBMISSION_EDIT %>" />
->>>>>>> c1b8385d
 
                     <div class="bold align-center">
                         <%
                             if (data.isModeration) {
                         %>
                                 <input name="moderatedstudent" value="<%= data.studentToViewPageAs.email %>" type="hidden">
-<<<<<<< HEAD
-                        <%  }
-=======
                         <%
                             }
->>>>>>> c1b8385d
 
                             boolean isSubmittable = data.isSessionOpenForSubmission || data.isModeration;
                             if (data.bundle.questionResponseBundle.isEmpty()) {
