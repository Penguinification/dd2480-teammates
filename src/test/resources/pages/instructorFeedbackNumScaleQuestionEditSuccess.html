<div id="frameBodyWrapper" class="container">
            <h1>Edit Feedback Session</h1>
            <br>

            <div class="well well-plain">
                <form class="form-group" method="post" action="/page/instructorFeedbackEditSave" id="form_editfeedbacksession">
                    <div class="row">
                        <div class="col-sm-12">
                            <span class="pull-right">
                                <a data-original-title="Edit feedback session details" class="btn btn-primary btn-sm" id="fsEditLink" title="" data-toggle="tooltip" data-placement="top" onclick="enableEditFS()">
                                    Edit
                                </a>
                                <button disabled="" type="submit" id="fsSaveLink" style="display:none;" class="btn btn-primary btn-sm" onclick="return checkEditFeedbackSession(this.form);">
                                    Save Changes
                                </button>
                                <a data-original-title="Delete the feedback session" href="/page/instructorFeedbackDelete?courseid=CFeedbackEditUiT.CS2104&amp;fsname=First+Session&amp;next=%3Fuser%3DCFeedbackEditUiT.instructor&amp;user=CFeedbackEditUiT.instructor" onclick="return toggleDeleteFeedbackSessionConfirmation('CFeedbackEditUiT.CS2104','First Session');" title="" data-toggle="tooltip" data-placement="top" class="btn btn-primary btn-sm" id="fsDeleteLink">
                                    Delete
                                </a>
                                <span data-original-title="Copy this feedback session to other courses" data-placement="top" data-toggle="tooltip" title="">
                                    <a class="btn btn-primary btn-sm" data-actionlink="/page/instructorFeedbackEditCopyPage?user=CFeedbackEditUiT.instructor" data-courseid="CFeedbackEditUiT.CS2104" data-fsname="First Session" data-placement="top" data-target="#fsCopyModal" data-toggle="modal" href="#" id="button_fscopy">
                                       Copy
                                    </a>
                                 </span>
                            </span>
                        </div>
                    </div>
                    <br>
                    <div class="panel panel-primary">
                        <div class="panel-body">
                            <div class="row">
                                <div class="col-md-6">
                                    <div class="form-group">
                                        <label data-original-title="Please select the course for which the feedback session is to be created." class="col-sm-4 control-label" title="" data-toggle="tooltip" data-placement="top">Course ID</label>
                                        <div class="col-sm-8">
                                            <div class="form-control-static">
                                                CFeedbackEditUiT.CS2104
                                            </div>
                                        </div>
                                    </div>
                                </div>
                                <div class="col-md-6">
                                    <div class="form-group">
                                        <h5 class="col-sm-4">
                                            <label data-original-title="You should not need to change this as your timezone is auto-detected. <br /><br />However, note that daylight saving is not taken into account i.e. if you are in UTC -8:00 and there is daylight saving, you should choose UTC -7:00 and its corresponding timings." for="timezone" class="col-sm-4 control-label" title="" data-toggle="tooltip" data-placement="top">Timezone</label>
                                        </h5>
                                        <div class="col-sm-8">
                                            <select disabled="" class="form-control" name="timezone" id="timezone">
                                                <option value="-12">(UTC -12:00) Baker Island, Howland Island</option>
<option value="-11">(UTC -11:00) American Samoa, Niue</option>
<option value="-10">(UTC -10:00) Hawaii, Cook Islands, Marquesas Islands</option>
<option value="-9">(UTC -09:00) Gambier Islands, Alaska</option>
<option value="-8">(UTC -08:00) Los Angeles, Vancouver, Tijuana</option>
<option value="-7">(UTC -07:00) Phoenix, Calgary, Ciudad Juárez</option>
<option value="-6">(UTC -06:00) Chicago, Guatemala City, Mexico City, San José, San Salvador, Tegucigalpa, Winnipeg</option>
<option value="-5">(UTC -05:00) New York, Lima, Toronto, Bogotá, Havana, Kingston</option>
<option value="-4.5">(UTC -04:30) Caracas</option>
<option value="-4">(UTC -04:00) Santiago, La Paz, San Juan de Puerto Rico, Manaus, Halifax</option>
<option value="-3.5">(UTC -03:30) St. John's</option>
<option value="-3">(UTC -03:00) Buenos Aires, Montevideo, São Paulo</option>
<option value="-2">(UTC -02:00) Fernando de Noronha, South Georgia and the South Sandwich Islands</option>
<option value="-1">(UTC -01:00) Cape Verde, Greenland, Azores islands</option>
<option value="0">(UTC) Accra, Abidjan, Casablanca, Dakar, Dublin, Lisbon, London</option>
<option value="1">(UTC +01:00) Belgrade, Berlin, Brussels, Lagos, Madrid, Paris, Rome, Tunis, Vienna, Warsaw</option>
<option value="2" selected="selected">(UTC +02:00) Athens, Sofia, Cairo, Kiev, Istanbul, Beirut, Helsinki, Jerusalem, Johannesburg, Bucharest</option>
<option value="3">(UTC +03:00) Nairobi, Baghdad, Doha, Khartoum, Minsk, Riyadh</option>
<option value="3.5">(UTC +03:30) Tehran</option>
<option value="4">(UTC +04:00) Baku, Dubai, Moscow</option>
<option value="4.5">(UTC +04:30) Kabul</option>
<option value="5">(UTC +05:00) Karachi, Tashkent</option>
<option value="5.5">(UTC +05:30) Colombo, Delhi</option>
<option value="5.75">(UTC +05:45) Kathmandu</option>
<option value="6">(UTC +06:00) Almaty, Dhaka, Yekaterinburg</option>
<option value="7">(UTC +07:00) Jakarta, Bangkok, Novosibirsk, Hanoi</option>
<option value="8">(UTC +08:00) Perth, Beijing, Manila, Singapore, Kuala Lumpur, Denpasar, Krasnoyarsk</option>
<option value="9">(UTC +09:00) Seoul, Tokyo, Pyongyang, Ambon, Irkutsk</option>
<option value="10">(UTC +10:00) Canberra, Yakutsk, Port Moresby</option>
<option value="11">(UTC +11:00) Vladivostok, Noumea</option>
<option value="12">(UTC +12:00) Auckland, Suva</option>
<option value="13">(UTC +13:00) Phoenix Islands, Tokelau, Tonga</option>

                                            </select>
                                        </div>
                                    </div>
                                </div>
                            </div>
                            <br>
                            <div class="row">
                                <div class="col-md-12">
                                    <div class="form-group">
                                        <label data-original-title="Enter the name of the feedback session e.g. Feedback Session 1." for="fsname" class="col-sm-2 control-label" title="" data-toggle="tooltip" data-placement="top">Session
                                            name</label>
                                        <div class="col-sm-10">
                                            <div class="form-control-static">
                                                First Session
                                            </div>
                                        </div>
                                    </div>
                                </div>
                            </div>
                            <div class="row">
                                <div class="col-md-12">
                                    <div class="form-group">
                                        <div class="form-group">
                                            <label data-original-title="Enter instructions for this feedback session. e.g. Avoid comments which are too critical.<br /> It will be displayed at the top of the page when users respond to the session." for="instructions" class="col-sm-2 control-label" title="" data-toggle="tooltip" data-placement="top">Instructions</label>
                                            <div class="col-sm-10">
                                                <textarea disabled="" class="form-control" rows="4" cols="100%" name="instructions" id="instructions">Please fill in the edited feedback session.</textarea>
                                            </div>
                                        </div>
                                    </div>
                                </div>
                            </div>
                        </div>
                    </div>
                    <div class="panel panel-primary">
                        <div class="panel-body">
                            <div class="row">
                                <div data-original-title="Please select the date and time for which users can start submitting responses for the feedback session." class="col-md-5" title="" data-toggle="tooltip" data-placement="top">
                                    <div class="row">
                                        <div class="col-md-6">
                                            <label for="startdate" class="label-control">Submission opening time</label>
                                        </div>
                                    </div>
                                    <div class="row">
                                        <div class="col-md-6">
                                            <input disabled="" class="form-control col-sm-2 hasDatepicker" name="startdate" id="startdate" value="01/04/2012" placeholder="Date" type="text">
                                        </div>
                                        <div class="col-md-6">
                                            <select disabled="" class="form-control" name="starttime" id="starttime">
                                                <option value="1">0100H</option>
<option value="2">0200H</option>
<option value="3">0300H</option>
<option value="4">0400H</option>
<option value="5">0500H</option>
<option value="6">0600H</option>
<option value="7">0700H</option>
<option value="8">0800H</option>
<option value="9">0900H</option>
<option value="10">1000H</option>
<option value="11">1100H</option>
<option value="12">1200H</option>
<option value="13">1300H</option>
<option value="14">1400H</option>
<option value="15">1500H</option>
<option value="16">1600H</option>
<option value="17">1700H</option>
<option value="18">1800H</option>
<option value="19">1900H</option>
<option value="20">2000H</option>
<option value="21">2100H</option>
<option value="22">2200H</option>
<option value="23">2300H</option>
<option value="24" selected="selected">2359H</option>

                                            </select>
                                        </div>
                                    </div>
                                </div>
                                <div data-original-title="Please select the date and time after which the feedback session will no longer accept submissions from users." class="col-md-5 border-left-gray" title="" data-toggle="tooltip" data-placement="top">
                                    <div class="row">
                                        <div class="col-md-6">
                                            <label for="enddate" class="label-control">Submission closing time</label>
                                        </div>
                                    </div>
                                    <div class="row">
                                        <div class="col-md-6">
                                            <input disabled="" class="form-control col-sm-2 hasDatepicker" name="enddate" id="enddate" value="01/05/2016" placeholder="Date" type="text">
                                        </div>
                                        <div class="col-md-6">
                                            <select disabled="" class="form-control" name="endtime" id="endtime">
                                                <option value="1">0100H</option>
<option value="2">0200H</option>
<option value="3">0300H</option>
<option value="4">0400H</option>
<option value="5">0500H</option>
<option value="6">0600H</option>
<option value="7">0700H</option>
<option value="8">0800H</option>
<option value="9">0900H</option>
<option value="10">1000H</option>
<option value="11">1100H</option>
<option value="12">1200H</option>
<option value="13">1300H</option>
<option value="14">1400H</option>
<option value="15">1500H</option>
<option value="16">1600H</option>
<option value="17">1700H</option>
<option value="18">1800H</option>
<option value="19">1900H</option>
<option value="20">2000H</option>
<option value="21">2100H</option>
<option value="22" selected="selected">2200H</option>
<option value="23">2300H</option>
<option value="24">2359H</option>

                                            </select>
                                        </div>
                                    </div>
                                </div>
                                <div data-original-title="Please select the amount of time that the system will continue accepting <br />submissions after the specified deadline." class="col-md-2 border-left-gray" title="" data-toggle="tooltip" data-placement="top">
                                    <div class="row">
                                        <div class="col-md-12">
                                            <label for="graceperiod" class="control-label">Grace
                                                period</label>
                                        </div>
                                    </div>
                                    <div class="row">
                                        <div class="col-sm-12">
                                            <select disabled="" class="form-control" name="graceperiod" id="graceperiod">
                                                <option value="0">0 mins</option>
<option value="5">5 mins</option>
<option value="10">10 mins</option>
<option value="15">15 mins</option>
<option value="20">20 mins</option>
<option value="25">25 mins</option>
<option value="30" selected="selected">30 mins</option>

                                            </select>
                                        </div>
                                    </div>
                                </div>
                            </div>
                        </div>
                    </div>
                    <div style="display: none;" class="row" id="uncommonSettingsInfo">
                        <div class="col-md-12 text-muted">
                            <span id="uncommonSettingsInfoText">Session is visible at submission opening time, responses are only visible when you publish the results.<br>Emails are sent when session opens (within 15 mins), 24 hrs before session closes and when results are published.</span>
                            <a id="editUncommonSettingsButton" data-edit="[Edit]" data-done="[Done]" onclick="enableEditFS()">[Edit]</a>
                        </div>
                    </div>
                    <div class="panel panel-primary" id="sessionResponsesVisiblePanel">
                        <div class="panel-body">
                            <div class="row">
                                <div class="col-md-6">
                                    <div class="row">
                                        <div data-original-title="Please select when you want the questions for the feedback session to be visible to users who need to participate. Note that users cannot submit their responses until the submissions opening time set below." class="col-md-6" title="" data-toggle="tooltip" data-placement="top">
                                            <label class="label-control">Session visible from </label>
                                        </div>
                                    </div>
                                    <div class="row radio">
                                        <div data-original-title="Select this option to enter in a custom date and time for which the feedback session will become visible.<br />Note that you can make a session visible before it is open for submissions so that users can preview the questions." class="col-md-2" title="" data-toggle="tooltip" data-placement="top">
                                            <label for="sessionVisibleFromButton_custom">At
                                            </label> <input disabled="" name="sessionVisibleFromButton" id="sessionVisibleFromButton_custom" value="custom" type="radio">
                                        </div>
                                        <div class="col-md-5">
                                            <input class="form-control col-sm-2 hasDatepicker" name="visibledate" id="visibledate" value="" disabled="" type="text">
                                        </div>
                                        <div class="col-md-4">
                                            <select class="form-control" name="visibletime" id="visibletime" disabled="">
                                                <option value="1">0100H</option>
<option value="2">0200H</option>
<option value="3">0300H</option>
<option value="4">0400H</option>
<option value="5">0500H</option>
<option value="6">0600H</option>
<option value="7">0700H</option>
<option value="8">0800H</option>
<option value="9">0900H</option>
<option value="10">1000H</option>
<option value="11">1100H</option>
<option value="12">1200H</option>
<option value="13">1300H</option>
<option value="14">1400H</option>
<option value="15">1500H</option>
<option value="16">1600H</option>
<option value="17">1700H</option>
<option value="18">1800H</option>
<option value="19">1900H</option>
<option value="20">2000H</option>
<option value="21">2100H</option>
<option value="22">2200H</option>
<option value="23">2300H</option>
<option value="24" selected="selected">2359H</option>

                                            </select>
                                        </div>
                                    </div>
                                    <div class="row radio">
                                        <div data-original-title="Select this option to have the feedback session become visible when it is open for submissions (as selected above)." class="col-md-6" title="" data-toggle="tooltip" data-placement="top">
                                            <label for="sessionVisibleFromButton_atopen">Submission opening time
                                            </label>
                                            <input disabled="" name="sessionVisibleFromButton" id="sessionVisibleFromButton_atopen" value="atopen" checked="checked" type="radio">
                                        </div>
                                    </div>
                                    <div class="row radio">
                                        <div data-original-title="Select this option if you want the feedback session to never be visible. Use this option if you want to use this as a private feedback session." class="col-md-6" title="" data-toggle="tooltip" data-placement="top">
                                            <label for="sessionVisibleFromButton_never">
                                                Never (this is a private session)
                                            </label>
                                            <input disabled="" name="sessionVisibleFromButton" id="sessionVisibleFromButton_never" value="never" type="radio">
                                        </div>
                                    </div>
                                </div>
                                <div class="col-md-6 border-left-gray">
                                    <div class="row">
                                        <div data-original-title="Please select when the responses for the feedback session will be visible to the designated recipients.<br />You can select the response visibility for each type of user and question later." class="col-md-6" title="" data-toggle="tooltip" data-placement="top">
                                            <label class="label-control">Responses visible from</label>
                                        </div>
                                    </div>
                                    <div class="row radio">
                                        <div data-original-title="Select this option to use a custom time for when the responses of the feedback session<br />will be visible to the designated recipients." class="col-md-2" title="" data-toggle="tooltip" data-placement="top">
                                            <label for="resultsVisibleFromButton_custom">At</label>

                                            <input disabled="" name="resultsVisibleFromButton" id="resultsVisibleFromButton_custom" value="custom" type="radio">
                                        </div>
                                        <div class="col-md-5">
                                            <input class="form-control hasDatepicker" name="publishdate" id="publishdate" value="" disabled="" type="text">
                                        </div>
                                        <div class="col-md-4">
                                            <select data-original-title="Select this option to enter in a custom date and time for which</br>the responses for this feedback session will become visible." class="form-control" name="publishtime" id="publishtime" title="" data-toggle="tooltip" data-placement="top" disabled="">
                                                <option value="1">0100H</option>
<option value="2">0200H</option>
<option value="3">0300H</option>
<option value="4">0400H</option>
<option value="5">0500H</option>
<option value="6">0600H</option>
<option value="7">0700H</option>
<option value="8">0800H</option>
<option value="9">0900H</option>
<option value="10">1000H</option>
<option value="11">1100H</option>
<option value="12">1200H</option>
<option value="13">1300H</option>
<option value="14">1400H</option>
<option value="15">1500H</option>
<option value="16">1600H</option>
<option value="17">1700H</option>
<option value="18">1800H</option>
<option value="19">1900H</option>
<option value="20">2000H</option>
<option value="21">2100H</option>
<option value="22">2200H</option>
<option value="23">2300H</option>
<option value="24" selected="selected">2359H</option>

                                            </select>
                                        </div>
                                    </div>
                                    <div class="row radio">
                                        <div data-original-title="Select this option to have the feedback responses be immediately visible<br />when the session becomes visible to users." class="col-md-3" title="" data-toggle="tooltip" data-placement="top">
                                            <label for="resultsVisibleFromButton_atvisible">
                                                Immediately
                                            </label>
                                            <input disabled="" name="resultsVisibleFromButton" id="resultsVisibleFromButton_atvisible" value="atvisible" checked="checked" type="radio">
                                        </div>
                                    </div>
                                    <div class="row radio">
                                        <div data-original-title="Select this option if you intend to manually publish the session later on." class="col-md-4" title="" data-toggle="tooltip" data-placement="top">
                                            <label for="resultsVisibleFromButton_later">
                                                Publish manually
                                            </label>
                                            <input disabled="" name="resultsVisibleFromButton" id="resultsVisibleFromButton_later" value="later" type="radio">
                                        </div>
                                    </div>
                                    <div class="row radio">
                                        <div data-original-title="Select this option if you intend never to publish the responses." class="col-md-2" title="" data-toggle="tooltip" data-placement="top">
                                            <label for="resultsVisibleFromButton_never">
                                                Never
                                            </label>
                                            <input disabled="" name="resultsVisibleFromButton" id="resultsVisibleFromButton_never" value="never" type="radio">
                                        </div>
                                    </div>
                                </div>
                            </div>
                        </div>
                    </div>
                    <div class="panel panel-primary" id="sendEmailsForPanel">
                        <div class="panel-body">
                            <div class="row">
                                <div class="col-md-12">
                                    <label class="control-label">
                                        Send emails for
                                    </label>
                                </div>
                            </div>
                            <div class="row">
                                <div data-original-title="Select this option to automatically send an email to students to notify them when the session is open for submission." class="col-sm-3" title="" data-toggle="tooltip" data-placement="top">
                                    <div class="checkbox">
                                        <label>
                                            Session opening reminder
                                        </label>
                                        <input disabled="" checked="checked" name="sendreminderemail" id="sendreminderemail_open" value="FEEDBACK_OPENING" type="checkbox">
                                    </div>
                                </div>
                                <div data-original-title="Select this option to automatically send an email to students to remind them to submit 24 hours before the end of the session." class="col-sm-3" title="" data-toggle="tooltip" data-placement="top">
                                    <div class="checkbox">
                                        <label for="sendreminderemail_closing">
                                            Session closing reminder
                                        </label>
                                        <input disabled="" checked="checked" name="sendreminderemail" id="sendreminderemail_closing" value="FEEDBACK_CLOSING" type="checkbox">
                                    </div>
                                </div>
                                <div data-original-title="Select this option to automatically send an email to students to notify them when the session results is published." class="col-sm-4" title="" data-toggle="tooltip" data-placement="top">
                                    <div class="checkbox">
                                        <label for="sendreminderemail_published">
                                            Results published announcement
                                        </label> 
                                        <input disabled="" checked="checked" name="sendreminderemail" id="sendreminderemail_published" value="FEEDBACK_PUBLISHED" type="checkbox">
                                    </div>
                                </div>
                            </div>
                        </div>
                    </div>
                        <div class="col-sm-12">
                            <button disabled="" type="submit" id="button_submit_edit" style="display:none;" class="btn btn-primary center-block" onclick="return checkEditFeedbackSession(this.form);">
                                Save Changes
                            </button>
                        </div>
                    <input disabled="" name="fsname" value="First Session" type="hidden">
                    <input disabled="" name="courseid" value="CFeedbackEditUiT.CS2104" type="hidden">
                    <input disabled="" name="user" value="CFeedbackEditUiT.instructor" type="hidden">
                </form>
                <br> <br>
            </div>
            <br>
            




    <div id="statusMessage" class="alert alert-warning">
        The changes to the question has been updated.
    </div>
    <script type="text/javascript">
        document.getElementById( 'statusMessage' ).scrollIntoView();
    </script>
    <div aria-hidden="true" aria-labelledby="fsCopyModal" class="modal fade" id="fsCopyModal" role="dialog" tabindex="-1">
         <div class="modal-dialog">
            <div class="modal-content">
               <form action="/page/instructorFeedbackEditCopy" method="post" name="form_copy_list" role="form">
                  <div class="modal-header">
                     <button aria-hidden="true" class="close" data-dismiss="modal" type="button">
                        ×
                     </button>
                     <h4 class="modal-title">
                        Copy this feedback session to other courses <br/><small>
                           (Select the course(s) you want to copy this feedback session to)
                        </small>
                     </h4>
                  </div>
                  <div class="modal-body">
                     <div class="form-group" id="courseList">
                     </div>
                  </div>
                  <div class="modal-footer">
                     <button class="btn btn-default" data-dismiss="modal" type="button">
                        Cancel</button><input class="btn btn-primary" type="submit" id="fscopy_submit" value="Copy"/>
                                          <input name="user" type="hidden" value="CFeedbackEditUiT.instructor"/>
                                       </div>
               </form>
            </div>
         </div>
      </div>

            <br>

            

            
            <form class="form-horizontal form_question" role="form" method="post" action="/page/instructorFeedbackQuestionEdit" id="form_editquestion-1" name="form_editquestions" onsubmit="tallyCheckboxes(1)">
            <div class="panel panel-primary questionTable" id="questionTable1">
            <div class="panel-heading">
                <div class="row">
                    <div class="col-sm-12">
                        <span>
                            <strong>Question</strong>
                            <select disabled="" class="questionNumber nonDestructive text-primary" name="questionnum" id="questionnum-1">
                            <option value="1">1</option>
                            </select>
                            &nbsp;
                            Numerical-scale question
                        </span>
                        <span class="pull-right">
                            <a data-original-title="Get a submission link to this particular question. Useful if you want students to answer individual questions separately or at different points in time." class="btn btn-primary btn-xs" id="questiongetlink-1" data-toggle="tooltip" data-placement="top" title="" onclick="getQuestionLink(1)">Get Link</a>
                            <a data-original-title="Edit this question" class="btn btn-primary btn-xs" id="questionedittext-1" data-toggle="tooltip" data-placement="top" title="" onclick="enableEdit(1,1)">Edit</a>
                            <a class="btn btn-primary btn-xs" style="display:none" id="questionsavechangestext-1">Save Changes</a>
                            <a data-original-title="Delete this question" class="btn btn-primary btn-xs" onclick="deleteQuestion(1)" data-toggle="tooltip" data-placement="top" title="">Delete</a>
                        </span>
                    </div>
                </div>
            </div>
            <div class="panel-body">
                <div class="col-sm-12 padding-15px margin-bottom-15px background-color-light-blue">
                    <div>
                        <textarea data-original-title="Please enter the question for users to give feedback about. e.g. What is the biggest weakness of the presented product?" rows="5" class="form-control textvalue nonDestructive" name="questiontext" id="questiontext-1" data-toggle="tooltip" data-placement="top" title="" tabindex="9" disabled="disabled">edited numscale qn text</textarea>
                    </div>
                    <div>
    <br>
    <div>
        <div>
            <div class="row">
                <div data-original-title="Minimum acceptable response value" class="col-sm-4" data-toggle="tooltip" data-placement="top" title="">Minimum value:
                    <input disabled="disabled" class="form-control minScaleBox" id="minScaleBox-1" name="numscalemin" value="3" onchange="updateNumScalePossibleValues(1)" type="number">
                </div>
                <div data-original-title="Value to be increased/decreased each step" class="col-sm-4" data-toggle="tooltip" data-placement="top" title="">Increment:    
                    <input disabled="disabled" class="form-control stepBox" id="stepBox-1" name="numscalestep" value="0.002" min="0.001" step="0.001" onchange="updateNumScalePossibleValues(1)" type="number">
                </div>
                <div data-original-title="Maximum acceptable response value" class="col-sm-4" data-toggle="tooltip" data-placement="top" title="">Maximum value:
                    <input disabled="disabled" class="form-control maxScaleBox" id="maxScaleBox-1" name="numscalemax" value="4" onchange="updateNumScalePossibleValues(1)" type="number">
                </div>
            </div>
            <br>
            <div class="row">
                <div class="col-sm-12">
                    <span id="numScalePossibleValues-1">[Based on the above settings, acceptable responses are: 3, 3.002, 3.004, ..., 3.996, 3.998, 4]</span>
                </div>
            </div>
        </div>
    </div>
</div>
                </div>
                <br>
                <div class="col-sm-12 padding-15px margin-bottom-15px background-color-light-green">
                    <div class="col-sm-12 padding-0">
                        <b>Feedback Path</b> (Who is giving feedback about whom?)
                    </div>
                    <div data-original-title="Who will give feedback" class="col-sm-6 padding-0" data-toggle="tooltip" data-placement="top" title="">  
                        <label class="col-sm-5 control-label">
                            Who will give the feedback:
                        </label>
                        <div class="col-sm-7">
                            <select class="form-control participantSelect" name="givertype" id="givertype-1" disabled="disabled" onchange="feedbackGiverUpdateVisibilityOptions(this)">
                                <option value="SELF" selected="selected">Me (Session creator)</option>
<option value="STUDENTS">Students in this course</option>
<option value="INSTRUCTORS">Instructors in this course</option>
<option value="TEAMS">Teams in this course</option>

                            </select>
                        </div>
                    </div>
                    <div data-original-title="Who the feedback is about" class="col-sm-6 padding-0" data-toggle="tooltip" data-placement="top" title="">
                        <label class="col-sm-5 control-label">
                            Who the feedback is about:
                        </label>
                        <div class="col-sm-7">
                            <select class="form-control participantSelect" name="recipienttype" id="recipienttype-1" disabled="disabled" onchange="feedbackRecipientUpdateVisibilityOptions(this);getVisibilityMessageIfPreviewIsActive(this);">
                                <option value="SELF">Giver (Self feedback)</option>
<option value="STUDENTS" selected="selected">Other students in the course</option>
<option value="INSTRUCTORS">Instructors in the course</option>
<option value="TEAMS">Other teams in the course</option>
<option value="OWN_TEAM">Giver's team</option>
<option value="OWN_TEAM_MEMBERS">Giver's team members</option>
<option value="OWN_TEAM_MEMBERS_INCLUDING_SELF">Giver's team members and Giver</option>
<option value="NONE">Nobody specific (For general class feedback)</option>

                            </select>
                        </div>
                    </div>
                    <div class="col-sm-6">
                    </div>
                    <div class="col-sm-6 numberOfEntitiesElements1">
                        <label id="numofrecipients_text-1" class="control-label col-sm-4 small">
                            The maximum number of <span id="numofrecipients_text_inner-1">students</span> each respondant should give feedback to:
                        </label>
                        <div class="col-sm-8 form-control-static">
                            <div class="col-sm-6">
                                <input class="nonDestructive" name="numofrecipientstype" value="custom" disabled="disabled" type="radio">
                                    <input class="nonDestructive numberOfEntitiesBox" name="numofrecipients" id="numofrecipients-1" min="1" max="250" value="1" disabled="disabled" type="number">
                            </div>
                            <div class="col-sm-6">
                                <input class="nonDestructive" name="numofrecipientstype" checked="checked" value="max" disabled="disabled" type="radio">
                                <span class="">Unlimited</span>
                            </div>
                        </div>
                    </div>
                </div>
                <br>
                <div class="col-sm-12 padding-15px background-color-light-green">
                    <div class="col-sm-12 padding-0">
                        <b>Visibility</b> (Who can see the responses?)
                    </div>
                    <div class="col-sm-6 btn-group" data-toggle="buttons">
                        <label class="btn btn-xs btn-info visibilityOptionsLabel" id="visibilityOptionsLabel-1" onchange="toggleVisibilityOptions(this)">
                            <input disabled="disabled" type="radio">
                                <span class="glyphicon glyphicon-pencil"></span> Edit Visibility
                            
                        </label>
                        <label class="btn btn-xs btn-info active visibilityMessageButton" id="visibilityMessageButton-1" onchange="toggleVisibilityMessage(this)">
                            <input disabled="disabled" type="radio">
                                <span class="glyphicon glyphicon-eye-open"></span> Preview Visibility
                            
                        </label>
                    </div>
                </div>
                <div class="col-sm-12 background-color-light-green">
                    <div class="col-sm-12 text-muted visibilityMessage" id="visibilityMessage-1">
                        This is the visibility as seen by the feedback giver.
                        <ul class="background-color-warning">
                        
                                <li>The receiving student can see your response, and your name.</li>
                        
                                <li>Instructors in this course can see your response, the name of the recipient, and your name.</li>
                        
                        </ul>
                    </div>
                </div>
                <div class="col-sm-12 margin-bottom-15px background-color-light-green">
                    <div style="display: none;" class="visibilityOptions" id="visibilityOptions-1">
                        <table class="dataTable participantTable table table-striped text-center background-color-white">
                            <tbody><tr>
                                <th class="text-center">User/Group</th>
                                <th class="text-center">Can see answer</th>
                                <th class="text-center">Can see giver's name</th>
                                <th class="text-center">Can see recipient's name</th>
                            </tr>
                            <tr>
                                <td class="text-left">
                                    <div data-original-title="Control what feedback recipient(s) can view" data-toggle="tooltip" data-placement="top" title="">
                                        Recipient(s)
                                    </div>
                                </td>
                                <td>
                                    <input class="visibilityCheckbox answerCheckbox1 centered" name="receiverLeaderCheckbox" value="RECEIVER" disabled="disabled" checked="checked" type="checkbox">
                                </td>
                                <td>
                                    <input class="visibilityCheckbox giverCheckbox1" value="RECEIVER" disabled="disabled" checked="checked" type="checkbox">     
                                </td>
                                <td>
                                    <input class="visibilityCheckbox recipientCheckbox1" name="receiverFollowerCheckbox" value="RECEIVER" disabled="disabled" checked="checked" type="checkbox">
                                </td>
                            </tr>
                            <tr>
                                <td class="text-left">
                                    <div data-original-title="Control what team members of feedback giver can view" data-toggle="tooltip" data-placement="top" title="">
                                        Giver's Team Members
                                    </div>
                                </td>
                                <td>
                                    <input class="visibilityCheckbox answerCheckbox1" value="OWN_TEAM_MEMBERS" disabled="disabled" type="checkbox">
                                </td>
                                <td>
                                    <input class="visibilityCheckbox giverCheckbox1" value="OWN_TEAM_MEMBERS" disabled="disabled" type="checkbox">
                                </td>
                                <td>
                                    <input class="visibilityCheckbox recipientCheckbox1" value="OWN_TEAM_MEMBERS" disabled="disabled" type="checkbox">
                                </td>
                            </tr>
                            <tr>
                                <td class="text-left">
                                    <div data-original-title="Control what team members of feedback recipients can view" data-toggle="tooltip" data-placement="top" title="">
                                        Recipient's Team Members
                                    </div>
                                </td>
                                <td>
                                    <input class="visibilityCheckbox answerCheckbox1" value="RECEIVER_TEAM_MEMBERS" disabled="disabled" type="checkbox">
                                </td>
                                <td>
                                    <input class="visibilityCheckbox giverCheckbox1" value="RECEIVER_TEAM_MEMBERS" disabled="disabled" type="checkbox">
                                </td>
                                <td>
                                    <input class="visibilityCheckbox recipientCheckbox1" value="RECEIVER_TEAM_MEMBERS" disabled="disabled" type="checkbox">
                                </td>
                            </tr>
                            <tr>
                                <td class="text-left">
                                    <div data-original-title="Control what other students can view" data-toggle="tooltip" data-placement="top" title="">
                                        Other students
                                    </div>
                                </td>
                                <td>
                                    <input class="visibilityCheckbox answerCheckbox1" value="STUDENTS" disabled="disabled" type="checkbox">
                                </td>
                                <td>
                                    <input class="visibilityCheckbox giverCheckbox1" value="STUDENTS" disabled="disabled" type="checkbox">
                                </td>
                                <td>
                                    <input class="visibilityCheckbox recipientCheckbox1" value="STUDENTS" disabled="disabled" type="checkbox">
                                </td>
                            </tr>
                            <tr>
                                <td class="text-left">
                                    <div data-original-title="Control what instructors can view" data-toggle="tooltip" data-placement="top" title="">
                                        Instructors
                                    </div>
                                </td>
                                <td>
                                    <input class="visibilityCheckbox answerCheckbox1" value="INSTRUCTORS" disabled="disabled" checked="checked" type="checkbox">
                                </td>
                                <td>
                                    <input class="visibilityCheckbox giverCheckbox1" value="INSTRUCTORS" disabled="disabled" checked="checked" type="checkbox">
                                </td>
                                <td>
                                    <input class="visibilityCheckbox recipientCheckbox1" value="INSTRUCTORS" disabled="disabled" checked="checked" type="checkbox">
                                </td>
                            </tr>
                        </tbody></table>
                    </div>
                </div>
                <div>
                    <span class="pull-right">
                        <input disabled="disabled" id="button_question_submit-1" class="btn btn-primary" value="Save Changes" tabindex="0" style="display:none" type="submit">
                    </span>
                </div>
            </div>
            </div>
            <input name="fsname" value="First Session" type="hidden">
            <input name="courseid" value="CFeedbackEditUiT.CS2104" type="hidden">
            <input name="questionid" value="{*}" type="hidden">
            <input name="questionnum" value="1" type="hidden">
<<<<<<< HEAD
=======
            <input name="questiontype" value="TEXT" type="hidden">
            <input name="questionedittype" id="questionedittype-1" value="edit" type="hidden">
            <input value="RECEIVER,INSTRUCTORS" name="showresponsesto" type="hidden">
            <input value="RECEIVER,INSTRUCTORS" name="showgiverto" type="hidden">
            <input value="RECEIVER,INSTRUCTORS" name="showrecipientto" type="hidden">
            <input name="user" value="CFeedbackEditUiT.instructor" type="hidden">
            </form>
            <br><br>
            
            <form class="form-horizontal form_question" role="form" method="post" action="/page/instructorFeedbackQuestionEdit" id="form_editquestion-2" name="form_editquestions" onsubmit="tallyCheckboxes(2)">
            <div class="panel panel-primary questionTable" id="questionTable2">
            <div class="panel-heading">
                <div class="row">
                    <div class="col-sm-12">
                        <span>
                            <strong>Question</strong>
                            <select disabled="" class="questionNumber nonDestructive text-primary" name="questionnum" id="questionnum-2">
                            <option value="1">1</option>
<option value="2">2</option>

                            </select>
                            &nbsp;
                            Numerical-scale question
                        </span>
                        <span class="pull-right">
                            <a data-original-title="Get a submission link to this particular question. Useful if you want students to answer individual questions separately or at different points in time." class="btn btn-primary btn-xs" id="questiongetlink-2" data-toggle="tooltip" data-placement="top" title="" onclick="getQuestionLink(2)">Get Link</a>
                            <a data-original-title="Edit this question" class="btn btn-primary btn-xs" id="questionedittext-2" data-toggle="tooltip" data-placement="top" title="" onclick="enableEdit(2,2)">Edit</a>
                            <a class="btn btn-primary btn-xs" style="display:none" id="questionsavechangestext-2">Save Changes</a>
                            <a data-original-title="Delete this question" class="btn btn-primary btn-xs" onclick="deleteQuestion(2)" data-toggle="tooltip" data-placement="top" title="">Delete</a>
                        </span>
                    </div>
                </div>
            </div>
            <div class="panel-body">
                <div class="col-sm-12 padding-15px margin-bottom-15px background-color-light-blue">
                    <div>
                        <textarea data-original-title="Please enter the question for users to give feedback about. e.g. What is the biggest weakness of the presented product?" rows="5" class="form-control textvalue nonDestructive" name="questiontext" id="questiontext-2" data-toggle="tooltip" data-placement="top" title="" tabindex="9" disabled="disabled">edited numscale qn text</textarea>
                    </div>
                    <div>
    <br>
    <div>
        <div>
            <div class="row">
                <div data-original-title="Minimum acceptable response value" class="col-sm-4" data-toggle="tooltip" data-placement="top" title="">Minimum value:
                    <input disabled="disabled" class="form-control minScaleBox" id="minScaleBox-2" name="numscalemin" value="3" onchange="updateNumScalePossibleValues(2)" type="number">
                </div>
                <div data-original-title="Value to be increased/decreased each step" class="col-sm-4" data-toggle="tooltip" data-placement="top" title="">Increment:    
                    <input disabled="disabled" class="form-control stepBox" id="stepBox-2" name="numscalestep" value="0.002" min="0.001" step="0.001" onchange="updateNumScalePossibleValues(2)" type="number">
                </div>
                <div data-original-title="Maximum acceptable response value" class="col-sm-4" data-toggle="tooltip" data-placement="top" title="">Maximum value:
                    <input disabled="disabled" class="form-control maxScaleBox" id="maxScaleBox-2" name="numscalemax" value="4" onchange="updateNumScalePossibleValues(2)" type="number">
                </div>
            </div>
            <br>
            <div class="row">
                <div class="col-sm-12">
                    <span id="numScalePossibleValues-2">[Based on the above settings, acceptable responses are: 3, 3.002, 3.004, ..., 3.996, 3.998, 4]</span>
                </div>
            </div>
        </div>
    </div>
</div>
                </div>
                <br>
                <div class="col-sm-12 padding-15px margin-bottom-15px background-color-light-green">
                    <div class="col-sm-12 padding-0">
                        <b>Feedback Path</b> (Who is giving feedback about whom?)
                    </div>
                    <div data-original-title="Who will give feedback" class="col-sm-6 padding-0" data-toggle="tooltip" data-placement="top" title="">  
                        <label class="col-sm-5 control-label">
                            Who will give the feedback:
                        </label>
                        <div class="col-sm-7">
                            <select class="form-control participantSelect" name="givertype" id="givertype-2" disabled="disabled" onchange="feedbackGiverUpdateVisibilityOptions(this)">
                                <option value="SELF" selected="selected">Me (Session creator)</option>
<option value="STUDENTS">Students in this course</option>
<option value="INSTRUCTORS">Instructors in this course</option>
<option value="TEAMS">Teams in this course</option>

                            </select>
                        </div>
                    </div>
                    <div data-original-title="Who the feedback is about" class="col-sm-6 padding-0" data-toggle="tooltip" data-placement="top" title="">
                        <label class="col-sm-5 control-label">
                            Who the feedback is about:
                        </label>
                        <div class="col-sm-7">
                            <select class="form-control participantSelect" name="recipienttype" id="recipienttype-2" disabled="disabled" onchange="feedbackRecipientUpdateVisibilityOptions(this);getVisibilityMessageIfPreviewIsActive(this);">
                                <option value="SELF">Giver (Self feedback)</option>
<option value="STUDENTS" selected="selected">Other students in the course</option>
<option value="INSTRUCTORS">Instructors in the course</option>
<option value="TEAMS">Other teams in the course</option>
<option value="OWN_TEAM">Giver's team</option>
<option value="OWN_TEAM_MEMBERS">Giver's team members</option>
<option value="OWN_TEAM_MEMBERS_INCLUDING_SELF">Giver's team members and Giver</option>
<option value="NONE">Nobody specific (For general class feedback)</option>

                            </select>
                        </div>
                    </div>
                    <div class="col-sm-6">
                    </div>
                    <div class="col-sm-6 numberOfEntitiesElements2">
                        <label id="numofrecipients_text-2" class="control-label col-sm-4 small">
                            The maximum number of <span id="numofrecipients_text_inner-2">students</span> each respondant should give feedback to:
                        </label>
                        <div class="col-sm-8 form-control-static">
                            <div class="col-sm-6">
                                <input class="nonDestructive" name="numofrecipientstype" value="custom" disabled="disabled" type="radio">
                                    <input class="nonDestructive numberOfEntitiesBox" name="numofrecipients" id="numofrecipients-2" min="1" max="250" value="1" disabled="disabled" type="number">
                            </div>
                            <div class="col-sm-6">
                                <input class="nonDestructive" name="numofrecipientstype" checked="checked" value="max" disabled="disabled" type="radio">
                                <span class="">Unlimited</span>
                            </div>
                        </div>
                    </div>
                </div>
                <br>
                <div class="col-sm-12 padding-15px background-color-light-green">
                    <div class="col-sm-12 padding-0">
                        <b>Visibility</b> (Who can see the responses?)
                    </div>
                    <div class="col-sm-6 btn-group" data-toggle="buttons">
                        <label class="btn btn-xs btn-info visibilityOptionsLabel" id="visibilityOptionsLabel-2" onchange="toggleVisibilityOptions(this)">
                            <input disabled="disabled" type="radio">
                                <span class="glyphicon glyphicon-pencil"></span> Edit Visibility
                            
                        </label>
                        <label class="btn btn-xs btn-info active visibilityMessageButton" id="visibilityMessageButton-2" onchange="toggleVisibilityMessage(this)">
                            <input disabled="disabled" type="radio">
                                <span class="glyphicon glyphicon-eye-open"></span> Preview Visibility
                            
                        </label>
                    </div>
                </div>
                <div class="col-sm-12 background-color-light-green">
                    <div class="col-sm-12 text-muted visibilityMessage" id="visibilityMessage-2">
                        This is the visibility as seen by the feedback giver.
                        <ul class="background-color-warning">
                        
                                <li>The receiving student can see your response, and your name.</li>
                        
                                <li>Instructors in this course can see your response, the name of the recipient, and your name.</li>
                        
                        </ul>
                    </div>
                </div>
                <div class="col-sm-12 margin-bottom-15px background-color-light-green">
                    <div style="display: none;" class="visibilityOptions" id="visibilityOptions-2">
                        <table class="dataTable participantTable table table-striped text-center background-color-white">
                            <tbody><tr>
                                <th class="text-center">User/Group</th>
                                <th class="text-center">Can see answer</th>
                                <th class="text-center">Can see giver's name</th>
                                <th class="text-center">Can see recipient's name</th>
                            </tr>
                            <tr>
                                <td class="text-left">
                                    <div data-original-title="Control what feedback recipient(s) can view" data-toggle="tooltip" data-placement="top" title="">
                                        Recipient(s)
                                    </div>
                                </td>
                                <td>
                                    <input class="visibilityCheckbox answerCheckbox2 centered" name="receiverLeaderCheckbox" value="RECEIVER" disabled="disabled" checked="checked" type="checkbox">
                                </td>
                                <td>
                                    <input class="visibilityCheckbox giverCheckbox2" value="RECEIVER" disabled="disabled" checked="checked" type="checkbox">     
                                </td>
                                <td>
                                    <input class="visibilityCheckbox recipientCheckbox2" name="receiverFollowerCheckbox" value="RECEIVER" disabled="disabled" checked="checked" type="checkbox">
                                </td>
                            </tr>
                            <tr>
                                <td class="text-left">
                                    <div data-original-title="Control what team members of feedback giver can view" data-toggle="tooltip" data-placement="top" title="">
                                        Giver's Team Members
                                    </div>
                                </td>
                                <td>
                                    <input class="visibilityCheckbox answerCheckbox2" value="OWN_TEAM_MEMBERS" disabled="disabled" type="checkbox">
                                </td>
                                <td>
                                    <input class="visibilityCheckbox giverCheckbox2" value="OWN_TEAM_MEMBERS" disabled="disabled" type="checkbox">
                                </td>
                                <td>
                                    <input class="visibilityCheckbox recipientCheckbox2" value="OWN_TEAM_MEMBERS" disabled="disabled" type="checkbox">
                                </td>
                            </tr>
                            <tr>
                                <td class="text-left">
                                    <div data-original-title="Control what team members of feedback recipients can view" data-toggle="tooltip" data-placement="top" title="">
                                        Recipient's Team Members
                                    </div>
                                </td>
                                <td>
                                    <input class="visibilityCheckbox answerCheckbox2" value="RECEIVER_TEAM_MEMBERS" disabled="disabled" type="checkbox">
                                </td>
                                <td>
                                    <input class="visibilityCheckbox giverCheckbox2" value="RECEIVER_TEAM_MEMBERS" disabled="disabled" type="checkbox">
                                </td>
                                <td>
                                    <input class="visibilityCheckbox recipientCheckbox2" value="RECEIVER_TEAM_MEMBERS" disabled="disabled" type="checkbox">
                                </td>
                            </tr>
                            <tr>
                                <td class="text-left">
                                    <div data-original-title="Control what other students can view" data-toggle="tooltip" data-placement="top" title="">
                                        Other students
                                    </div>
                                </td>
                                <td>
                                    <input class="visibilityCheckbox answerCheckbox2" value="STUDENTS" disabled="disabled" type="checkbox">
                                </td>
                                <td>
                                    <input class="visibilityCheckbox giverCheckbox2" value="STUDENTS" disabled="disabled" type="checkbox">
                                </td>
                                <td>
                                    <input class="visibilityCheckbox recipientCheckbox2" value="STUDENTS" disabled="disabled" type="checkbox">
                                </td>
                            </tr>
                            <tr>
                                <td class="text-left">
                                    <div data-original-title="Control what instructors can view" data-toggle="tooltip" data-placement="top" title="">
                                        Instructors
                                    </div>
                                </td>
                                <td>
                                    <input class="visibilityCheckbox answerCheckbox2" value="INSTRUCTORS" disabled="disabled" checked="checked" type="checkbox">
                                </td>
                                <td>
                                    <input class="visibilityCheckbox giverCheckbox2" value="INSTRUCTORS" disabled="disabled" checked="checked" type="checkbox">
                                </td>
                                <td>
                                    <input class="visibilityCheckbox recipientCheckbox2" value="INSTRUCTORS" disabled="disabled" checked="checked" type="checkbox">
                                </td>
                            </tr>
                        </tbody></table>
                    </div>
                </div>
                <div>
                    <span class="pull-right">
                        <input disabled="disabled" id="button_question_submit-2" class="btn btn-primary" value="Save Changes" tabindex="0" style="display:none" type="submit">
                    </span>
                </div>
            </div>
            </div>
            <input name="fsname" value="First Session" type="hidden">
            <input name="courseid" value="CFeedbackEditUiT.CS2104" type="hidden">
            <input name="questionid" value="{*}" type="hidden">
            <input name="questionnum" value="2" type="hidden">
>>>>>>> dbb4045c
            <input name="questiontype" value="NUMSCALE" type="hidden">
            <input name="questionedittype" id="questionedittype-1" value="edit" type="hidden">
            <input value="RECEIVER,INSTRUCTORS" name="showresponsesto" type="hidden">
            <input value="RECEIVER,INSTRUCTORS" name="showgiverto" type="hidden">
            <input value="RECEIVER,INSTRUCTORS" name="showrecipientto" type="hidden">
            <input name="user" value="CFeedbackEditUiT.instructor" type="hidden">
            </form>
            <br><br>
            

            <form method="post" action="/page/instructorFeedbackQuestionAdd" name="form_addquestions" class="form-horizontal form_question" role="form" onsubmit="tallyCheckboxes('')">
            <div class="well well-plain inputTable" id="addNewQuestionTable">
                <div class="row">
                    <div class="col-sm-6">
                        <label for="questionTypeChoice" class="control-label col-sm-3">
                            Question Type
                        </label>
                        <div class="col-sm-8">
                            <select class="form-control questionType" name="questiontype" id="questionTypeChoice">
                                <option value="TEXT">Essay question</option>
<option value="MCQ">Multiple-choice (single answer) question</option>
<option value="MSQ">Multiple-choice (multiple answers) question</option>
<option value="NUMSCALE">Numerical-scale question</option>
<option value="CONSTSUM_OPTION">Distribute points (among options) question</option><option value="CONSTSUM_RECIPIENT">Distribute points (among recipients) question</option><option value="CONSTSUM" disabled="disabled" style="display:none"></option>
<option value="CONTRIB">Team contribution question</option>
<option value="RUBRIC">Rubric question</option>

                            </select>
                        </div>
                        <div class="col-sm-1">
                            <h5><a href="/instructorHelp.html#fbQuestionTypes" target="_blank"><span class="glyphicon glyphicon-info-sign"></span></a></h5>
                        </div>
                    </div>
                    <div class="col-sm-2">
                        <a id="button_openframe" class="btn btn-primary" value="Add New Question" onclick="showNewQuestionFrame(document.getElementById('questionTypeChoice').value)">&nbsp;&nbsp;&nbsp;Add New Question&nbsp;&nbsp;&nbsp;</a>

                    </div>
                    <div class="col-sm-2">
                        <a id="button_copy" class="btn btn-primary" value="Copy Question">&nbsp;&nbsp;&nbsp;Copy Question&nbsp;&nbsp;&nbsp;</a>
                    </div>
                    <div class="col-sm-2">
                        <a class="btn btn-primary" href="/page/instructorFeedbacksPage?user=CFeedbackEditUiT.instructor&amp;courseid=CFeedbackEditUiT.CS2104&amp;fsname=First Session">&nbsp;&nbsp;&nbsp;Done Editing&nbsp;&nbsp;&nbsp;</a>
                    </div>
                </div>
            </div>

            <div class="panel panel-primary questionTable" id="questionTableNew" style="display:none;">
                <div class="panel-heading">
                    <strong>Question</strong>
                    <select class="questionNumber nonDestructive text-primary" name="questionnum" id="questionnum">
                    <option value="1">1</option>
<option value="2">2</option>

                    </select>
                    &nbsp;
                    <span id="questionTypeHeader"></span>
                    <span class="pull-right">
                        <a data-original-title="Delete this question" class="btn btn-primary btn-xs" onclick="deleteQuestion(-1)" data-toggle="tooltip" data-placement="top" title="">Delete
                        </a>
                    </span>
                </div>
                <div class="panel-body">
                    <div class="col-sm-12 padding-15px margin-bottom-15px background-color-light-blue">
                        <div>
                            <textarea data-original-title="Please enter the question for users to give feedback about. e.g. What is the biggest weakness of the presented product?" rows="5" class="form-control textvalue nonDestructive" name="questiontext" id="questiontext" data-toggle="tooltip" data-placement="top" title="" tabindex="9" disabled="disabled"></textarea>
                        </div>
                    <div id="mcqForm"><div class="row">
    <br>
    <div class="col-sm-6">
        <div id="mcqChoiceTable--1">
            <div id="mcqOptionRow-0--1">
    <div class="input-group">
        <span class="input-group-addon">
            <input class="disabled_radio" disabled="disabled" type="radio">
        </span>
        <input class="form-control" disabled="disabled" name="mcqOption-0" id="mcqOption-0--1" value="" type="text">
        <span class="input-group-btn">
            <button class="btn btn-default removeOptionLink" type="button" id="mcqRemoveOptionLink" onclick="removeMcqOption(0,-1)" style="display:none" tabindex="-1">
                <span class="glyphicon glyphicon-remove">
                </span>
            </button>
        </span>
    </div>
</div>
<div id="mcqOptionRow-1--1">
    <div class="input-group">
        <span class="input-group-addon">
            <input class="disabled_radio" disabled="disabled" type="radio">
        </span>
        <input class="form-control" disabled="disabled" name="mcqOption-1" id="mcqOption-1--1" value="" type="text">
        <span class="input-group-btn">
            <button class="btn btn-default removeOptionLink" type="button" id="mcqRemoveOptionLink" onclick="removeMcqOption(1,-1)" style="display:none" tabindex="-1">
                <span class="glyphicon glyphicon-remove">
                </span>
            </button>
        </span>
    </div>
</div>
            
            <div id="mcqAddOptionRow--1">
                <div colspan="2">
                    <a class="btn btn-primary btn-xs addOptionLink" id="mcqAddOptionLink" onclick="addMcqOption(-1)" style="display:none">
                        <span class="glyphicon glyphicon-plus">
                        </span> add more options
                    </a>
                </div>
            </div>
        </div>
        
        <input name="noofchoicecreated" id="noofchoicecreated--1" value="2" type="hidden">
    </div>
    <div class="col-sm-6">
        <label class="control-label col-sm-8"><input disabled="disabled" id="generateOptionsCheckbox--1" onchange="toggleMcqGeneratedOptions(this,-1)" type="checkbox">Or, generate options from the list of all </label>
        <div class="col-sm-4">
            <select class="form-control" id="mcqGenerateForSelect--1" onchange="changeMcqGenerateFor(-1)" disabled="disabled">
                <option value="STUDENTS">students</option>
                <option value="TEAMS">teams</option>
                <option value="INSTRUCTORS">instructors</option>
            </select>
        </div>
        <input id="generatedOptions--1" name="generatedOptions" value="NONE" type="hidden"> 
    </div>
    <br>
</div></div><div id="msqForm"><div class="row">
    <br>
    <div class="col-sm-6">
        <div id="msqChoiceTable--1">
            <div id="msqOptionRow-0--1">
    <div class="input-group">
        <span class="input-group-addon">
            <input class="disabled_radio" disabled="disabled" type="checkbox">
        </span>
        <input class="form-control" disabled="disabled" name="msqOption-0" id="msqOption-0--1" value="" type="text">
        <span class="input-group-btn">       
            <button type="button" class="btn btn-default removeOptionLink" id="msqRemoveOptionLink" onclick="removeMsqOption(0,-1)" style="display:none" tabindex="-1">
                <span class="glyphicon glyphicon-remove">
                </span>
            </button>
        </span>
    </div>
</div>
<div id="msqOptionRow-1--1">
    <div class="input-group">
        <span class="input-group-addon">
            <input class="disabled_radio" disabled="disabled" type="checkbox">
        </span>
        <input class="form-control" disabled="disabled" name="msqOption-1" id="msqOption-1--1" value="" type="text">
        <span class="input-group-btn">       
            <button type="button" class="btn btn-default removeOptionLink" id="msqRemoveOptionLink" onclick="removeMsqOption(1,-1)" style="display:none" tabindex="-1">
                <span class="glyphicon glyphicon-remove">
                </span>
            </button>
        </span>
    </div>
</div>
            
            <div id="msqAddOptionRow--1">
                <div colspan="2">
                    <a class="btn btn-primary btn-xs addOptionLink" id="msqAddOptionLink" onclick="addMsqOption(-1)" style="display:none">
                        <span class="glyphicon glyphicon-plus">
                        </span> add more options
                    </a>
                </div>
            </div>
        </div>
        
        <input name="noofchoicecreated" id="noofchoicecreated--1" value="2" type="hidden">
    </div>
    <div class="col-sm-6">
        <label class="control-label col-sm-8"><input disabled="disabled" id="generateOptionsCheckbox--1" onchange="toggleMsqGeneratedOptions(this,-1)" type="checkbox">Or, generate options from the list of all </label>
        <div class="col-sm-4">
            <select class="form-control" id="msqGenerateForSelect--1" onchange="changeMsqGenerateFor(-1)" disabled="disabled">
                <option value="STUDENTS">students</option>
                <option value="TEAMS">teams</option>
                <option value="INSTRUCTORS">instructors</option>
            </select>
        </div>
        <input id="generatedOptions--1" name="generatedOptions" value="NONE" type="hidden"> 
    </div>
    <br>
</div></div><div id="numScaleForm"><div>
    <br>
    <div>
        <div>
            <div class="row">
                <div data-original-title="Minimum acceptable response value" class="col-sm-4" data-toggle="tooltip" data-placement="top" title="">Minimum value:
                    <input disabled="disabled" class="form-control minScaleBox" id="minScaleBox--1" name="numscalemin" value="1" onchange="updateNumScalePossibleValues(-1)" type="number">
                </div>
                <div data-original-title="Value to be increased/decreased each step" class="col-sm-4" data-toggle="tooltip" data-placement="top" title="">Increment:    
                    <input disabled="disabled" class="form-control stepBox" id="stepBox--1" name="numscalestep" value="1" min="0.001" step="0.001" onchange="updateNumScalePossibleValues(-1)" type="number">
                </div>
                <div data-original-title="Maximum acceptable response value" class="col-sm-4" data-toggle="tooltip" data-placement="top" title="">Maximum value:
                    <input disabled="disabled" class="form-control maxScaleBox" id="maxScaleBox--1" name="numscalemax" value="5" onchange="updateNumScalePossibleValues(-1)" type="number">
                </div>
            </div>
            <br>
            <div class="row">
                <div class="col-sm-12">
                    <span id="numScalePossibleValues--1">[Based on the above settings, acceptable responses are: 1, 2, 3, 4, 5]</span>
                </div>
            </div>
        </div>
    </div>
</div></div><div id="constSumForm"><div class="row">
    <br>
    <div class="col-sm-6" id="constSumOptionTable--1">
        <div id="constSumOptionRow-0--1">
    <div class="input-group col-sm-12">
        <input class="form-control" disabled="disabled" name="constSumOption-0" id="constSumOption-0--1" value="" type="text">
        <span class="input-group-btn">
            <button class="btn btn-default removeOptionLink" type="button" id="constSumRemoveOptionLink" onclick="removeConstSumOption(0,-1)" style="display:none" tabindex="-1">
                <span class="glyphicon glyphicon-remove">
                </span>
            </button>
        </span>
    </div>
</div>
<div id="constSumOptionRow-1--1">
    <div class="input-group col-sm-12">
        <input class="form-control" disabled="disabled" name="constSumOption-1" id="constSumOption-1--1" value="" type="text">
        <span class="input-group-btn">
            <button class="btn btn-default removeOptionLink" type="button" id="constSumRemoveOptionLink" onclick="removeConstSumOption(1,-1)" style="display:none" tabindex="-1">
                <span class="glyphicon glyphicon-remove">
                </span>
            </button>
        </span>
    </div>
</div>
            
        <div id="constSumAddOptionRow--1">
            <div colspan="2">
                <a class="btn btn-primary btn-xs addOptionLink" id="constSumAddOptionLink" onclick="addConstSumOption(-1)" style="display:none">
                    <span class="glyphicon glyphicon-plus">
                    </span> add more options
                </a>
            </div>
        </div>
        
        <input name="noofchoicecreated" id="noofchoicecreated--1" value="2" type="hidden">
        <input name="constSumToRecipients" id="constSumToRecipients--1" value="false" type="hidden">
    </div>
    <div class="col-sm-6">
        <div class="form-inline col-sm-12">
            <div class="row">
                <div class="col-sm-4">
                    <label class="control-label width-100-pc">
                        <b>Points to distribute </b>
                    </label>
                </div>
                <div class="col-sm-5">
                    <select class="col-sm-5 width-100-pc select form-control" disabled="disabled" id="constSumPointsPerOptionSelect--1" name="constSumPointsPerOption">
                        <option value="false">in total:</option>
                        <option value="true" id="constSumOption_Option--1">per option:</option>
                        <option value="true" id="constSumOption_Recipient--1">per recipient:</option>
                    </select>
                </div>
                <div class="col-sm-3">
                    <input disabled="disabled" class="form-control width-100-pc pointsBox" name="constSumPoints" id="constSumPoints--1" value="100" min="1" step="1" onchange="updateConstSumPointsValue(-1)" type="number">
                </div>
            </div>
        </div>
    </div>
    <div class="col-sm-6">
        <div data-original-title="Ticking this prevents a giver from distributing the same number of points to multiple options" class="form-inline col-sm-12" id="constSum_tooltipText--1" data-toggle="tooltip" data-placement="top" data-container="body" title="">
            <label class="control-label"> <span id="constSum_labelText--1">Every option to receive a different number of points  </span><input name="constSumUnevenDistribution" disabled="disabled" id="constSum_UnevenDistribution--1" type="checkbox"></label>
        </div>
    </div>
    <br>
</div></div>
<div id="contribForm">
    <div class="row">
        <br>
        <div class="col-sm-6">
            <div class="form-inline col-sm-12" data-container="body" data-original-title="Ticking this allows a giver to select 'Not Sure' as his/her answer" data-placement="top" data-toggle="tooltip" id="contrib_tooltipText--1" title="">
                <input checked="checked" id="isNotSureAllowedCheck--1" name="isNotSureAllowedCheck" type="checkbox"/>
                <span style="margin-left: 5px; font-weight: bold;">
                    Allow response giver to select 'Not Sure' as the answer
                </span>
            </div>
        </div>
    </div>
</div>
<div id="rubricForm"><div class="row">
    <br>
    <div class="col-sm-12 table-responsive">
        <table class="table table-bordered margin-0" id="rubricEditTable--1">
            <thead>
                <tr>
                    <th></th>
                    <th class="rubricCol--1-0">
	<div class="col-sm-12 input-group">
		<input class="form-control" value="Strongly Agree" id="rubricChoice--1-0" name="rubricChoice-0" type="text">
		<span class="input-group-addon btn btn-default rubricRemoveChoiceLink--1" id="rubricRemoveChoiceLink--1-0" onclick="removeRubricCol(0, -1)" onmouseover="highlightRubricCol(0, -1, true)" onmouseout="highlightRubricCol(0, -1, false)">
			<span class="glyphicon glyphicon-remove"></span>
		</span>
	</div>
</th>
<th class="rubricCol--1-1">
	<div class="col-sm-12 input-group">
		<input class="form-control" value="Agree" id="rubricChoice--1-1" name="rubricChoice-1" type="text">
		<span class="input-group-addon btn btn-default rubricRemoveChoiceLink--1" id="rubricRemoveChoiceLink--1-1" onclick="removeRubricCol(1, -1)" onmouseover="highlightRubricCol(1, -1, true)" onmouseout="highlightRubricCol(1, -1, false)">
			<span class="glyphicon glyphicon-remove"></span>
		</span>
	</div>
</th>
<th class="rubricCol--1-2">
	<div class="col-sm-12 input-group">
		<input class="form-control" value="Disagree" id="rubricChoice--1-2" name="rubricChoice-2" type="text">
		<span class="input-group-addon btn btn-default rubricRemoveChoiceLink--1" id="rubricRemoveChoiceLink--1-2" onclick="removeRubricCol(2, -1)" onmouseover="highlightRubricCol(2, -1, true)" onmouseout="highlightRubricCol(2, -1, false)">
			<span class="glyphicon glyphicon-remove"></span>
		</span>
	</div>
</th>
<th class="rubricCol--1-3">
	<div class="col-sm-12 input-group">
		<input class="form-control" value="Strongly Disagree" id="rubricChoice--1-3" name="rubricChoice-3" type="text">
		<span class="input-group-addon btn btn-default rubricRemoveChoiceLink--1" id="rubricRemoveChoiceLink--1-3" onclick="removeRubricCol(3, -1)" onmouseover="highlightRubricCol(3, -1, true)" onmouseout="highlightRubricCol(3, -1, false)">
			<span class="glyphicon glyphicon-remove"></span>
		</span>
	</div>
</th>

                </tr>
            </thead>
            <tbody>                
                <tr id="rubricRow--1-0">
    <td>
    	<div class="col-sm-12 input-group">
    		<span class="input-group-addon btn btn-default rubricRemoveSubQuestionLink--1" id="rubricRemoveSubQuestionLink--1-0" onclick="removeRubricRow(0,-1)" onmouseover="highlightRubricRow(0, -1, true)" onmouseout="highlightRubricRow(0, -1, false)">
				<span class="glyphicon glyphicon-remove"></span>
			</span>
	    	<textarea class="form-control" rows="3" id="rubricSubQn--1-0" name="rubricSubQn-0">This student participates well in online discussions.</textarea>
		</div>
    </td>
    <td class="align-center rubricCol--1-0">
	<textarea class="form-control nonDestructive" rows="3" id="rubricDesc--1-0-0" name="rubricDesc-0-0">Initiates discussions frequently, and engages the team.</textarea>
</td>
<td class="align-center rubricCol--1-1">
	<textarea class="form-control nonDestructive" rows="3" id="rubricDesc--1-0-1" name="rubricDesc-0-1">Takes part in discussions and sometimes initiates discussions.</textarea>
</td>
<td class="align-center rubricCol--1-2">
	<textarea class="form-control nonDestructive" rows="3" id="rubricDesc--1-0-2" name="rubricDesc-0-2">Occasionally responds, but never initiates discussions.</textarea>
</td>
<td class="align-center rubricCol--1-3">
	<textarea class="form-control nonDestructive" rows="3" id="rubricDesc--1-0-3" name="rubricDesc-0-3">Rarely or never responds.</textarea>
</td>

</tr>
<tr id="rubricRow--1-1">
      <td>
         <div class="col-sm-12 input-group">
            <span class="input-group-addon btn btn-default rubricRemoveSubQuestionLink--1" id="rubricRemoveSubQuestionLink--1-1" onclick="removeRubricRow(1,-1)" onmouseout="highlightRubricRow(1, -1, false)" onmouseover="highlightRubricRow(1, -1, true)">
               <span class="glyphicon glyphicon-remove">
               </span>
            </span>
            <textarea class="form-control" id="rubricSubQn--1-1" name="rubricSubQn-1" rows="3">
               This student completes assigned tasks on time.
            </textarea>
         </div>
      </td>
      <td class="align-center rubricCol--1-0">
         <textarea class="form-control nonDestructive" id="rubricDesc--1-1-0" name="rubricDesc-1-0" rows="3">
            Tasks are always completed before the deadline.
         </textarea>
      </td>
      <td class="align-center rubricCol--1-1">
         <textarea class="form-control nonDestructive" id="rubricDesc--1-1-1" name="rubricDesc-1-1" rows="3">
            Occasionally misses deadlines.
         </textarea>
      </td>
      <td class="align-center rubricCol--1-2">
         <textarea class="form-control nonDestructive" id="rubricDesc--1-1-2" name="rubricDesc-1-2" rows="3">
            Often misses deadlines.
         </textarea>
      </td>
      <td class="align-center rubricCol--1-3">
         <textarea class="form-control nonDestructive" id="rubricDesc--1-1-3" name="rubricDesc-1-3" rows="3">
            Rarely or never completes tasks.
         </textarea>
      </td>
   </tr>
            </tbody>
        </table>
    </div>
    <input name="rubricNumRows" id="rubricNumRows--1" value="2" type="hidden">
    <input name="rubricNumCols" id="rubricNumCols--1" value="4" type="hidden">
</div>
<div class="row">
    <div class="col-sm-6 align-left">
        <a class="btn btn-xs btn-primary" id="rubricAddSubQuestionLink--1" onclick="addRubricRow(-1)"><span class="glyphicon glyphicon-arrow-down"> </span> add row</a>
    </div>
    <div class="col-sm-6 align-right">
        <a class="btn btn-xs btn-primary" id="rubricAddChoiceLink--1" onclick="addRubricCol(-1)">add column <span class="glyphicon glyphicon-arrow-right"></span></a>
    </div>
    <br>
</div></div>
                    </div>
                    <br>
                    <div class="col-sm-12 padding-15px margin-bottom-15px background-color-light-green">
                        <div class="col-sm-12 padding-0">
                            <b>Feedback Path</b> (Who is giving feedback about whom?)
                        </div>
                        <div data-original-title="Who will give feedback" class="col-sm-6 padding-0" data-toggle="tooltip" data-placement="top" title="">
                            <label class="col-sm-5 control-label">
                                Who will give the feedback:
                            </label>
                            <div class="col-sm-7">
                                <select class="form-control participantSelect" name="givertype" id="givertype" onchange="feedbackGiverUpdateVisibilityOptions(this)">
                                    <option value="SELF">Me (Session creator)</option>
<option value="STUDENTS">Students in this course</option>
<option value="INSTRUCTORS">Instructors in this course</option>
<option value="TEAMS">Teams in this course</option>

                                </select>
                            </div>
                        </div>
                        <div data-original-title="Who the feedback is about" class="col-sm-6 padding-0" data-toggle="tooltip" data-placement="top" title="">
                            <label class="col-sm-5 control-label">
                                Who the feedback is about:
                            </label>
                            <div class="col-sm-7">
                                <select class="form-control participantSelect" name="recipienttype" id="recipienttype" onchange="feedbackRecipientUpdateVisibilityOptions(this);getVisibilityMessageIfPreviewIsActive(this);">
                                    <option value="SELF">Giver (Self feedback)</option>
<option value="STUDENTS">Other students in the course</option>
<option value="INSTRUCTORS">Instructors in the course</option>
<option value="TEAMS">Other teams in the course</option>
<option value="OWN_TEAM">Giver's team</option>
<option value="OWN_TEAM_MEMBERS">Giver's team members</option>
<option value="OWN_TEAM_MEMBERS_INCLUDING_SELF">Giver's team members and Giver</option>
<option value="NONE">Nobody specific (For general class feedback)</option>

                                </select>
                            </div>
                        </div>
                        <div class="col-sm-6">
                        </div>
                        <div style="display: none;" class="col-sm-6 numberOfEntitiesElements">
                            <label id="numofrecipients_text-" class="control-label col-sm-4 small">
                                The maximum number of <span id="numofrecipients_text_inner-"></span> each respondant should give feedback to:
                            </label>
                            <div class="col-sm-8 form-control-static">
                                <div class="col-sm-6">
                                    <input class="nonDestructive" name="numofrecipientstype" value="custom" type="radio">
                                        <input class="nonDestructive numberOfEntitiesBox" name="numofrecipients" id="numofrecipients" min="1" max="250" value="1" type="number">
                                </div>
                                <div class="col-sm-6">
                                    <input class="nonDestructive" name="numofrecipientstype" checked="checked" value="max" type="radio">
                                    <span class="">Unlimited</span>
                                </div>
                            </div>
                        </div>
                    </div>
                    <br>
                    <div class="col-sm-12 padding-15px background-color-light-green">
                        <div class="col-sm-12 padding-0">
                            <b>Visibility</b> (Who can see the responses?)
                        </div>
                        <div class="col-sm-6 btn-group" data-toggle="buttons">
                            <label class="btn btn-xs btn-info visibilityOptionsLabel" onchange="toggleVisibilityOptions(this)">
                                <input type="radio">
                                    <span class="glyphicon glyphicon-pencil"></span> Edit Visibility
                                
                            </label>
                            <label class="btn btn-xs btn-info active visibilityMessageButton" onchange="toggleVisibilityMessage(this)">
                                <input type="radio">
                                    <span class="glyphicon glyphicon-eye-open"></span> Preview Visibility
                                
                            </label>
                        </div>
                    </div>
                    <div class="col-sm-12 background-color-light-green">
                        <div class="col-sm-12 text-muted visibilityMessage">

                        </div>
                    </div>
                    <div class="col-sm-12 margin-bottom-15px background-color-light-green">
                        <div style="display: none;" class="visibilityOptions">
                            <table class="dataTable participantTable table table-striped text-center background-color-white">
                                <tbody><tr>
                                    <th class="text-center">User/Group</th>
                                    <th class="text-center">Can see answer</th>
                                    <th class="text-center">Can see giver's name</th>
                                    <th class="text-center">Can see recipient's name</th>
                                </tr>
                                <tr>
                                    <td class="text-left">
                                        <div data-original-title="Control what feedback recipient(s) can view" data-toggle="tooltip" data-placement="top" title="">
                                            Recipient(s)
                                        </div>
                                    </td>
                                    <td>
                                        <input class="visibilityCheckbox answerCheckbox centered" name="receiverLeaderCheckbox" value="RECEIVER" checked="checked" type="checkbox">
                                    </td>
                                    <td>
                                        <input class="visibilityCheckbox giverCheckbox" value="RECEIVER" checked="checked" type="checkbox">     
                                    </td>
                                    <td>
                                        <input class="visibilityCheckbox recipientCheckbox" name="receiverFollowerCheckbox" value="RECEIVER" disabled="disabled" checked="checked" type="checkbox">
                                    </td>
                                </tr>
                                <tr>
                                    <td class="text-left">
                                        <div data-original-title="Control what team members of feedback giver can view" data-toggle="tooltip" data-placement="top" title="">
                                            Giver's Team Members
                                        </div>
                                    </td>
                                    <td>
                                        <input class="visibilityCheckbox answerCheckbox" value="OWN_TEAM_MEMBERS" type="checkbox">
                                    </td>
                                    <td>
                                        <input class="visibilityCheckbox giverCheckbox" value="OWN_TEAM_MEMBERS" type="checkbox">
                                    </td>
                                    <td>
                                        <input class="visibilityCheckbox recipientCheckbox" value="OWN_TEAM_MEMBERS" type="checkbox">
                                    </td>
                                </tr>
                                <tr>
                                    <td class="text-left">
                                        <div data-original-title="Control what team members of feedback recipients can view" data-toggle="tooltip" data-placement="top" title="">
                                            Recipient's Team Members
                                        </div>
                                    </td>
                                    <td>
                                        <input class="visibilityCheckbox answerCheckbox" value="RECEIVER_TEAM_MEMBERS" type="checkbox">
                                    </td>
                                    <td>
                                        <input class="visibilityCheckbox giverCheckbox" value="RECEIVER_TEAM_MEMBERS" type="checkbox">
                                    </td>
                                    <td>
                                        <input class="visibilityCheckbox recipientCheckbox" value="RECEIVER_TEAM_MEMBERS" type="checkbox">
                                    </td>
                                </tr>
                                <tr>
                                    <td class="text-left">
                                        <div data-original-title="Control what other students can view" data-toggle="tooltip" data-placement="top" title="">
                                            Other students
                                        </div>
                                    </td>
                                    <td>
                                        <input class="visibilityCheckbox answerCheckbox" value="STUDENTS" type="checkbox">
                                    </td>
                                    <td>
                                        <input class="visibilityCheckbox giverCheckbox" value="STUDENTS" type="checkbox">
                                    </td>
                                    <td>
                                        <input class="visibilityCheckbox recipientCheckbox" value="STUDENTS" type="checkbox">
                                    </td>
                                </tr>
                                <tr>
                                    <td class="text-left">
                                        <div data-original-title="Control what instructors can view" data-toggle="tooltip" data-placement="top" title="">
                                            Instructors
                                        </div>
                                    </td>
                                    <td>
                                        <input class="visibilityCheckbox answerCheckbox" value="INSTRUCTORS" checked="checked" type="checkbox">
                                    </td>
                                    <td>
                                        <input class="visibilityCheckbox giverCheckbox" value="INSTRUCTORS" checked="checked" type="checkbox">
                                    </td>
                                    <td>
                                        <input class="visibilityCheckbox recipientCheckbox" value="INSTRUCTORS" checked="checked" type="checkbox">
                                    </td>
                                </tr>
                            </tbody></table>
                        </div>
                    </div>
                    <div>
                        <span class="pull-right">
                            <input id="button_submit_add" class="btn btn-primary" value="Save Question" tabindex="9" type="submit">
                        </span>
                    </div>
                </div>
            </div>
            </form></div><|MERGE_RESOLUTION|>--- conflicted
+++ resolved
@@ -696,260 +696,6 @@
             <input name="courseid" value="CFeedbackEditUiT.CS2104" type="hidden">
             <input name="questionid" value="{*}" type="hidden">
             <input name="questionnum" value="1" type="hidden">
-<<<<<<< HEAD
-=======
-            <input name="questiontype" value="TEXT" type="hidden">
-            <input name="questionedittype" id="questionedittype-1" value="edit" type="hidden">
-            <input value="RECEIVER,INSTRUCTORS" name="showresponsesto" type="hidden">
-            <input value="RECEIVER,INSTRUCTORS" name="showgiverto" type="hidden">
-            <input value="RECEIVER,INSTRUCTORS" name="showrecipientto" type="hidden">
-            <input name="user" value="CFeedbackEditUiT.instructor" type="hidden">
-            </form>
-            <br><br>
-            
-            <form class="form-horizontal form_question" role="form" method="post" action="/page/instructorFeedbackQuestionEdit" id="form_editquestion-2" name="form_editquestions" onsubmit="tallyCheckboxes(2)">
-            <div class="panel panel-primary questionTable" id="questionTable2">
-            <div class="panel-heading">
-                <div class="row">
-                    <div class="col-sm-12">
-                        <span>
-                            <strong>Question</strong>
-                            <select disabled="" class="questionNumber nonDestructive text-primary" name="questionnum" id="questionnum-2">
-                            <option value="1">1</option>
-<option value="2">2</option>
-
-                            </select>
-                            &nbsp;
-                            Numerical-scale question
-                        </span>
-                        <span class="pull-right">
-                            <a data-original-title="Get a submission link to this particular question. Useful if you want students to answer individual questions separately or at different points in time." class="btn btn-primary btn-xs" id="questiongetlink-2" data-toggle="tooltip" data-placement="top" title="" onclick="getQuestionLink(2)">Get Link</a>
-                            <a data-original-title="Edit this question" class="btn btn-primary btn-xs" id="questionedittext-2" data-toggle="tooltip" data-placement="top" title="" onclick="enableEdit(2,2)">Edit</a>
-                            <a class="btn btn-primary btn-xs" style="display:none" id="questionsavechangestext-2">Save Changes</a>
-                            <a data-original-title="Delete this question" class="btn btn-primary btn-xs" onclick="deleteQuestion(2)" data-toggle="tooltip" data-placement="top" title="">Delete</a>
-                        </span>
-                    </div>
-                </div>
-            </div>
-            <div class="panel-body">
-                <div class="col-sm-12 padding-15px margin-bottom-15px background-color-light-blue">
-                    <div>
-                        <textarea data-original-title="Please enter the question for users to give feedback about. e.g. What is the biggest weakness of the presented product?" rows="5" class="form-control textvalue nonDestructive" name="questiontext" id="questiontext-2" data-toggle="tooltip" data-placement="top" title="" tabindex="9" disabled="disabled">edited numscale qn text</textarea>
-                    </div>
-                    <div>
-    <br>
-    <div>
-        <div>
-            <div class="row">
-                <div data-original-title="Minimum acceptable response value" class="col-sm-4" data-toggle="tooltip" data-placement="top" title="">Minimum value:
-                    <input disabled="disabled" class="form-control minScaleBox" id="minScaleBox-2" name="numscalemin" value="3" onchange="updateNumScalePossibleValues(2)" type="number">
-                </div>
-                <div data-original-title="Value to be increased/decreased each step" class="col-sm-4" data-toggle="tooltip" data-placement="top" title="">Increment:    
-                    <input disabled="disabled" class="form-control stepBox" id="stepBox-2" name="numscalestep" value="0.002" min="0.001" step="0.001" onchange="updateNumScalePossibleValues(2)" type="number">
-                </div>
-                <div data-original-title="Maximum acceptable response value" class="col-sm-4" data-toggle="tooltip" data-placement="top" title="">Maximum value:
-                    <input disabled="disabled" class="form-control maxScaleBox" id="maxScaleBox-2" name="numscalemax" value="4" onchange="updateNumScalePossibleValues(2)" type="number">
-                </div>
-            </div>
-            <br>
-            <div class="row">
-                <div class="col-sm-12">
-                    <span id="numScalePossibleValues-2">[Based on the above settings, acceptable responses are: 3, 3.002, 3.004, ..., 3.996, 3.998, 4]</span>
-                </div>
-            </div>
-        </div>
-    </div>
-</div>
-                </div>
-                <br>
-                <div class="col-sm-12 padding-15px margin-bottom-15px background-color-light-green">
-                    <div class="col-sm-12 padding-0">
-                        <b>Feedback Path</b> (Who is giving feedback about whom?)
-                    </div>
-                    <div data-original-title="Who will give feedback" class="col-sm-6 padding-0" data-toggle="tooltip" data-placement="top" title="">  
-                        <label class="col-sm-5 control-label">
-                            Who will give the feedback:
-                        </label>
-                        <div class="col-sm-7">
-                            <select class="form-control participantSelect" name="givertype" id="givertype-2" disabled="disabled" onchange="feedbackGiverUpdateVisibilityOptions(this)">
-                                <option value="SELF" selected="selected">Me (Session creator)</option>
-<option value="STUDENTS">Students in this course</option>
-<option value="INSTRUCTORS">Instructors in this course</option>
-<option value="TEAMS">Teams in this course</option>
-
-                            </select>
-                        </div>
-                    </div>
-                    <div data-original-title="Who the feedback is about" class="col-sm-6 padding-0" data-toggle="tooltip" data-placement="top" title="">
-                        <label class="col-sm-5 control-label">
-                            Who the feedback is about:
-                        </label>
-                        <div class="col-sm-7">
-                            <select class="form-control participantSelect" name="recipienttype" id="recipienttype-2" disabled="disabled" onchange="feedbackRecipientUpdateVisibilityOptions(this);getVisibilityMessageIfPreviewIsActive(this);">
-                                <option value="SELF">Giver (Self feedback)</option>
-<option value="STUDENTS" selected="selected">Other students in the course</option>
-<option value="INSTRUCTORS">Instructors in the course</option>
-<option value="TEAMS">Other teams in the course</option>
-<option value="OWN_TEAM">Giver's team</option>
-<option value="OWN_TEAM_MEMBERS">Giver's team members</option>
-<option value="OWN_TEAM_MEMBERS_INCLUDING_SELF">Giver's team members and Giver</option>
-<option value="NONE">Nobody specific (For general class feedback)</option>
-
-                            </select>
-                        </div>
-                    </div>
-                    <div class="col-sm-6">
-                    </div>
-                    <div class="col-sm-6 numberOfEntitiesElements2">
-                        <label id="numofrecipients_text-2" class="control-label col-sm-4 small">
-                            The maximum number of <span id="numofrecipients_text_inner-2">students</span> each respondant should give feedback to:
-                        </label>
-                        <div class="col-sm-8 form-control-static">
-                            <div class="col-sm-6">
-                                <input class="nonDestructive" name="numofrecipientstype" value="custom" disabled="disabled" type="radio">
-                                    <input class="nonDestructive numberOfEntitiesBox" name="numofrecipients" id="numofrecipients-2" min="1" max="250" value="1" disabled="disabled" type="number">
-                            </div>
-                            <div class="col-sm-6">
-                                <input class="nonDestructive" name="numofrecipientstype" checked="checked" value="max" disabled="disabled" type="radio">
-                                <span class="">Unlimited</span>
-                            </div>
-                        </div>
-                    </div>
-                </div>
-                <br>
-                <div class="col-sm-12 padding-15px background-color-light-green">
-                    <div class="col-sm-12 padding-0">
-                        <b>Visibility</b> (Who can see the responses?)
-                    </div>
-                    <div class="col-sm-6 btn-group" data-toggle="buttons">
-                        <label class="btn btn-xs btn-info visibilityOptionsLabel" id="visibilityOptionsLabel-2" onchange="toggleVisibilityOptions(this)">
-                            <input disabled="disabled" type="radio">
-                                <span class="glyphicon glyphicon-pencil"></span> Edit Visibility
-                            
-                        </label>
-                        <label class="btn btn-xs btn-info active visibilityMessageButton" id="visibilityMessageButton-2" onchange="toggleVisibilityMessage(this)">
-                            <input disabled="disabled" type="radio">
-                                <span class="glyphicon glyphicon-eye-open"></span> Preview Visibility
-                            
-                        </label>
-                    </div>
-                </div>
-                <div class="col-sm-12 background-color-light-green">
-                    <div class="col-sm-12 text-muted visibilityMessage" id="visibilityMessage-2">
-                        This is the visibility as seen by the feedback giver.
-                        <ul class="background-color-warning">
-                        
-                                <li>The receiving student can see your response, and your name.</li>
-                        
-                                <li>Instructors in this course can see your response, the name of the recipient, and your name.</li>
-                        
-                        </ul>
-                    </div>
-                </div>
-                <div class="col-sm-12 margin-bottom-15px background-color-light-green">
-                    <div style="display: none;" class="visibilityOptions" id="visibilityOptions-2">
-                        <table class="dataTable participantTable table table-striped text-center background-color-white">
-                            <tbody><tr>
-                                <th class="text-center">User/Group</th>
-                                <th class="text-center">Can see answer</th>
-                                <th class="text-center">Can see giver's name</th>
-                                <th class="text-center">Can see recipient's name</th>
-                            </tr>
-                            <tr>
-                                <td class="text-left">
-                                    <div data-original-title="Control what feedback recipient(s) can view" data-toggle="tooltip" data-placement="top" title="">
-                                        Recipient(s)
-                                    </div>
-                                </td>
-                                <td>
-                                    <input class="visibilityCheckbox answerCheckbox2 centered" name="receiverLeaderCheckbox" value="RECEIVER" disabled="disabled" checked="checked" type="checkbox">
-                                </td>
-                                <td>
-                                    <input class="visibilityCheckbox giverCheckbox2" value="RECEIVER" disabled="disabled" checked="checked" type="checkbox">     
-                                </td>
-                                <td>
-                                    <input class="visibilityCheckbox recipientCheckbox2" name="receiverFollowerCheckbox" value="RECEIVER" disabled="disabled" checked="checked" type="checkbox">
-                                </td>
-                            </tr>
-                            <tr>
-                                <td class="text-left">
-                                    <div data-original-title="Control what team members of feedback giver can view" data-toggle="tooltip" data-placement="top" title="">
-                                        Giver's Team Members
-                                    </div>
-                                </td>
-                                <td>
-                                    <input class="visibilityCheckbox answerCheckbox2" value="OWN_TEAM_MEMBERS" disabled="disabled" type="checkbox">
-                                </td>
-                                <td>
-                                    <input class="visibilityCheckbox giverCheckbox2" value="OWN_TEAM_MEMBERS" disabled="disabled" type="checkbox">
-                                </td>
-                                <td>
-                                    <input class="visibilityCheckbox recipientCheckbox2" value="OWN_TEAM_MEMBERS" disabled="disabled" type="checkbox">
-                                </td>
-                            </tr>
-                            <tr>
-                                <td class="text-left">
-                                    <div data-original-title="Control what team members of feedback recipients can view" data-toggle="tooltip" data-placement="top" title="">
-                                        Recipient's Team Members
-                                    </div>
-                                </td>
-                                <td>
-                                    <input class="visibilityCheckbox answerCheckbox2" value="RECEIVER_TEAM_MEMBERS" disabled="disabled" type="checkbox">
-                                </td>
-                                <td>
-                                    <input class="visibilityCheckbox giverCheckbox2" value="RECEIVER_TEAM_MEMBERS" disabled="disabled" type="checkbox">
-                                </td>
-                                <td>
-                                    <input class="visibilityCheckbox recipientCheckbox2" value="RECEIVER_TEAM_MEMBERS" disabled="disabled" type="checkbox">
-                                </td>
-                            </tr>
-                            <tr>
-                                <td class="text-left">
-                                    <div data-original-title="Control what other students can view" data-toggle="tooltip" data-placement="top" title="">
-                                        Other students
-                                    </div>
-                                </td>
-                                <td>
-                                    <input class="visibilityCheckbox answerCheckbox2" value="STUDENTS" disabled="disabled" type="checkbox">
-                                </td>
-                                <td>
-                                    <input class="visibilityCheckbox giverCheckbox2" value="STUDENTS" disabled="disabled" type="checkbox">
-                                </td>
-                                <td>
-                                    <input class="visibilityCheckbox recipientCheckbox2" value="STUDENTS" disabled="disabled" type="checkbox">
-                                </td>
-                            </tr>
-                            <tr>
-                                <td class="text-left">
-                                    <div data-original-title="Control what instructors can view" data-toggle="tooltip" data-placement="top" title="">
-                                        Instructors
-                                    </div>
-                                </td>
-                                <td>
-                                    <input class="visibilityCheckbox answerCheckbox2" value="INSTRUCTORS" disabled="disabled" checked="checked" type="checkbox">
-                                </td>
-                                <td>
-                                    <input class="visibilityCheckbox giverCheckbox2" value="INSTRUCTORS" disabled="disabled" checked="checked" type="checkbox">
-                                </td>
-                                <td>
-                                    <input class="visibilityCheckbox recipientCheckbox2" value="INSTRUCTORS" disabled="disabled" checked="checked" type="checkbox">
-                                </td>
-                            </tr>
-                        </tbody></table>
-                    </div>
-                </div>
-                <div>
-                    <span class="pull-right">
-                        <input disabled="disabled" id="button_question_submit-2" class="btn btn-primary" value="Save Changes" tabindex="0" style="display:none" type="submit">
-                    </span>
-                </div>
-            </div>
-            </div>
-            <input name="fsname" value="First Session" type="hidden">
-            <input name="courseid" value="CFeedbackEditUiT.CS2104" type="hidden">
-            <input name="questionid" value="{*}" type="hidden">
-            <input name="questionnum" value="2" type="hidden">
->>>>>>> dbb4045c
             <input name="questiontype" value="NUMSCALE" type="hidden">
             <input name="questionedittype" id="questionedittype-1" value="edit" type="hidden">
             <input value="RECEIVER,INSTRUCTORS" name="showresponsesto" type="hidden">
