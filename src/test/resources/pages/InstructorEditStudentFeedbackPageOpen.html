<!DOCTYPE html>
<html xmlns="http://www.w3.org/1999/xhtml"><head>
    <link href="/favicon.png" rel="shortcut icon" />
    <meta content="text/html; charset=UTF-8" http-equiv="Content-Type" />
    <meta content="IE=edge" http-equiv="X-UA-Compatible" />
    <meta content="width=device-width, initial-scale=1" name="viewport" />
    <title>TEAMMATES - Submit Feedback</title>
    <!-- Bootstrap core CSS -->
    <link rel="stylesheet" href="/bootstrap/css/bootstrap.min.css" />
    <!-- Bootstrap theme -->
    <link rel="stylesheet" href="/bootstrap/css/bootstrap-theme.min.css" />
    <link type="text/css" href="/stylesheets/teammatesCommon.css" rel="stylesheet" />
    <script type="text/javascript" async="" src="https://ssl.google-analytics.com/ga.js"></script><script src="/js/googleAnalytics.js" type="text/javascript"></script>
    <script src="/js/jquery-minified.js" type="text/javascript"></script>
        <script src="/js/common.js" type="text/javascript"></script>
    <script src="/js/feedbackSubmissionsEdit.js" type="text/javascript"></script>
    <script src="/js/student.js" type="text/javascript"></script>
    <noscript>

    &lt;div id="noscript-warning"&gt;
        &lt;h1&gt;
            TEAMMATES works best with JavaScript enabled. &lt;br&gt; You may
            enable it in your browser by following steps below.
        &lt;/h1&gt;

        &lt;div&gt;
            &lt;ul id="nav"&gt;
                &lt;li&gt;&lt;a href="#ie"&gt;Internet Explorer&lt;/a&gt;&lt;/li&gt;
                &lt;li&gt;&lt;a href="#firefox"&gt;Mozilla Firefox&lt;/a&gt;&lt;/li&gt;
                &lt;li&gt;&lt;a href="#safari"&gt;Safari&lt;/a&gt;&lt;/li&gt;
                &lt;li&gt;&lt;a href="#opera"&gt;Opera&lt;/a&gt;&lt;/li&gt;
                &lt;li&gt;&lt;a href="#chrome"&gt;Chrome&lt;/a&gt;&lt;/li&gt;
            &lt;/ul&gt;
        &lt;/div&gt;

        &lt;div id=content&gt;
            &lt;div id=ie&gt;
                &lt;h1&gt;Internet Explorer&lt;/h1&gt;
                Please complete the following instructions to activate and enable
                JavaScript in Internet Explorer.

                &lt;h3&gt;PC&lt;/h3&gt;
                &lt;ol&gt;
                    &lt;li&gt;In the Tools drop-down menu, select Internet Options.&lt;/li&gt;
                    &lt;li&gt;Next, select the Security tab.&lt;/li&gt;
                    &lt;li&gt;Then, select the earth (Internet) icon.&lt;/li&gt;
                    &lt;li&gt;Then select the Custom Level button.&lt;/li&gt;
                    &lt;li&gt;Locate Scripting near the bottom of the list.&lt;/li&gt;
                    &lt;li&gt;Under Active Scripting, select Enable, then hit OK.&lt;/li&gt;
                    &lt;li&gt;Answer yes to the following conformation box.&lt;/li&gt;
                    &lt;li&gt;Hit OK to close the Internet Options window.&lt;/li&gt;
                    &lt;li&gt;Finally, hit refresh on your browser window to enjoy the
                        javascript.&lt;/li&gt;
                &lt;/ol&gt;
            &lt;/div&gt;

            &lt;div id=firefox&gt;
                &lt;h1&gt;Firefox&lt;/h1&gt;
                Please complete the following instructions to activate and enable
                JavaScript in Firefox

                &lt;h3&gt;PC&lt;/h3&gt;
                &lt;ol&gt;
                    &lt;li&gt;In the Tools drop-down menu, select Options.&lt;/li&gt;
                    &lt;li&gt;Next, select the Content icon/tab at the top on the
                        window.&lt;/li&gt;
                    &lt;li&gt;Then, check the Enable JavaScript checkbox under the Web
                        Content category.&lt;/li&gt;
                    &lt;li&gt;Hit OK to close the Options window and save your changes.&lt;/li&gt;
                    &lt;li&gt;Finally, Refresh your browser.&lt;/li&gt;
                &lt;/ol&gt;
                &lt;h3&gt;MAC&lt;/h3&gt;
                &lt;ol&gt;
                    &lt;li&gt;Select the Firefox menu item from the Apple/System bar at
                        the top of the screen.&lt;/li&gt;
                    &lt;li&gt;From the drop-down menu, select Preferences...&lt;/li&gt;
                    &lt;li&gt;Select the Content icon/tab at the top on the window.&lt;/li&gt;
                    &lt;li&gt;Then, check the Enable JavaScript checkbox.&lt;/li&gt;
                    &lt;li&gt;Close the Options window to save your changes.&lt;/li&gt;
                    &lt;li&gt;Finally, refresh your browser.&lt;/li&gt;
                &lt;/ol&gt;
            &lt;/div&gt;

            &lt;div id=safari&gt;
                &lt;h1&gt;Safari&lt;/h1&gt;
                Please complete the following instructions to activate and enable
                JavaScript in Safari.

                &lt;h3&gt;PC&lt;/h3&gt;
                &lt;ol&gt;
                    &lt;li&gt;In the Edit drop-down menu at the top of the window,
                        select Preferences...&lt;/li&gt;
                    &lt;li&gt;Select the Security icon/tab at the top on the window.&lt;/li&gt;
                    &lt;li&gt;Then, check the Enable JavaScript checkbox.&lt;/li&gt;
                    &lt;li&gt;Close the window to save your changes.&lt;/li&gt;
                    &lt;li&gt;Finally, Refresh your browser.&lt;/li&gt;
                &lt;/ol&gt;
                &lt;h3&gt;MAC&lt;/h3&gt;
                &lt;ol&gt;
                    &lt;li&gt;Select the Safari menu item from the Apple/System bar at
                        the top of the screen.&lt;/li&gt;
                    &lt;li&gt;From the drop-down menu, select Preferences.&lt;/li&gt;
                    &lt;li&gt;Select the Content icon/tab at the top of the window.&lt;/li&gt;
                    &lt;li&gt;Then, check the Enable JavaScript checkbox.&lt;/li&gt;
                    &lt;li&gt;Close the window to save your changes.&lt;/li&gt;
                    &lt;li&gt;Finally, refresh your browser.&lt;/li&gt;
               &lt;/ol&gt;
            &lt;/div&gt;

            &lt;div id=opera&gt;
                &lt;h1&gt;Opera&lt;/h1&gt;
                Please complete the following instructions to activate and enable
                JavaScript in Opera.

                &lt;h3&gt;PC&lt;/h3&gt;
                &lt;ol&gt;
                    &lt;li&gt;In the Tools drop-down menu at the top of the window,
                        select Preferences...&lt;/li&gt;
                    &lt;li&gt;Select the Advanced tab at the top on the Preferences
                        window.&lt;/li&gt;
                    &lt;li&gt;Find the Content item in the list on the left-side of the
                        window and select it.&lt;/li&gt;
                    &lt;li&gt;Then, check the Enable JavaScript checkbox.&lt;/li&gt;
                    &lt;li&gt;Click OK to save your changes and close the Preferences
                        window. Finally, Refresh your browser.&lt;/li&gt;
                &lt;/ol&gt;
                &lt;h3&gt;MAC&lt;/h3&gt;
                &lt;ol&gt;
                    &lt;li&gt;Select the Safari menu item from the Apple/System bar at
                        the top of the screen.&lt;/li&gt;
                    &lt;li&gt;From the drop-down menu, select Preferences.&lt;/li&gt;
                    &lt;li&gt;Select the Content icon/tab at the top of the Preferences
                        window.&lt;/li&gt;
                    &lt;li&gt;Then, check the Enable JavaScript checkbox.&lt;/li&gt;
                    &lt;li&gt;Click OK to save your changes and close the Preferences
                        window.&lt;/li&gt;
                    &lt;li&gt;Finally, refresh your browser.&lt;/li&gt;
                &lt;/ol&gt;
            &lt;/div&gt;

            &lt;div id=chrome&gt;
                &lt;h1&gt;Chrome&lt;/h1&gt;
                Please complete the following instructions to activate and enable
                JavaScript in Chrome.

                &lt;h3&gt;PC&lt;/h3&gt;
                &lt;ol&gt;
                    &lt;li&gt;Select Customize and control Google Chrome (wrench Icon)
                        to the right of the address bar.&lt;/li&gt;
                    &lt;li&gt;From the drop-down menu, select Options Select the Under
                        the Hood tab at the top of the window.&lt;/li&gt;
                    &lt;li&gt;Under the Privacy heading, select the Content settings
                        button.&lt;/li&gt;
                    &lt;li&gt;On the left, under the features heading, select
                        JavaScript.&lt;/li&gt;
                    &lt;li&gt;Select the Allow all sites to run JavaScript radio button.&lt;/li&gt;
                    &lt;li&gt;Finally, close both preference windows, and refresh the
                        browser.&lt;/li&gt;
                &lt;/ol&gt;
                &lt;h3&gt;MAC&lt;/h3&gt;
                &lt;ol&gt;
                    &lt;li&gt;Select the Chrome menu item from the Apple/System bar at
                        the top of the screen.&lt;/li&gt;
                    &lt;li&gt;From the drop-down menu, select Preferences...&lt;/li&gt;
                    &lt;li&gt;Select the Under the Hood tab at the top of the window.&lt;/li&gt;
                    &lt;li&gt;Under the Privacy heading, select the Content settings
                        button.&lt;/li&gt;
                    &lt;li&gt;On the left, under the features heading, select
                        JavaScript.&lt;/li&gt;
                    &lt;li&gt;Select the Allow all sites to run JavaScript radio button.&lt;/li&gt;
                    &lt;li&gt;Finally, close both preference windows, and refresh the
                        browser.&lt;/li&gt;
                &lt;/ol&gt;
            &lt;/div&gt;
        &lt;/div&gt;
        &lt;p&gt;
            As taken from:  
        &lt;ol&gt;
            &lt;li&gt;&lt;a href="http://activatejavascript.org/en/instructions/"&gt;http://activatejavascript.org/en/instructions/&lt;/a&gt;&lt;/li&gt;
            &lt;li&gt;&lt;a href="http://support.mozilla.org/en-US/kb/javascript-settings-for-interactive-web-pages"&gt;
                         http://support.mozilla.org/en-US/kb/javascript-settings-for-interactive-web-page&lt;/a&gt;&lt;/li&gt;
        &lt;/ol&gt;
        
        &lt;/p&gt;
    &lt;/div&gt;
</noscript>


    <!-- Bootstrap core JavaScript ================================================== -->
    <script src="/bootstrap/js/bootstrap.min.js"></script>    
    <!-- HTML5 shim and Respond.js IE8 support of HTML5 elements and media queries -->
    <!--[if lt IE 9]>
        <script src="https://oss.maxcdn.com/libs/html5shiv/3.7.0/html5shiv.js"></script>
        <script src="https://oss.maxcdn.com/libs/respond.js/1.4.2/respond.min.js"></script>
    <![endif]-->
</head>

<body>
    
        <nav class="navbar navbar-default navbar-fixed-top">
            <h3 class="text-center">Moderating Responses for Student student1 In Course1 (student1InIESFPTCourse@gmail.tmt)</h3>
        </nav>    
    
    <div id="frameBody">
    <div class="container" id="frameBodyWrapper">
        <div id="topOfPage"></div>
        <h1>Submit Feedback</h1>
        <br />
        
        <form action="/page/instructorEditStudentFeedbackSave" name="form_student_submit_response" method="post">
            









    
    <input type="hidden" value="First feedback session" name="fsname" />
    <input type="hidden" value="IESFPTCourse" name="courseid" />
    
        <input type="hidden" value="IESFPTCourseinstr" name="user" />
    <div id="statusMessage" style="display: none;">
                  </div>
    <div id="course1" class="well well-plain">
            <div class="panel-body">
                <div class="form-horizontal">
                    <div class="panel-heading">
                        <div class="form-group">
                            <label class="col-sm-2 control-label">Course ID:</label>
                            <div class="col-sm-10">
                                <p class="form-control-static">IESFPTCourse</p>
                            </div>
                        </div> 
                        <div class="form-group">
                            <label class="col-sm-2 control-label">Session:</label>
                            <div class="col-sm-10">
                                <p class="form-control-static">First feedback session</p>
                            </div>
                        </div>  
                        <div class="form-group">
                            <label class="col-sm-2 control-label">Opening time:</label>
                            <div class="col-sm-10">
                                <p class="form-control-static">Sun, 01 Apr 2012, 23:59</p>
                            </div>
                        </div>
                        <div class="form-group">
                            <label class="col-sm-2 control-label">Closing time:</label>
                            <div class="col-sm-10">
                                <p class="form-control-static">Sun, 30 Apr 2017, 23:59</p>
                            </div>
                        </div>
                        <div class="form-group">
                            <label class="col-sm-2 control-label">Instructions:</label>
                            <div class="col-sm-10">
                                <p class="form-control-static text-preserve-space">Please please fill in the following questions.</p>
                            </div>
                        </div> 
                    </div> 
                </div>
            </div>
        </div>
    




<<<<<<< HEAD
=======
    <div style="display: none;" id="statusMessage"></div>

>>>>>>> f7c30f00
    <br />
    
            <div class="row"><span class="help-block align-center"> 
                Some questions may be hidden due to visibility options
            </span></div>
    

        <input type="hidden" value="TEXT" name="questiontype-1" />
        <input type="hidden" value="{*}" name="questionid-1" />
        <input type="hidden" value="1" name="questionresponsetotal-1" />
        <div class="form-horizontal">
            <div class="panel panel-primary">
                <div class="panel-heading">Question 1:<br />
                    <span class="text-preserve-space">What is the best selling point of your product?</span></div>
                <div class="panel-body">
                    <p class="text-muted">Only the following persons can see your responses: </p>
                    <ul class="text-muted">
                    
                            <li class="unordered">Instructors in this course can see your response, the name of the recipient, and your name.</li>
                    
                    </ul>
        
                <br />
                <div class="form-group margin-0">
                    <div style="display:none" class="col-sm-2 form-inline">
                        <label for="input">To: </label>
                        <select style="display:none;max-width:125px" name="responserecipient-1-0" class="participantSelect middlealign form-control">
                        <option value=""></option>
<option selected="selected" value="student1InIESFPTCourse@gmail.tmt">Myself</option>

                        </select><span> Myself</span>
                    </div>
                    <div class="col-sm-12">
                        <textarea name="responsetext-1-0" class="form-control" cols="100%" rows="4">Student 1 self feedback.</textarea>
                        <input type="hidden" value="{*}" name="responseid-1-0" />
                    </div>
                </div>
        </div></div>
        </div>
        <br /><br />

        <input type="hidden" value="NUMSCALE" name="questiontype-2" />
        <input type="hidden" value="{*}" name="questionid-2" />
        <input type="hidden" value="1" name="questionresponsetotal-2" />
        <div class="form-horizontal">
            <div class="panel panel-primary">
                <div class="panel-heading">Question 2:<br />
                    <span class="text-preserve-space">Rate your product.</span></div>
                <div class="panel-body">
                    <p class="text-muted">Only the following persons can see your responses: </p>
                    <ul class="text-muted">
                    
                            <li class="unordered">Instructors in this course can see your response, the name of the recipient, and your name.</li>
                    
                            <li class="unordered">You can see your own feedback in the results page later on.</li>
                    
                    </ul>
        
                <br />
                <div class="form-group margin-0">
                    <div style="display:none" class="col-sm-2 form-inline">
                        <label for="input">To:</label>
                        <select style="display:none;max-width:125px" name="responserecipient-2-0" class="participantSelect middlealign newResponse form-control">
                        <option selected="selected" value=""></option>
<option value="student1InIESFPTCourse@gmail.tmt">Myself</option>

                        </select><span> Myself</span>
                    </div>
                    <div class="col-sm-12">
                    <div class="col-sm-3"><input type="number" name="responsetext-2-0" value="" step="0.5" max="5" min="1" onchange="validateNumScaleAnswer(2, 0)" class="numScaleAnswerBox form-control col-sm-2" /> 
<input type="hidden" value="1" name="numscalemin-2-0" />
<input type="hidden" value="5" name="numscalemax-2-0" />
<input type="hidden" value="0.5" name="numscalestep-2-0" />
</div>
<div class="text-muted form-control-static">
[Possible values: 1, 1.5, 2, ..., 4, 4.5, 5]
</div>
                    </div>
                </div>
        </div></div>
        </div>
        <br /><br />

            
            <div class="bold align-center">
            
                	<input type="hidden" value="student1InIESFPTCourse@gmail.tmt" name="moderatedstudent" />
            
                    <input type="submit" value="Submit Feedback" title="" data-placement="top" data-toggle="tooltip" id="response_submit_button" class="btn btn-primary" data-original-title="You can save your responses at any time and come back later to continue." />
            
            </div>
            <br /><br />
        </form>
    </div></div>

    



<div class="container-fluid" id="footerComponent">
    <div class="container">
        <div class="row">
            <div class="col-md-2">
                <span>[<a href="/index.html">TEAMMATES</a> V{$version}]</span>
            </div>
            <div class="col-md-8">
                
                        [for <span class="highlight-white"><span class="color_white">TEAMMATES Test Institute 1</span></span>]
                
            </div>
            <div class="col-md-2">
                <span>[Send <a target="_blank" href="../contact.html" class="link">Feedback</a>]</span>
            </div>
        </div>
    </div>
</div>


</body></html><|MERGE_RESOLUTION|>--- conflicted
+++ resolved
@@ -223,8 +223,7 @@
     <input type="hidden" value="IESFPTCourse" name="courseid" />
     
         <input type="hidden" value="IESFPTCourseinstr" name="user" />
-    <div id="statusMessage" style="display: none;">
-                  </div>
+    
     <div id="course1" class="well well-plain">
             <div class="panel-body">
                 <div class="form-horizontal">
@@ -268,11 +267,8 @@
 
 
 
-<<<<<<< HEAD
-=======
     <div style="display: none;" id="statusMessage"></div>
 
->>>>>>> f7c30f00
     <br />
     
             <div class="row"><span class="help-block align-center"> 
