<div id="frameBodyWrapper" class="container">
            <div id="topOfPage"></div>
            <div id="headerOperation">
                <h1>Session Results</h1>
            </div>
            






<div class="well well-plain padding-0">
    <form class="form-horizontal" role="form" method="post" action="/page/instructorFeedbackResultsDownload">
        <div class="panel-heading">
          <div class="row">
          <div class="col-sm-4">
              <div class="form-group">
                <label class="col-sm-2 control-label">Course:</label>
                <div class="col-sm-10">
                  <p class="form-control-static">CFResultsUiT.CS2104</p>
                </div>
              </div>
              <div class="form-group">
                <label class="col-sm-2 control-label">Session:</label>
                <div class="col-sm-10">
                  <p class="form-control-static">First Session 
                      
                          <a href="/page/instructorFeedbackEditPage?courseid=CFResultsUiT.CS2104&amp;fsname=First+Session&amp;user=CFResultsUiT.instr">
                          [Edit]</a>
                      
                  </p>
                </div>
              </div>
          </div>
          <div class="col-sm-6">
              <div class="form-group">
                <label class="col-sm-4 control-label">Session duration:</label>
                <div class="col-sm-8">
                  <p class="form-control-static">01 Apr 2012, 23:59&nbsp;&nbsp;&nbsp;<b>to</b>&nbsp;&nbsp;&nbsp;30 Apr 2016, 23:59</p>
                </div>
              </div>
              <div class="form-group">
                <label class="col-sm-4 control-label">Results visible from:</label>
                <div class="col-sm-8">
                  <p class="form-control-static">
                    01 May 2012, 23:59
                    
                    </p>
                </div>
              </div>
          </div>
          <div class="col-sm-2">
              <div id="feedbackDataButtons">
                  <input id="button_download" class="btn btn-primary pull-right" name="fruploaddownloadbtn" value="Download results" type="submit">
              </div>
              <input name="user" value="CFResultsUiT.instr" type="hidden">
              <input name="fsname" value="First Session" type="hidden">
              <input name="courseid" value="CFResultsUiT.CS2104" type="hidden">
              <input name="sectionname" value="All" type="hidden">
          </div>
        </div>
        </div>
      </form>
    
</div>



<form class="form-horizontal" role="form" method="post" action="/page/instructorFeedbackResultsPage?courseid=CFResultsUiT.CS2104&amp;fsname=First+Session&amp;user=CFResultsUiT.instr">
    <div class="panel panel-info margin-0">
        <div class="panel-body">
            <div class="row">
                <div data-original-title="View results in different formats" class="col-sm-5" data-toggle="tooltip" title="">
                    <div class="form-group">
                        <label for="viewSelect" class="col-sm-2 control-label">
                            View:
                        </label>
                        <div class="col-sm-10">
                            <select id="viewSelect" class="form-control" name="frsorttype" onchange="this.form.submit()">
                                <option value="question">
                                    Group by - Question
                                </option>
                                <option value="giver-recipient-question">
                                    Group by - Giver &gt; Recipient &gt; Question
                                </option>
                                <option value="recipient-giver-question" selected="selected">
                                    Group by - Recipient &gt; Giver &gt; Question
                                </option>
                                <option value="giver-question-recipient">
                                    Group by - Giver &gt; Question &gt; Recipient
                                </option>
                                <option value="recipient-question-giver">
                                    Group by - Recipient &gt; Question &gt; Giver
                                </option>
                            </select>
                        </div>
                    </div>
                </div>
                <div data-original-title="Filter the results in the current view" class="col-sm-5" data-toggle="tooltip" title="">
                    <div class="form-group">
                        <label for="viewSelect" class="col-sm-2 control-label">
                            Filter:
                        </label>
                        <div class="col-sm-10">
                            <div class="input-group">
                                <input id="results-search-box" class="form-control" placeholder="Type a student/team name to filter results" onchange="updateResultsFilter()" type="text">
                                <a class="input-group-addon btn btn-default"><span class="glyphicon glyphicon-search"></span></a>
                            </div>
                        </div>
                    </div>
                </div>
                <div class="col-sm-2 pull-right">
                  <div data-original-title="Group results in the current view by team" class="col-sm-12" data-toggle="tooltip" title="">
                      <div class="checkbox padding-top-0 min-height-0">
                          <label>
                              <input name="frgroupbyteam" id="frgroupbyteam" checked="checked" onchange="this.form.submit()" type="checkbox"> Group by Teams
                          </label>
                      </div>
                  </div>
                  <div data-original-title="Show statistics" class="col-sm-12" data-toggle="tooltip" title="">
                      <div class="checkbox padding-top-0 min-height-0">
                          <label class="text-strike">
                              <input id="show-stats-checkbox" name="frshowstats" checked="checked" type="checkbox"> Show Statistics
                          </label>
                      </div>
                  </div>
                </div>
            </div>
            <div class="row">
                
                <div data-original-title="View results by sections" class="col-sm-5" data-toggle="tooltip" title="">
                    <div class="form-group">
                        <label for="sectionSelect" class="col-sm-2 control-label">
                            Section:
                        </label>
                        <div class="col-sm-10">
                            <select id="sectionSelect" class="form-control" name="frgroupbysection" onchange="this.form.submit()">
                                <option value="All" selected="selected">
                                    All
                                </option>
                                
                                <option value="Section A">
                                    Section A
                                </option>
                                
                                <option value="Section B">
                                    Section B
                                </option>
                                
                            </select>
                        </div>
                    </div>
                </div>
                
                <div class="col-sm-7 pull-right" style="padding-top:8px;">
                    
                    <a data-original-title="Collapse all panels. You can also click on the panel heading to toggle each one individually." class="btn btn-default btn-xs pull-right" id="collapse-panels-button" onclick="toggleCollapse(this)" data-toggle="tooltip" title="">
                        Collapse Sections
                    </a>
                    
                </div>
            </div>
        </div>
    </div>
    <input name="fsname" value="First Session" type="hidden">
    <input name="courseid" value="CFResultsUiT.CS2104" type="hidden">
    <input name="user" value="CFResultsUiT.instr" type="hidden">
</form>

<br>





    <div id="statusMessage" style="display: none;"></div>

<br>


            <br>

            

            

            
            

            

            
                    <div class="panel panel-success">
                        <div style="cursor: pointer;" data-target="#panelBodyCollapse-1" class="panel-heading">
                            <div class="row">
                                <div class="col-sm-9">
                                    <strong>Not in a section</strong>                        
                                </div>
                                <div class="col-sm-3">
                                    <div class="pull-right">
                                        <a data-original-title="Collapse or expand all team panels. You can also click on the panel heading to toggle each one individually." class="btn btn-success btn-xs" id="collapse-panels-button-section-0" data-toggle="tooltip" title="">
                                            Collapse 
                                            Teams
                                        </a>
                                        &nbsp;
                                        <span class="glyphicon glyphicon-chevron-up"></span>
                                    </div>
                                </div>
                            </div>
                        </div>
                        <div id="panelBodyCollapse-1" class="panel-collapse collapse in">
                        <div class="panel-body" id="sectionBody-0">
            

            
                    <div class="panel panel-warning">
                        <div style="cursor: pointer;" data-target="#panelBodyCollapse-2" class="panel-heading">
                            <div class="row">
                                <div class="col-sm-9">
                                    <strong>-</strong>                     
                                </div>
                                <div class="col-sm-3">
                                    <div class="pull-right">
                                        <a data-original-title="Collapse or expand all student panels. You can also click on the panel heading to toggle each one individually." class="btn btn-warning btn-xs" id="collapse-panels-button-team-1" data-toggle="tooltip" title="">
                                            Collapse  Students
                                        </a>
                                        &nbsp;
                                        <span class="glyphicon glyphicon-chevron-up"></span>
                                    </div>
                                </div>
                            </div>
                        </div>
                        <div id="panelBodyCollapse-2" class="panel-collapse collapse in">
                        <div class="panel-body background-color-warning">
            


            <div class="panel panel-primary">
                <div style="cursor: pointer;" data-target="#panelBodyCollapse-3" class="panel-heading">
                    To: 
                    
                        <strong>-</strong>
                    
                    <span class="glyphicon glyphicon-chevron-up pull-right"></span>
                </div>
                <div id="panelBodyCollapse-3" class="panel-collapse collapse in">
                <div class="panel-body">
                
                        <div class="row ">
                            <div class="col-md-2">
                                <div class="col-md-12">
                                    From: 
                                    
                                        <div title="" data-original-title="" class="middlealign profile-pic-icon-hover inline-block" data-link="/page/studentProfilePic?courseid={*}&amp;studentemail={*}">
                                            <strong>Teammates Test (Instructors)</strong>
                                            <img src="" alt="No Image Given" class="hidden profile-pic-icon-hidden">
                                        </div>
                                    
                                    
                                </div>
                                    
                                <div class="col-md-12 text-muted small"><br>
                                To: 
                                
<<<<<<< HEAD
                                    -
=======
                                    <strong>-</strong>
>>>>>>> 1f7a35a8
                                 
                                </div>
                            </div>
                            <div class="col-md-10">
                            
                                    <div class="panel panel-info">
                                        <div class="panel-heading">Question 3: <span class="text-preserve-space">My comments on the class</span></div>
                                        <div class="panel-body">
                                            <div style="clear:both; overflow: hidden">
                                                <div class="pull-left">This is for nobody specific.</div>
                                                <button data-original-title="Add comment" type="button" class="btn btn-default btn-xs icon-button pull-right" id="button_add_comment" onclick="showResponseCommentAddForm(0,1,1)" data-toggle="tooltip" data-placement="top" title="">
                                                    <span class="glyphicon glyphicon-comment glyphicon-primary"></span>
                                                </button>
                                            </div>
                                            
                                            <ul class="list-group" id="responseCommentTable-0-1-1" style="display:none">
                                            
                                        <!-- frComment Add form -->    
                                        <li class="list-group-item list-group-item-warning" id="showResponseCommentAddForm-0-1-1" style="display:none;">
                                            <form class="responseCommentAddForm">
                                                <div class="form-group">
                                                    <div class="form-group form-inline">
                                                        <div class="form-group text-muted">
                                                            You may change comment's visibility using the visibility options on the right hand side.
                                                        </div>
                                                        <a id="frComment-visibility-options-trigger-0-1-1" class="btn btn-sm btn-info pull-right" onclick="toggleVisibilityEditForm(0,1,1)">
                                                            <span class="glyphicon glyphicon-eye-close"></span>
                                                            Show Visibility Options
                                                        </a>
                                                    </div>
                                                    <div id="visibility-options-0-1-1" class="panel panel-default" style="display: none;">
                                                        <div class="panel-heading">Visibility Options</div>
                                                        <table class="table text-center" style="color:#000;">
                                                            <tbody>
                                                                <tr>
                                                                    <th class="text-center">User/Group</th>
                                                                    <th class="text-center">Can see
                                                                        your comment</th>
                                                                    <th class="text-center">Can see
                                                                        your name</th>
                                                                </tr>
                                                                <tr id="response-giver-0-1-1">
                                                                    <td class="text-left">
                                                                        <div data-toggle="tooltip" data-placement="top" title="" data-original-title="Control what response giver can view">
                                                                            Response Giver</div>
                                                                    </td>
                                                                    <td><input class="visibilityCheckbox answerCheckbox centered" name="receiverLeaderCheckbox" value="GIVER" checked="checked" type="checkbox">
                                                                    </td>
                                                                    <td><input class="visibilityCheckbox giverCheckbox" value="GIVER" checked="checked" type="checkbox">
                                                                    </td>
                                                                </tr>
                                                                
                                                                
                                                                
                                                                
                                                                
                                                            </tbody>
                                                        </table>
                                                    </div>
                                                    <textarea class="form-control" rows="3" placeholder="Your comment about this response" name="responsecommenttext" id="responseCommentAddForm-0-1-1"></textarea>
                                                </div>
                                                <div class="col-sm-offset-5">
                                                    <a href="/page/instructorFeedbackResponseCommentAdd" type="button" class="btn btn-primary" id="button_save_comment_for_add-0-1-1">Add</a>
                                                    <input class="btn btn-default" value="Cancel" onclick="hideResponseCommentAddForm(0,1,1)" type="button">
                                                    <input name="courseid" value="CFResultsUiT.CS2104" type="hidden">
                                                    <input name="fsname" value="First Session" type="hidden">
                                                    <input name="questionid" value="{*}" type="hidden">                                            
                                                    <input name="responseid" value="{*}%CFResultsUiT.instr@gmail.com%%GENERAL%" type="hidden">
                                                    <input name="user" value="CFResultsUiT.instr" type="hidden">
                                                    <input name="showresponsecommentsto" value="GIVER," type="hidden">
                                                    <input name="showresponsegiverto" value="GIVER," type="hidden">
                                                </div>
                                            </form>
                                        </li>
                                    </ul></div></div>
                            
                        </div></div>
                
                </div>
                </div>
            </div>
        
            
                    </div>
                    </div>
                </div>
            

            
                    </div>
                    </div>
                </div>
            

            
                    <div class="panel panel-success">
                        <div style="cursor: pointer;" data-target="#panelBodyCollapse-4" class="panel-heading">
                            <div class="row">
                                <div class="col-sm-9">
                                    <strong>Section A</strong>                        
                                </div>
                                <div class="col-sm-3">
                                    <div class="pull-right">
                                        <a data-original-title="Collapse or expand all team panels. You can also click on the panel heading to toggle each one individually." class="btn btn-success btn-xs" id="collapse-panels-button-section-1" data-toggle="tooltip" title="">
                                            Collapse 
                                            Teams
                                        </a>
                                        &nbsp;
                                        <span class="glyphicon glyphicon-chevron-up"></span>
                                    </div>
                                </div>
                            </div>
                        </div>
                        <div id="panelBodyCollapse-4" class="panel-collapse collapse in">
                        <div class="panel-body" id="sectionBody-1">
            

            
                    <div class="panel panel-warning">
                        <div style="cursor: pointer;" data-target="#panelBodyCollapse-5" class="panel-heading">
                            <div class="row">
                                <div class="col-sm-9">
                                    <strong>Team 1</strong>                     
                                </div>
                                <div class="col-sm-3">
                                    <div class="pull-right">
                                        <a data-original-title="Collapse or expand all student panels. You can also click on the panel heading to toggle each one individually." class="btn btn-warning btn-xs" id="collapse-panels-button-team-2" data-toggle="tooltip" title="">
                                            Collapse  Students
                                        </a>
                                        &nbsp;
                                        <span class="glyphicon glyphicon-chevron-up"></span>
                                    </div>
                                </div>
                            </div>
                        </div>
                        <div id="panelBodyCollapse-5" class="panel-collapse collapse in">
                        <div class="panel-body background-color-warning">
            


            <div class="panel panel-primary">
                <div style="cursor: pointer;" data-target="#panelBodyCollapse-6" class="panel-heading">
                    To: 
                    
                        <div title="" data-original-title="" class="middlealign profile-pic-icon-hover inline" data-link="/page/studentProfilePic?courseid={*}&amp;studentemail={*}">
                            <strong>Alice Betsy (Team 1)</strong>
                            <img src="" alt="No Image Given" class="hidden profile-pic-icon-hidden">
                            <a class="link-in-dark-bg" href="mailTo:CFResultsUiT.alice.b@gmail.com ">[CFResultsUiT.alice.b@gmail.com]</a>
                        </div>
                    
                    <span class="glyphicon glyphicon-chevron-up pull-right"></span>
                </div>
                <div id="panelBodyCollapse-6" class="panel-collapse collapse in">
                <div class="panel-body">
                
                        <div class="row ">
                            <div class="col-md-2">
                                <div class="col-md-12">
                                    From: 
                                    
                                        <div title="" data-original-title="" class="middlealign profile-pic-icon-hover inline-block" data-link="/page/studentProfilePic?courseid={*}&amp;studentemail={*}">
                                            <strong>Alice Betsy (Team 1)</strong>
                                            <img src="" alt="No Image Given" class="hidden profile-pic-icon-hidden">
                                        </div>
                                    
                                    
                                </div>
                                    
                                <div class="col-md-12 text-muted small"><br>
                                To: 
                                
                                    <div title="" data-original-title="" class="middlealign profile-pic-icon-hover inline-block" data-link="/page/studentProfilePic?courseid={*}&amp;studentemail={*}">
<<<<<<< HEAD
                                        Alice Betsy (Team 1)
=======
                                        <strong>Alice Betsy (Team 1)</strong>
>>>>>>> 1f7a35a8
                                        <img src="" alt="No Image Given" class="hidden profile-pic-icon-hidden">
                                    </div>
                                 
                                </div>
                            </div>
                            <div class="col-md-10">
                            
                                    <div class="panel panel-info">
                                        <div class="panel-heading">Question 2: <span class="text-preserve-space">What is the best selling point of your product?</span></div>
                                        <div class="panel-body">
                                            <div style="clear:both; overflow: hidden">
                                                <div class="pull-left">Alice self feedback.</div>
                                                <button data-original-title="Add comment" type="button" class="btn btn-default btn-xs icon-button pull-right" id="button_add_comment" onclick="showResponseCommentAddForm(1,1,1)" data-toggle="tooltip" data-placement="top" title="">
                                                    <span class="glyphicon glyphicon-comment glyphicon-primary"></span>
                                                </button>
                                            </div>
                                            
                                            <ul class="list-group" id="responseCommentTable-1-1-1" style="display:none">
                                            
                                        <!-- frComment Add form -->    
                                        <li class="list-group-item list-group-item-warning" id="showResponseCommentAddForm-1-1-1" style="display:none;">
                                            <form class="responseCommentAddForm">
                                                <div class="form-group">
                                                    <div class="form-group form-inline">
                                                        <div class="form-group text-muted">
                                                            You may change comment's visibility using the visibility options on the right hand side.
                                                        </div>
                                                        <a id="frComment-visibility-options-trigger-1-1-1" class="btn btn-sm btn-info pull-right" onclick="toggleVisibilityEditForm(1,1,1)">
                                                            <span class="glyphicon glyphicon-eye-close"></span>
                                                            Show Visibility Options
                                                        </a>
                                                    </div>
                                                    <div id="visibility-options-1-1-1" class="panel panel-default" style="display: none;">
                                                        <div class="panel-heading">Visibility Options</div>
                                                        <table class="table text-center" style="color:#000;">
                                                            <tbody>
                                                                <tr>
                                                                    <th class="text-center">User/Group</th>
                                                                    <th class="text-center">Can see
                                                                        your comment</th>
                                                                    <th class="text-center">Can see
                                                                        your name</th>
                                                                </tr>
                                                                <tr id="response-giver-1-1-1">
                                                                    <td class="text-left">
                                                                        <div data-toggle="tooltip" data-placement="top" title="" data-original-title="Control what response giver can view">
                                                                            Response Giver</div>
                                                                    </td>
                                                                    <td><input class="visibilityCheckbox answerCheckbox centered" name="receiverLeaderCheckbox" value="GIVER" checked="checked" type="checkbox">
                                                                    </td>
                                                                    <td><input class="visibilityCheckbox giverCheckbox" value="GIVER" checked="checked" type="checkbox">
                                                                    </td>
                                                                </tr>
                                                                
                                                                
                                                                <tr id="response-giver-team-1-1-1">
                                                                    <td class="text-left">
                                                                        <div data-toggle="tooltip" data-placement="top" title="" data-original-title="Control what team members of response giver can view">
                                                                            Response Giver's Team Members</div>
                                                                    </td>
                                                                    <td><input class="visibilityCheckbox answerCheckbox" value="OWN_TEAM_MEMBERS" checked="checked" type="checkbox">
                                                                    </td>
                                                                    <td><input class="visibilityCheckbox giverCheckbox" value="OWN_TEAM_MEMBERS" checked="checked" type="checkbox">
                                                                    </td>
                                                                </tr>
                                                                
                                                                
                                                                
                                                                <tr id="response-students-1-1-1">
                                                                    <td class="text-left">
                                                                        <div data-toggle="tooltip" data-placement="top" title="" data-original-title="Control what other students in this course can view">
                                                                            Other students in this course</div>
                                                                    </td>
                                                                    <td><input class="visibilityCheckbox answerCheckbox" value="STUDENTS" checked="checked" type="checkbox">
                                                                    </td>
                                                                    <td><input class="visibilityCheckbox giverCheckbox" value="STUDENTS" checked="checked" type="checkbox">
                                                                    </td>
                                                                </tr>
                                                                
                                                                
                                                                <tr id="response-instructors-1-1-1">
                                                                    <td class="text-left">
                                                                        <div data-toggle="tooltip" data-placement="top" title="" data-original-title="Control what instructors can view">
                                                                            Instructors</div>
                                                                    </td>
                                                                    <td><input class="visibilityCheckbox answerCheckbox" value="INSTRUCTORS" checked="checked" type="checkbox">
                                                                    </td>
                                                                    <td><input class="visibilityCheckbox giverCheckbox" value="INSTRUCTORS" checked="checked" type="checkbox">
                                                                    </td>
                                                                </tr>
                                                                
                                                            </tbody>
                                                        </table>
                                                    </div>
                                                    <textarea class="form-control" rows="3" placeholder="Your comment about this response" name="responsecommenttext" id="responseCommentAddForm-1-1-1"></textarea>
                                                </div>
                                                <div class="col-sm-offset-5">
                                                    <a href="/page/instructorFeedbackResponseCommentAdd" type="button" class="btn btn-primary" id="button_save_comment_for_add-1-1-1">Add</a>
                                                    <input class="btn btn-default" value="Cancel" onclick="hideResponseCommentAddForm(1,1,1)" type="button">
                                                    <input name="courseid" value="CFResultsUiT.CS2104" type="hidden">
                                                    <input name="fsname" value="First Session" type="hidden">
                                                    <input name="questionid" value="{*}" type="hidden">                                            
                                                    <input name="responseid" value="{*}" type="hidden">
                                                    <input name="user" value="CFResultsUiT.instr" type="hidden">
                                                    <input name="showresponsecommentsto" value="GIVER,RECEIVER, OWN_TEAM_MEMBERS, STUDENTS, INSTRUCTORS" type="hidden">
                                                    <input name="showresponsegiverto" value="GIVER,RECEIVER, OWN_TEAM_MEMBERS, STUDENTS, INSTRUCTORS" type="hidden">
                                                </div>
                                            </form>
                                        </li>
                                    </ul></div></div>
                            
                                    <div class="panel panel-info">
                                        <div class="panel-heading">Question 7: <span class="text-preserve-space">What is your extra feature?&nbsp;<span style=" white-space: normal;">
    <a href="javascript:;" id="questionAdditionalInfoButton-7-giver-1-recipient-1" class="color_gray" onclick="toggleAdditionalQuestionInfo('7-giver-1-recipient-1')" data-more="[more]" data-less="[less]">[more]</a>
    <br>
    <span id="questionAdditionalInfo-7-giver-1-recipient-1" style="display:none;">Multiple-choice (single answer) question options:
<ul style="list-style-type: disc;margin-left: 20px;"><li>FlexiCommand</li><li>PowerSearch</li><li>GoodUI</li><li>Google Integration</li></ul></span>
</span></span></div>
                                        <div class="panel-body">
                                            <div style="clear:both; overflow: hidden">
                                                <div class="pull-left">PowerSearch</div>
                                                <button data-original-title="Add comment" type="button" class="btn btn-default btn-xs icon-button pull-right" id="button_add_comment" onclick="showResponseCommentAddForm(1,1,2)" data-toggle="tooltip" data-placement="top" title="">
                                                    <span class="glyphicon glyphicon-comment glyphicon-primary"></span>
                                                </button>
                                            </div>
                                            
                                            <ul class="list-group" id="responseCommentTable-1-1-2" style="display:none">
                                            
                                        <!-- frComment Add form -->    
                                        <li class="list-group-item list-group-item-warning" id="showResponseCommentAddForm-1-1-2" style="display:none;">
                                            <form class="responseCommentAddForm">
                                                <div class="form-group">
                                                    <div class="form-group form-inline">
                                                        <div class="form-group text-muted">
                                                            You may change comment's visibility using the visibility options on the right hand side.
                                                        </div>
                                                        <a id="frComment-visibility-options-trigger-1-1-2" class="btn btn-sm btn-info pull-right" onclick="toggleVisibilityEditForm(1,1,2)">
                                                            <span class="glyphicon glyphicon-eye-close"></span>
                                                            Show Visibility Options
                                                        </a>
                                                    </div>
                                                    <div id="visibility-options-1-1-2" class="panel panel-default" style="display: none;">
                                                        <div class="panel-heading">Visibility Options</div>
                                                        <table class="table text-center" style="color:#000;">
                                                            <tbody>
                                                                <tr>
                                                                    <th class="text-center">User/Group</th>
                                                                    <th class="text-center">Can see
                                                                        your comment</th>
                                                                    <th class="text-center">Can see
                                                                        your name</th>
                                                                </tr>
                                                                <tr id="response-giver-1-1-2">
                                                                    <td class="text-left">
                                                                        <div data-toggle="tooltip" data-placement="top" title="" data-original-title="Control what response giver can view">
                                                                            Response Giver</div>
                                                                    </td>
                                                                    <td><input class="visibilityCheckbox answerCheckbox centered" name="receiverLeaderCheckbox" value="GIVER" checked="checked" type="checkbox">
                                                                    </td>
                                                                    <td><input class="visibilityCheckbox giverCheckbox" value="GIVER" checked="checked" type="checkbox">
                                                                    </td>
                                                                </tr>
                                                                
                                                                
                                                                <tr id="response-giver-team-1-1-2">
                                                                    <td class="text-left">
                                                                        <div data-toggle="tooltip" data-placement="top" title="" data-original-title="Control what team members of response giver can view">
                                                                            Response Giver's Team Members</div>
                                                                    </td>
                                                                    <td><input class="visibilityCheckbox answerCheckbox" value="OWN_TEAM_MEMBERS" checked="checked" type="checkbox">
                                                                    </td>
                                                                    <td><input class="visibilityCheckbox giverCheckbox" value="OWN_TEAM_MEMBERS" checked="checked" type="checkbox">
                                                                    </td>
                                                                </tr>
                                                                
                                                                
                                                                
                                                                <tr id="response-students-1-1-2">
                                                                    <td class="text-left">
                                                                        <div data-toggle="tooltip" data-placement="top" title="" data-original-title="Control what other students in this course can view">
                                                                            Other students in this course</div>
                                                                    </td>
                                                                    <td><input class="visibilityCheckbox answerCheckbox" value="STUDENTS" checked="checked" type="checkbox">
                                                                    </td>
                                                                    <td><input class="visibilityCheckbox giverCheckbox" value="STUDENTS" checked="checked" type="checkbox">
                                                                    </td>
                                                                </tr>
                                                                
                                                                
                                                                <tr id="response-instructors-1-1-2">
                                                                    <td class="text-left">
                                                                        <div data-toggle="tooltip" data-placement="top" title="" data-original-title="Control what instructors can view">
                                                                            Instructors</div>
                                                                    </td>
                                                                    <td><input class="visibilityCheckbox answerCheckbox" value="INSTRUCTORS" checked="checked" type="checkbox">
                                                                    </td>
                                                                    <td><input class="visibilityCheckbox giverCheckbox" value="INSTRUCTORS" checked="checked" type="checkbox">
                                                                    </td>
                                                                </tr>
                                                                
                                                            </tbody>
                                                        </table>
                                                    </div>
                                                    <textarea class="form-control" rows="3" placeholder="Your comment about this response" name="responsecommenttext" id="responseCommentAddForm-1-1-2"></textarea>
                                                </div>
                                                <div class="col-sm-offset-5">
                                                    <a href="/page/instructorFeedbackResponseCommentAdd" type="button" class="btn btn-primary" id="button_save_comment_for_add-1-1-2">Add</a>
                                                    <input class="btn btn-default" value="Cancel" onclick="hideResponseCommentAddForm(1,1,2)" type="button">
                                                    <input name="courseid" value="CFResultsUiT.CS2104" type="hidden">
                                                    <input name="fsname" value="First Session" type="hidden">
                                                    <input name="questionid" value="{*}" type="hidden">                                            
                                                    <input name="responseid" value="{*}" type="hidden">
                                                    <input name="user" value="CFResultsUiT.instr" type="hidden">
                                                    <input name="showresponsecommentsto" value="GIVER,RECEIVER, OWN_TEAM_MEMBERS, STUDENTS, INSTRUCTORS" type="hidden">
                                                    <input name="showresponsegiverto" value="GIVER,RECEIVER, OWN_TEAM_MEMBERS, STUDENTS, INSTRUCTORS" type="hidden">
                                                </div>
                                            </form>
                                        </li>
                                    </ul></div></div>
                            
                                    <div class="panel panel-info">
                                        <div class="panel-heading">Question 8: <span class="text-preserve-space">What is your extra feature?&nbsp;<span style=" white-space: normal;">
    <a href="javascript:;" id="questionAdditionalInfoButton-8-giver-1-recipient-1" class="color_gray" onclick="toggleAdditionalQuestionInfo('8-giver-1-recipient-1')" data-more="[more]" data-less="[less]">[more]</a>
    <br>
    <span id="questionAdditionalInfo-8-giver-1-recipient-1" style="display:none;">Multiple-choice (multiple answers) question options:
<ul style="list-style-type: disc;margin-left: 20px;"><li>FlexiCommand</li><li>PowerSearch</li><li>GoodUI</li><li>Google Integration</li></ul></span>
</span></span></div>
                                        <div class="panel-body">
                                            <div style="clear:both; overflow: hidden">
                                                <div class="pull-left"><ul class="selectedOptionsList"><li>PowerSearch</li><li>GoodUI</li></ul></div>
                                                <button data-original-title="Add comment" type="button" class="btn btn-default btn-xs icon-button pull-right" id="button_add_comment" onclick="showResponseCommentAddForm(1,1,3)" data-toggle="tooltip" data-placement="top" title="">
                                                    <span class="glyphicon glyphicon-comment glyphicon-primary"></span>
                                                </button>
                                            </div>
                                            
                                            <ul class="list-group" id="responseCommentTable-1-1-3" style="display:none">
                                            
                                        <!-- frComment Add form -->    
                                        <li class="list-group-item list-group-item-warning" id="showResponseCommentAddForm-1-1-3" style="display:none;">
                                            <form class="responseCommentAddForm">
                                                <div class="form-group">
                                                    <div class="form-group form-inline">
                                                        <div class="form-group text-muted">
                                                            You may change comment's visibility using the visibility options on the right hand side.
                                                        </div>
                                                        <a id="frComment-visibility-options-trigger-1-1-3" class="btn btn-sm btn-info pull-right" onclick="toggleVisibilityEditForm(1,1,3)">
                                                            <span class="glyphicon glyphicon-eye-close"></span>
                                                            Show Visibility Options
                                                        </a>
                                                    </div>
                                                    <div id="visibility-options-1-1-3" class="panel panel-default" style="display: none;">
                                                        <div class="panel-heading">Visibility Options</div>
                                                        <table class="table text-center" style="color:#000;">
                                                            <tbody>
                                                                <tr>
                                                                    <th class="text-center">User/Group</th>
                                                                    <th class="text-center">Can see
                                                                        your comment</th>
                                                                    <th class="text-center">Can see
                                                                        your name</th>
                                                                </tr>
                                                                <tr id="response-giver-1-1-3">
                                                                    <td class="text-left">
                                                                        <div data-toggle="tooltip" data-placement="top" title="" data-original-title="Control what response giver can view">
                                                                            Response Giver</div>
                                                                    </td>
                                                                    <td><input class="visibilityCheckbox answerCheckbox centered" name="receiverLeaderCheckbox" value="GIVER" checked="checked" type="checkbox">
                                                                    </td>
                                                                    <td><input class="visibilityCheckbox giverCheckbox" value="GIVER" checked="checked" type="checkbox">
                                                                    </td>
                                                                </tr>
                                                                
                                                                
                                                                <tr id="response-giver-team-1-1-3">
                                                                    <td class="text-left">
                                                                        <div data-toggle="tooltip" data-placement="top" title="" data-original-title="Control what team members of response giver can view">
                                                                            Response Giver's Team Members</div>
                                                                    </td>
                                                                    <td><input class="visibilityCheckbox answerCheckbox" value="OWN_TEAM_MEMBERS" checked="checked" type="checkbox">
                                                                    </td>
                                                                    <td><input class="visibilityCheckbox giverCheckbox" value="OWN_TEAM_MEMBERS" checked="checked" type="checkbox">
                                                                    </td>
                                                                </tr>
                                                                
                                                                
                                                                
                                                                <tr id="response-students-1-1-3">
                                                                    <td class="text-left">
                                                                        <div data-toggle="tooltip" data-placement="top" title="" data-original-title="Control what other students in this course can view">
                                                                            Other students in this course</div>
                                                                    </td>
                                                                    <td><input class="visibilityCheckbox answerCheckbox" value="STUDENTS" checked="checked" type="checkbox">
                                                                    </td>
                                                                    <td><input class="visibilityCheckbox giverCheckbox" value="STUDENTS" checked="checked" type="checkbox">
                                                                    </td>
                                                                </tr>
                                                                
                                                                
                                                                <tr id="response-instructors-1-1-3">
                                                                    <td class="text-left">
                                                                        <div data-toggle="tooltip" data-placement="top" title="" data-original-title="Control what instructors can view">
                                                                            Instructors</div>
                                                                    </td>
                                                                    <td><input class="visibilityCheckbox answerCheckbox" value="INSTRUCTORS" checked="checked" type="checkbox">
                                                                    </td>
                                                                    <td><input class="visibilityCheckbox giverCheckbox" value="INSTRUCTORS" checked="checked" type="checkbox">
                                                                    </td>
                                                                </tr>
                                                                
                                                            </tbody>
                                                        </table>
                                                    </div>
                                                    <textarea class="form-control" rows="3" placeholder="Your comment about this response" name="responsecommenttext" id="responseCommentAddForm-1-1-3"></textarea>
                                                </div>
                                                <div class="col-sm-offset-5">
                                                    <a href="/page/instructorFeedbackResponseCommentAdd" type="button" class="btn btn-primary" id="button_save_comment_for_add-1-1-3">Add</a>
                                                    <input class="btn btn-default" value="Cancel" onclick="hideResponseCommentAddForm(1,1,3)" type="button">
                                                    <input name="courseid" value="CFResultsUiT.CS2104" type="hidden">
                                                    <input name="fsname" value="First Session" type="hidden">
                                                    <input name="questionid" value="{*}" type="hidden">                                            
                                                    <input name="responseid" value="{*}" type="hidden">
                                                    <input name="user" value="CFResultsUiT.instr" type="hidden">
                                                    <input name="showresponsecommentsto" value="GIVER,RECEIVER, OWN_TEAM_MEMBERS, STUDENTS, INSTRUCTORS" type="hidden">
                                                    <input name="showresponsegiverto" value="GIVER,RECEIVER, OWN_TEAM_MEMBERS, STUDENTS, INSTRUCTORS" type="hidden">
                                                </div>
                                            </form>
                                        </li>
                                    </ul></div></div>
                            
                                    <div class="panel panel-info">
                                        <div class="panel-heading">Question 9: <span class="text-preserve-space">Who do you think is the most hardworking student?&nbsp;<span style=" white-space: normal;">
    <a href="javascript:;" id="questionAdditionalInfoButton-9-giver-1-recipient-1" class="color_gray" onclick="toggleAdditionalQuestionInfo('9-giver-1-recipient-1')" data-more="[more]" data-less="[less]">[more]</a>
    <br>
    <span id="questionAdditionalInfo-9-giver-1-recipient-1" style="display:none;">Multiple-choice (single answer) question options:
<br>The options for this question is automatically generated from the list of all students in this course.</span>
</span></span></div>
                                        <div class="panel-body">
                                            <div style="clear:both; overflow: hidden">
                                                <div class="pull-left">Danny</div>
                                                <button data-original-title="Add comment" type="button" class="btn btn-default btn-xs icon-button pull-right" id="button_add_comment" onclick="showResponseCommentAddForm(1,1,4)" data-toggle="tooltip" data-placement="top" title="">
                                                    <span class="glyphicon glyphicon-comment glyphicon-primary"></span>
                                                </button>
                                            </div>
                                            
                                            <ul class="list-group" id="responseCommentTable-1-1-4" style="display:none">
                                            
                                        <!-- frComment Add form -->    
                                        <li class="list-group-item list-group-item-warning" id="showResponseCommentAddForm-1-1-4" style="display:none;">
                                            <form class="responseCommentAddForm">
                                                <div class="form-group">
                                                    <div class="form-group form-inline">
                                                        <div class="form-group text-muted">
                                                            You may change comment's visibility using the visibility options on the right hand side.
                                                        </div>
                                                        <a id="frComment-visibility-options-trigger-1-1-4" class="btn btn-sm btn-info pull-right" onclick="toggleVisibilityEditForm(1,1,4)">
                                                            <span class="glyphicon glyphicon-eye-close"></span>
                                                            Show Visibility Options
                                                        </a>
                                                    </div>
                                                    <div id="visibility-options-1-1-4" class="panel panel-default" style="display: none;">
                                                        <div class="panel-heading">Visibility Options</div>
                                                        <table class="table text-center" style="color:#000;">
                                                            <tbody>
                                                                <tr>
                                                                    <th class="text-center">User/Group</th>
                                                                    <th class="text-center">Can see
                                                                        your comment</th>
                                                                    <th class="text-center">Can see
                                                                        your name</th>
                                                                </tr>
                                                                <tr id="response-giver-1-1-4">
                                                                    <td class="text-left">
                                                                        <div data-toggle="tooltip" data-placement="top" title="" data-original-title="Control what response giver can view">
                                                                            Response Giver</div>
                                                                    </td>
                                                                    <td><input class="visibilityCheckbox answerCheckbox centered" name="receiverLeaderCheckbox" value="GIVER" checked="checked" type="checkbox">
                                                                    </td>
                                                                    <td><input class="visibilityCheckbox giverCheckbox" value="GIVER" checked="checked" type="checkbox">
                                                                    </td>
                                                                </tr>
                                                                
                                                                
                                                                <tr id="response-giver-team-1-1-4">
                                                                    <td class="text-left">
                                                                        <div data-toggle="tooltip" data-placement="top" title="" data-original-title="Control what team members of response giver can view">
                                                                            Response Giver's Team Members</div>
                                                                    </td>
                                                                    <td><input class="visibilityCheckbox answerCheckbox" value="OWN_TEAM_MEMBERS" checked="checked" type="checkbox">
                                                                    </td>
                                                                    <td><input class="visibilityCheckbox giverCheckbox" value="OWN_TEAM_MEMBERS" checked="checked" type="checkbox">
                                                                    </td>
                                                                </tr>
                                                                
                                                                
                                                                
                                                                <tr id="response-students-1-1-4">
                                                                    <td class="text-left">
                                                                        <div data-toggle="tooltip" data-placement="top" title="" data-original-title="Control what other students in this course can view">
                                                                            Other students in this course</div>
                                                                    </td>
                                                                    <td><input class="visibilityCheckbox answerCheckbox" value="STUDENTS" checked="checked" type="checkbox">
                                                                    </td>
                                                                    <td><input class="visibilityCheckbox giverCheckbox" value="STUDENTS" checked="checked" type="checkbox">
                                                                    </td>
                                                                </tr>
                                                                
                                                                
                                                                <tr id="response-instructors-1-1-4">
                                                                    <td class="text-left">
                                                                        <div data-toggle="tooltip" data-placement="top" title="" data-original-title="Control what instructors can view">
                                                                            Instructors</div>
                                                                    </td>
                                                                    <td><input class="visibilityCheckbox answerCheckbox" value="INSTRUCTORS" checked="checked" type="checkbox">
                                                                    </td>
                                                                    <td><input class="visibilityCheckbox giverCheckbox" value="INSTRUCTORS" checked="checked" type="checkbox">
                                                                    </td>
                                                                </tr>
                                                                
                                                            </tbody>
                                                        </table>
                                                    </div>
                                                    <textarea class="form-control" rows="3" placeholder="Your comment about this response" name="responsecommenttext" id="responseCommentAddForm-1-1-4"></textarea>
                                                </div>
                                                <div class="col-sm-offset-5">
                                                    <a href="/page/instructorFeedbackResponseCommentAdd" type="button" class="btn btn-primary" id="button_save_comment_for_add-1-1-4">Add</a>
                                                    <input class="btn btn-default" value="Cancel" onclick="hideResponseCommentAddForm(1,1,4)" type="button">
                                                    <input name="courseid" value="CFResultsUiT.CS2104" type="hidden">
                                                    <input name="fsname" value="First Session" type="hidden">
                                                    <input name="questionid" value="{*}" type="hidden">                                            
                                                    <input name="responseid" value="{*}" type="hidden">
                                                    <input name="user" value="CFResultsUiT.instr" type="hidden">
                                                    <input name="showresponsecommentsto" value="GIVER,RECEIVER, OWN_TEAM_MEMBERS, STUDENTS, INSTRUCTORS" type="hidden">
                                                    <input name="showresponsegiverto" value="GIVER,RECEIVER, OWN_TEAM_MEMBERS, STUDENTS, INSTRUCTORS" type="hidden">
                                                </div>
                                            </form>
                                        </li>
                                    </ul></div></div>
                            
                                    <div class="panel panel-info">
                                        <div class="panel-heading">Question 10: <span class="text-preserve-space">Which team do you think has the best feature?&nbsp;<span style=" white-space: normal;">
    <a href="javascript:;" id="questionAdditionalInfoButton-10-giver-1-recipient-1" class="color_gray" onclick="toggleAdditionalQuestionInfo('10-giver-1-recipient-1')" data-more="[more]" data-less="[less]">[more]</a>
    <br>
    <span id="questionAdditionalInfo-10-giver-1-recipient-1" style="display:none;">Multiple-choice (single answer) question options:
<br>The options for this question is automatically generated from the list of all teams in this course.</span>
</span></span></div>
                                        <div class="panel-body">
                                            <div style="clear:both; overflow: hidden">
                                                <div class="pull-left">Team 1</div>
                                                <button data-original-title="Add comment" type="button" class="btn btn-default btn-xs icon-button pull-right" id="button_add_comment" onclick="showResponseCommentAddForm(1,1,5)" data-toggle="tooltip" data-placement="top" title="">
                                                    <span class="glyphicon glyphicon-comment glyphicon-primary"></span>
                                                </button>
                                            </div>
                                            
                                            <ul class="list-group" id="responseCommentTable-1-1-5" style="display:none">
                                            
                                        <!-- frComment Add form -->    
                                        <li class="list-group-item list-group-item-warning" id="showResponseCommentAddForm-1-1-5" style="display:none;">
                                            <form class="responseCommentAddForm">
                                                <div class="form-group">
                                                    <div class="form-group form-inline">
                                                        <div class="form-group text-muted">
                                                            You may change comment's visibility using the visibility options on the right hand side.
                                                        </div>
                                                        <a id="frComment-visibility-options-trigger-1-1-5" class="btn btn-sm btn-info pull-right" onclick="toggleVisibilityEditForm(1,1,5)">
                                                            <span class="glyphicon glyphicon-eye-close"></span>
                                                            Show Visibility Options
                                                        </a>
                                                    </div>
                                                    <div id="visibility-options-1-1-5" class="panel panel-default" style="display: none;">
                                                        <div class="panel-heading">Visibility Options</div>
                                                        <table class="table text-center" style="color:#000;">
                                                            <tbody>
                                                                <tr>
                                                                    <th class="text-center">User/Group</th>
                                                                    <th class="text-center">Can see
                                                                        your comment</th>
                                                                    <th class="text-center">Can see
                                                                        your name</th>
                                                                </tr>
                                                                <tr id="response-giver-1-1-5">
                                                                    <td class="text-left">
                                                                        <div data-toggle="tooltip" data-placement="top" title="" data-original-title="Control what response giver can view">
                                                                            Response Giver</div>
                                                                    </td>
                                                                    <td><input class="visibilityCheckbox answerCheckbox centered" name="receiverLeaderCheckbox" value="GIVER" checked="checked" type="checkbox">
                                                                    </td>
                                                                    <td><input class="visibilityCheckbox giverCheckbox" value="GIVER" checked="checked" type="checkbox">
                                                                    </td>
                                                                </tr>
                                                                
                                                                
                                                                <tr id="response-giver-team-1-1-5">
                                                                    <td class="text-left">
                                                                        <div data-toggle="tooltip" data-placement="top" title="" data-original-title="Control what team members of response giver can view">
                                                                            Response Giver's Team Members</div>
                                                                    </td>
                                                                    <td><input class="visibilityCheckbox answerCheckbox" value="OWN_TEAM_MEMBERS" checked="checked" type="checkbox">
                                                                    </td>
                                                                    <td><input class="visibilityCheckbox giverCheckbox" value="OWN_TEAM_MEMBERS" checked="checked" type="checkbox">
                                                                    </td>
                                                                </tr>
                                                                
                                                                
                                                                
                                                                <tr id="response-students-1-1-5">
                                                                    <td class="text-left">
                                                                        <div data-toggle="tooltip" data-placement="top" title="" data-original-title="Control what other students in this course can view">
                                                                            Other students in this course</div>
                                                                    </td>
                                                                    <td><input class="visibilityCheckbox answerCheckbox" value="STUDENTS" checked="checked" type="checkbox">
                                                                    </td>
                                                                    <td><input class="visibilityCheckbox giverCheckbox" value="STUDENTS" checked="checked" type="checkbox">
                                                                    </td>
                                                                </tr>
                                                                
                                                                
                                                                <tr id="response-instructors-1-1-5">
                                                                    <td class="text-left">
                                                                        <div data-toggle="tooltip" data-placement="top" title="" data-original-title="Control what instructors can view">
                                                                            Instructors</div>
                                                                    </td>
                                                                    <td><input class="visibilityCheckbox answerCheckbox" value="INSTRUCTORS" checked="checked" type="checkbox">
                                                                    </td>
                                                                    <td><input class="visibilityCheckbox giverCheckbox" value="INSTRUCTORS" checked="checked" type="checkbox">
                                                                    </td>
                                                                </tr>
                                                                
                                                            </tbody>
                                                        </table>
                                                    </div>
                                                    <textarea class="form-control" rows="3" placeholder="Your comment about this response" name="responsecommenttext" id="responseCommentAddForm-1-1-5"></textarea>
                                                </div>
                                                <div class="col-sm-offset-5">
                                                    <a href="/page/instructorFeedbackResponseCommentAdd" type="button" class="btn btn-primary" id="button_save_comment_for_add-1-1-5">Add</a>
                                                    <input class="btn btn-default" value="Cancel" onclick="hideResponseCommentAddForm(1,1,5)" type="button">
                                                    <input name="courseid" value="CFResultsUiT.CS2104" type="hidden">
                                                    <input name="fsname" value="First Session" type="hidden">
                                                    <input name="questionid" value="{*}" type="hidden">                                            
                                                    <input name="responseid" value="{*}" type="hidden">
                                                    <input name="user" value="CFResultsUiT.instr" type="hidden">
                                                    <input name="showresponsecommentsto" value="GIVER,RECEIVER, OWN_TEAM_MEMBERS, STUDENTS, INSTRUCTORS" type="hidden">
                                                    <input name="showresponsegiverto" value="GIVER,RECEIVER, OWN_TEAM_MEMBERS, STUDENTS, INSTRUCTORS" type="hidden">
                                                </div>
                                            </form>
                                        </li>
                                    </ul></div></div>
                            
                                    <div class="panel panel-info">
                                        <div class="panel-heading">Question 11: <span class="text-preserve-space">Who are your teammates?&nbsp;<span style=" white-space: normal;">
    <a href="javascript:;" id="questionAdditionalInfoButton-11-giver-1-recipient-1" class="color_gray" onclick="toggleAdditionalQuestionInfo('11-giver-1-recipient-1')" data-more="[more]" data-less="[less]">[more]</a>
    <br>
    <span id="questionAdditionalInfo-11-giver-1-recipient-1" style="display:none;">Multiple-choice (multiple answers) question options:
<br>The options for this question is automatically generated from the list of all students in this course.</span>
</span></span></div>
                                        <div class="panel-body">
                                            <div style="clear:both; overflow: hidden">
                                                <div class="pull-left"><ul class="selectedOptionsList"><li>Danny</li></ul></div>
                                                <button data-original-title="Add comment" type="button" class="btn btn-default btn-xs icon-button pull-right" id="button_add_comment" onclick="showResponseCommentAddForm(1,1,6)" data-toggle="tooltip" data-placement="top" title="">
                                                    <span class="glyphicon glyphicon-comment glyphicon-primary"></span>
                                                </button>
                                            </div>
                                            
                                            <ul class="list-group" id="responseCommentTable-1-1-6" style="display:none">
                                            
                                        <!-- frComment Add form -->    
                                        <li class="list-group-item list-group-item-warning" id="showResponseCommentAddForm-1-1-6" style="display:none;">
                                            <form class="responseCommentAddForm">
                                                <div class="form-group">
                                                    <div class="form-group form-inline">
                                                        <div class="form-group text-muted">
                                                            You may change comment's visibility using the visibility options on the right hand side.
                                                        </div>
                                                        <a id="frComment-visibility-options-trigger-1-1-6" class="btn btn-sm btn-info pull-right" onclick="toggleVisibilityEditForm(1,1,6)">
                                                            <span class="glyphicon glyphicon-eye-close"></span>
                                                            Show Visibility Options
                                                        </a>
                                                    </div>
                                                    <div id="visibility-options-1-1-6" class="panel panel-default" style="display: none;">
                                                        <div class="panel-heading">Visibility Options</div>
                                                        <table class="table text-center" style="color:#000;">
                                                            <tbody>
                                                                <tr>
                                                                    <th class="text-center">User/Group</th>
                                                                    <th class="text-center">Can see
                                                                        your comment</th>
                                                                    <th class="text-center">Can see
                                                                        your name</th>
                                                                </tr>
                                                                <tr id="response-giver-1-1-6">
                                                                    <td class="text-left">
                                                                        <div data-toggle="tooltip" data-placement="top" title="" data-original-title="Control what response giver can view">
                                                                            Response Giver</div>
                                                                    </td>
                                                                    <td><input class="visibilityCheckbox answerCheckbox centered" name="receiverLeaderCheckbox" value="GIVER" checked="checked" type="checkbox">
                                                                    </td>
                                                                    <td><input class="visibilityCheckbox giverCheckbox" value="GIVER" checked="checked" type="checkbox">
                                                                    </td>
                                                                </tr>
                                                                
                                                                
                                                                <tr id="response-giver-team-1-1-6">
                                                                    <td class="text-left">
                                                                        <div data-toggle="tooltip" data-placement="top" title="" data-original-title="Control what team members of response giver can view">
                                                                            Response Giver's Team Members</div>
                                                                    </td>
                                                                    <td><input class="visibilityCheckbox answerCheckbox" value="OWN_TEAM_MEMBERS" checked="checked" type="checkbox">
                                                                    </td>
                                                                    <td><input class="visibilityCheckbox giverCheckbox" value="OWN_TEAM_MEMBERS" checked="checked" type="checkbox">
                                                                    </td>
                                                                </tr>
                                                                
                                                                
                                                                
                                                                <tr id="response-students-1-1-6">
                                                                    <td class="text-left">
                                                                        <div data-toggle="tooltip" data-placement="top" title="" data-original-title="Control what other students in this course can view">
                                                                            Other students in this course</div>
                                                                    </td>
                                                                    <td><input class="visibilityCheckbox answerCheckbox" value="STUDENTS" checked="checked" type="checkbox">
                                                                    </td>
                                                                    <td><input class="visibilityCheckbox giverCheckbox" value="STUDENTS" checked="checked" type="checkbox">
                                                                    </td>
                                                                </tr>
                                                                
                                                                
                                                                <tr id="response-instructors-1-1-6">
                                                                    <td class="text-left">
                                                                        <div data-toggle="tooltip" data-placement="top" title="" data-original-title="Control what instructors can view">
                                                                            Instructors</div>
                                                                    </td>
                                                                    <td><input class="visibilityCheckbox answerCheckbox" value="INSTRUCTORS" checked="checked" type="checkbox">
                                                                    </td>
                                                                    <td><input class="visibilityCheckbox giverCheckbox" value="INSTRUCTORS" checked="checked" type="checkbox">
                                                                    </td>
                                                                </tr>
                                                                
                                                            </tbody>
                                                        </table>
                                                    </div>
                                                    <textarea class="form-control" rows="3" placeholder="Your comment about this response" name="responsecommenttext" id="responseCommentAddForm-1-1-6"></textarea>
                                                </div>
                                                <div class="col-sm-offset-5">
                                                    <a href="/page/instructorFeedbackResponseCommentAdd" type="button" class="btn btn-primary" id="button_save_comment_for_add-1-1-6">Add</a>
                                                    <input class="btn btn-default" value="Cancel" onclick="hideResponseCommentAddForm(1,1,6)" type="button">
                                                    <input name="courseid" value="CFResultsUiT.CS2104" type="hidden">
                                                    <input name="fsname" value="First Session" type="hidden">
                                                    <input name="questionid" value="{*}" type="hidden">                                            
                                                    <input name="responseid" value="{*}" type="hidden">
                                                    <input name="user" value="CFResultsUiT.instr" type="hidden">
                                                    <input name="showresponsecommentsto" value="GIVER,RECEIVER, OWN_TEAM_MEMBERS, STUDENTS, INSTRUCTORS" type="hidden">
                                                    <input name="showresponsegiverto" value="GIVER,RECEIVER, OWN_TEAM_MEMBERS, STUDENTS, INSTRUCTORS" type="hidden">
                                                </div>
                                            </form>
                                        </li>
                                    </ul></div></div>
                            
                                    <div class="panel panel-info">
                                        <div class="panel-heading">Question 12: <span class="text-preserve-space">Which teams do you like?&nbsp;<span style=" white-space: normal;">
    <a href="javascript:;" id="questionAdditionalInfoButton-12-giver-1-recipient-1" class="color_gray" onclick="toggleAdditionalQuestionInfo('12-giver-1-recipient-1')" data-more="[more]" data-less="[less]">[more]</a>
    <br>
    <span id="questionAdditionalInfo-12-giver-1-recipient-1" style="display:none;">Multiple-choice (multiple answers) question options:
<br>The options for this question is automatically generated from the list of all teams in this course.</span>
</span></span></div>
                                        <div class="panel-body">
                                            <div style="clear:both; overflow: hidden">
                                                <div class="pull-left"><ul class="selectedOptionsList"><li>Team 1</li><li>Team 2</li></ul></div>
                                                <button data-original-title="Add comment" type="button" class="btn btn-default btn-xs icon-button pull-right" id="button_add_comment" onclick="showResponseCommentAddForm(1,1,7)" data-toggle="tooltip" data-placement="top" title="">
                                                    <span class="glyphicon glyphicon-comment glyphicon-primary"></span>
                                                </button>
                                            </div>
                                            
                                            <ul class="list-group" id="responseCommentTable-1-1-7" style="display:none">
                                            
                                        <!-- frComment Add form -->    
                                        <li class="list-group-item list-group-item-warning" id="showResponseCommentAddForm-1-1-7" style="display:none;">
                                            <form class="responseCommentAddForm">
                                                <div class="form-group">
                                                    <div class="form-group form-inline">
                                                        <div class="form-group text-muted">
                                                            You may change comment's visibility using the visibility options on the right hand side.
                                                        </div>
                                                        <a id="frComment-visibility-options-trigger-1-1-7" class="btn btn-sm btn-info pull-right" onclick="toggleVisibilityEditForm(1,1,7)">
                                                            <span class="glyphicon glyphicon-eye-close"></span>
                                                            Show Visibility Options
                                                        </a>
                                                    </div>
                                                    <div id="visibility-options-1-1-7" class="panel panel-default" style="display: none;">
                                                        <div class="panel-heading">Visibility Options</div>
                                                        <table class="table text-center" style="color:#000;">
                                                            <tbody>
                                                                <tr>
                                                                    <th class="text-center">User/Group</th>
                                                                    <th class="text-center">Can see
                                                                        your comment</th>
                                                                    <th class="text-center">Can see
                                                                        your name</th>
                                                                </tr>
                                                                <tr id="response-giver-1-1-7">
                                                                    <td class="text-left">
                                                                        <div data-toggle="tooltip" data-placement="top" title="" data-original-title="Control what response giver can view">
                                                                            Response Giver</div>
                                                                    </td>
                                                                    <td><input class="visibilityCheckbox answerCheckbox centered" name="receiverLeaderCheckbox" value="GIVER" checked="checked" type="checkbox">
                                                                    </td>
                                                                    <td><input class="visibilityCheckbox giverCheckbox" value="GIVER" checked="checked" type="checkbox">
                                                                    </td>
                                                                </tr>
                                                                
                                                                
                                                                <tr id="response-giver-team-1-1-7">
                                                                    <td class="text-left">
                                                                        <div data-toggle="tooltip" data-placement="top" title="" data-original-title="Control what team members of response giver can view">
                                                                            Response Giver's Team Members</div>
                                                                    </td>
                                                                    <td><input class="visibilityCheckbox answerCheckbox" value="OWN_TEAM_MEMBERS" checked="checked" type="checkbox">
                                                                    </td>
                                                                    <td><input class="visibilityCheckbox giverCheckbox" value="OWN_TEAM_MEMBERS" checked="checked" type="checkbox">
                                                                    </td>
                                                                </tr>
                                                                
                                                                
                                                                
                                                                <tr id="response-students-1-1-7">
                                                                    <td class="text-left">
                                                                        <div data-toggle="tooltip" data-placement="top" title="" data-original-title="Control what other students in this course can view">
                                                                            Other students in this course</div>
                                                                    </td>
                                                                    <td><input class="visibilityCheckbox answerCheckbox" value="STUDENTS" checked="checked" type="checkbox">
                                                                    </td>
                                                                    <td><input class="visibilityCheckbox giverCheckbox" value="STUDENTS" checked="checked" type="checkbox">
                                                                    </td>
                                                                </tr>
                                                                
                                                                
                                                                <tr id="response-instructors-1-1-7">
                                                                    <td class="text-left">
                                                                        <div data-toggle="tooltip" data-placement="top" title="" data-original-title="Control what instructors can view">
                                                                            Instructors</div>
                                                                    </td>
                                                                    <td><input class="visibilityCheckbox answerCheckbox" value="INSTRUCTORS" checked="checked" type="checkbox">
                                                                    </td>
                                                                    <td><input class="visibilityCheckbox giverCheckbox" value="INSTRUCTORS" checked="checked" type="checkbox">
                                                                    </td>
                                                                </tr>
                                                                
                                                            </tbody>
                                                        </table>
                                                    </div>
                                                    <textarea class="form-control" rows="3" placeholder="Your comment about this response" name="responsecommenttext" id="responseCommentAddForm-1-1-7"></textarea>
                                                </div>
                                                <div class="col-sm-offset-5">
                                                    <a href="/page/instructorFeedbackResponseCommentAdd" type="button" class="btn btn-primary" id="button_save_comment_for_add-1-1-7">Add</a>
                                                    <input class="btn btn-default" value="Cancel" onclick="hideResponseCommentAddForm(1,1,7)" type="button">
                                                    <input name="courseid" value="CFResultsUiT.CS2104" type="hidden">
                                                    <input name="fsname" value="First Session" type="hidden">
                                                    <input name="questionid" value="{*}" type="hidden">                                            
                                                    <input name="responseid" value="{*}" type="hidden">
                                                    <input name="user" value="CFResultsUiT.instr" type="hidden">
                                                    <input name="showresponsecommentsto" value="GIVER,RECEIVER, OWN_TEAM_MEMBERS, STUDENTS, INSTRUCTORS" type="hidden">
                                                    <input name="showresponsegiverto" value="GIVER,RECEIVER, OWN_TEAM_MEMBERS, STUDENTS, INSTRUCTORS" type="hidden">
                                                </div>
                                            </form>
                                        </li>
                                    </ul></div></div>
                            
                                    <div class="panel panel-info">
                                        <div class="panel-heading">Question 13: <span class="text-preserve-space">Rate our product.&nbsp;<span style=" white-space: normal;">
    <a href="javascript:;" id="questionAdditionalInfoButton-13-giver-1-recipient-1" class="color_gray" onclick="toggleAdditionalQuestionInfo('13-giver-1-recipient-1')" data-more="[more]" data-less="[less]">[more]</a>
    <br>
    <span id="questionAdditionalInfo-13-giver-1-recipient-1" style="display:none;">Numerical-scale question:<br>Minimum value: 1. Increment: 0.5. Maximum value: 5.</span>
</span></span></div>
                                        <div class="panel-body">
                                            <div style="clear:both; overflow: hidden">
                                                <div class="pull-left">3.5</div>
                                                <button data-original-title="Add comment" type="button" class="btn btn-default btn-xs icon-button pull-right" id="button_add_comment" onclick="showResponseCommentAddForm(1,1,8)" data-toggle="tooltip" data-placement="top" title="">
                                                    <span class="glyphicon glyphicon-comment glyphicon-primary"></span>
                                                </button>
                                            </div>
                                            
                                            <ul class="list-group" id="responseCommentTable-1-1-8" style="display:none">
                                            
                                        <!-- frComment Add form -->    
                                        <li class="list-group-item list-group-item-warning" id="showResponseCommentAddForm-1-1-8" style="display:none;">
                                            <form class="responseCommentAddForm">
                                                <div class="form-group">
                                                    <div class="form-group form-inline">
                                                        <div class="form-group text-muted">
                                                            You may change comment's visibility using the visibility options on the right hand side.
                                                        </div>
                                                        <a id="frComment-visibility-options-trigger-1-1-8" class="btn btn-sm btn-info pull-right" onclick="toggleVisibilityEditForm(1,1,8)">
                                                            <span class="glyphicon glyphicon-eye-close"></span>
                                                            Show Visibility Options
                                                        </a>
                                                    </div>
                                                    <div id="visibility-options-1-1-8" class="panel panel-default" style="display: none;">
                                                        <div class="panel-heading">Visibility Options</div>
                                                        <table class="table text-center" style="color:#000;">
                                                            <tbody>
                                                                <tr>
                                                                    <th class="text-center">User/Group</th>
                                                                    <th class="text-center">Can see
                                                                        your comment</th>
                                                                    <th class="text-center">Can see
                                                                        your name</th>
                                                                </tr>
                                                                <tr id="response-giver-1-1-8">
                                                                    <td class="text-left">
                                                                        <div data-toggle="tooltip" data-placement="top" title="" data-original-title="Control what response giver can view">
                                                                            Response Giver</div>
                                                                    </td>
                                                                    <td><input class="visibilityCheckbox answerCheckbox centered" name="receiverLeaderCheckbox" value="GIVER" checked="checked" type="checkbox">
                                                                    </td>
                                                                    <td><input class="visibilityCheckbox giverCheckbox" value="GIVER" checked="checked" type="checkbox">
                                                                    </td>
                                                                </tr>
                                                                
                                                                
                                                                
                                                                
                                                                
                                                                <tr id="response-instructors-1-1-8">
                                                                    <td class="text-left">
                                                                        <div data-toggle="tooltip" data-placement="top" title="" data-original-title="Control what instructors can view">
                                                                            Instructors</div>
                                                                    </td>
                                                                    <td><input class="visibilityCheckbox answerCheckbox" value="INSTRUCTORS" checked="checked" type="checkbox">
                                                                    </td>
                                                                    <td><input class="visibilityCheckbox giverCheckbox" value="INSTRUCTORS" checked="checked" type="checkbox">
                                                                    </td>
                                                                </tr>
                                                                
                                                            </tbody>
                                                        </table>
                                                    </div>
                                                    <textarea class="form-control" rows="3" placeholder="Your comment about this response" name="responsecommenttext" id="responseCommentAddForm-1-1-8"></textarea>
                                                </div>
                                                <div class="col-sm-offset-5">
                                                    <a href="/page/instructorFeedbackResponseCommentAdd" type="button" class="btn btn-primary" id="button_save_comment_for_add-1-1-8">Add</a>
                                                    <input class="btn btn-default" value="Cancel" onclick="hideResponseCommentAddForm(1,1,8)" type="button">
                                                    <input name="courseid" value="CFResultsUiT.CS2104" type="hidden">
                                                    <input name="fsname" value="First Session" type="hidden">
                                                    <input name="questionid" value="{*}" type="hidden">                                            
                                                    <input name="responseid" value="{*}" type="hidden">
                                                    <input name="user" value="CFResultsUiT.instr" type="hidden">
                                                    <input name="showresponsecommentsto" value="GIVER,INSTRUCTORS" type="hidden">
                                                    <input name="showresponsegiverto" value="GIVER,INSTRUCTORS" type="hidden">
                                                </div>
                                            </form>
                                        </li>
                                    </ul></div></div>
                            
<<<<<<< HEAD
                        </div></div>
                
                </div>
                </div>
            </div>
        
            

            

            

            


            <div class="panel panel-primary">
                <div style="cursor: pointer;" data-target="#panelBodyCollapse-7" class="panel-heading">
                    To: 
                    
                        <div title="" data-original-title="" class="middlealign profile-pic-icon-hover inline" data-link="/page/studentProfilePic?courseid={*}&amp;studentemail={*}">
                            <strong>Benny Charles (Team 1)</strong>
                            <img src="" alt="No Image Given" class="hidden profile-pic-icon-hidden">
                            <a class="link-in-dark-bg" href="mailTo:CFResultsUiT.benny.c@gmail.com ">[CFResultsUiT.benny.c@gmail.com]</a>
                        </div>
                    
                    <span class="glyphicon glyphicon-chevron-up pull-right"></span>
                </div>
                <div id="panelBodyCollapse-7" class="panel-collapse collapse in">
                <div class="panel-body">
                
                        <div class="row ">
                            <div class="col-md-2">
                                <div class="col-md-12">
                                    From: 
                                    
                                        <div title="" data-original-title="" class="middlealign profile-pic-icon-hover inline-block" data-link="/page/studentProfilePic?courseid={*}&amp;studentemail={*}">
                                            <strong>Alice Betsy (Team 1)</strong>
                                            <img src="" alt="No Image Given" class="hidden profile-pic-icon-hidden">
                                        </div>
                                    
                                    
                                </div>
                                    
                                <div class="col-md-12 text-muted small"><br>
                                To: 
                                
                                    <div title="" data-original-title="" class="middlealign profile-pic-icon-hover inline-block" data-link="/page/studentProfilePic?courseid={*}&amp;studentemail={*}">
                                        Benny Charles (Team 1)
                                        <img src="" alt="No Image Given" class="hidden profile-pic-icon-hidden">
                                    </div>
                                 
                                </div>
                            </div>
                            <div class="col-md-10">
                            
=======
>>>>>>> 1f7a35a8
                                    <div class="panel panel-info">
                                        <div class="panel-heading">Question 14: <span class="text-preserve-space">How important are the following factors to you? Give points accordingly.&nbsp;<span style=" white-space: normal;">
    <a href="javascript:;" id="questionAdditionalInfoButton-14-giver-1-recipient-1" class="color_gray" onclick="toggleAdditionalQuestionInfo('14-giver-1-recipient-1')" data-more="[more]" data-less="[less]">[more]</a>
    <br>
    <span id="questionAdditionalInfo-14-giver-1-recipient-1" style="display:none;">Distribute points (among options) question options:
<ul style="list-style-type: disc;margin-left: 20px;"><li>Grades</li><li>Fun</li></ul>Total points: 100</span>
</span></span></div>
                                        <div class="panel-body">
                                            <div style="clear:both; overflow: hidden">
                                                <div class="pull-left"><ul><li>Grades: 45</li><li>Fun: 55</li></ul></div>
                                                <button data-original-title="Add comment" type="button" class="btn btn-default btn-xs icon-button pull-right" id="button_add_comment" onclick="showResponseCommentAddForm(1,1,9)" data-toggle="tooltip" data-placement="top" title="">
                                                    <span class="glyphicon glyphicon-comment glyphicon-primary"></span>
                                                </button>
                                            </div>
                                            
                                            <ul class="list-group" id="responseCommentTable-1-1-9" style="display:none">
                                            
                                        <!-- frComment Add form -->    
                                        <li class="list-group-item list-group-item-warning" id="showResponseCommentAddForm-1-1-9" style="display:none;">
                                            <form class="responseCommentAddForm">
                                                <div class="form-group">
                                                    <div class="form-group form-inline">
                                                        <div class="form-group text-muted">
                                                            You may change comment's visibility using the visibility options on the right hand side.
                                                        </div>
                                                        <a id="frComment-visibility-options-trigger-1-1-9" class="btn btn-sm btn-info pull-right" onclick="toggleVisibilityEditForm(1,1,9)">
                                                            <span class="glyphicon glyphicon-eye-close"></span>
                                                            Show Visibility Options
                                                        </a>
                                                    </div>
                                                    <div id="visibility-options-1-1-9" class="panel panel-default" style="display: none;">
                                                        <div class="panel-heading">Visibility Options</div>
                                                        <table class="table text-center" style="color:#000;">
                                                            <tbody>
                                                                <tr>
                                                                    <th class="text-center">User/Group</th>
                                                                    <th class="text-center">Can see
                                                                        your comment</th>
                                                                    <th class="text-center">Can see
                                                                        your name</th>
                                                                </tr>
                                                                <tr id="response-giver-1-1-9">
                                                                    <td class="text-left">
                                                                        <div data-toggle="tooltip" data-placement="top" title="" data-original-title="Control what response giver can view">
                                                                            Response Giver</div>
                                                                    </td>
                                                                    <td><input class="visibilityCheckbox answerCheckbox centered" name="receiverLeaderCheckbox" value="GIVER" checked="checked" type="checkbox">
                                                                    </td>
                                                                    <td><input class="visibilityCheckbox giverCheckbox" value="GIVER" checked="checked" type="checkbox">
                                                                    </td>
                                                                </tr>
                                                                
                                                                
                                                                
                                                                
                                                                
                                                                <tr id="response-instructors-1-1-9">
                                                                    <td class="text-left">
                                                                        <div data-toggle="tooltip" data-placement="top" title="" data-original-title="Control what instructors can view">
                                                                            Instructors</div>
                                                                    </td>
                                                                    <td><input class="visibilityCheckbox answerCheckbox" value="INSTRUCTORS" checked="checked" type="checkbox">
                                                                    </td>
                                                                    <td><input class="visibilityCheckbox giverCheckbox" value="INSTRUCTORS" checked="checked" type="checkbox">
                                                                    </td>
                                                                </tr>
                                                                
                                                            </tbody>
                                                        </table>
                                                    </div>
                                                    <textarea class="form-control" rows="3" placeholder="Your comment about this response" name="responsecommenttext" id="responseCommentAddForm-1-1-9"></textarea>
                                                </div>
                                                <div class="col-sm-offset-5">
                                                    <a href="/page/instructorFeedbackResponseCommentAdd" type="button" class="btn btn-primary" id="button_save_comment_for_add-1-1-9">Add</a>
                                                    <input class="btn btn-default" value="Cancel" onclick="hideResponseCommentAddForm(1,1,9)" type="button">
                                                    <input name="courseid" value="CFResultsUiT.CS2104" type="hidden">
                                                    <input name="fsname" value="First Session" type="hidden">
                                                    <input name="questionid" value="{*}" type="hidden">                                            
                                                    <input name="responseid" value="{*}" type="hidden">
                                                    <input name="user" value="CFResultsUiT.instr" type="hidden">
                                                    <input name="showresponsecommentsto" value="GIVER,RECEIVER, INSTRUCTORS" type="hidden">
                                                    <input name="showresponsegiverto" value="GIVER,RECEIVER, INSTRUCTORS" type="hidden">
                                                </div>
                                            </form>
                                        </li>
                                    </ul></div></div>
                            
                                    <div class="panel panel-info">
                                        <div class="panel-heading">Question 15: <span class="text-preserve-space">Split points among the your team members and yourself, according to how much you think each member has contributed.&nbsp;<span style=" white-space: normal;">
    <a href="javascript:;" id="questionAdditionalInfoButton-15-giver-1-recipient-1" class="color_gray" onclick="toggleAdditionalQuestionInfo('15-giver-1-recipient-1')" data-more="[more]" data-less="[less]">[more]</a>
    <br>
    <span id="questionAdditionalInfo-15-giver-1-recipient-1" style="display:none;">Distribute points (among recipients) question<br>Points per recipient: 100</span>
</span></span></div>
                                        <div class="panel-body">
                                            <div style="clear:both; overflow: hidden">
                                                <div class="pull-left">110</div>
                                                <button data-original-title="Add comment" type="button" class="btn btn-default btn-xs icon-button pull-right" id="button_add_comment" onclick="showResponseCommentAddForm(1,1,10)" data-toggle="tooltip" data-placement="top" title="">
                                                    <span class="glyphicon glyphicon-comment glyphicon-primary"></span>
                                                </button>
                                            </div>
                                            
                                            <ul class="list-group" id="responseCommentTable-1-1-10" style="display:none">
                                            
                                        <!-- frComment Add form -->    
                                        <li class="list-group-item list-group-item-warning" id="showResponseCommentAddForm-1-1-10" style="display:none;">
                                            <form class="responseCommentAddForm">
                                                <div class="form-group">
                                                    <div class="form-group form-inline">
                                                        <div class="form-group text-muted">
                                                            You may change comment's visibility using the visibility options on the right hand side.
                                                        </div>
                                                        <a id="frComment-visibility-options-trigger-1-1-10" class="btn btn-sm btn-info pull-right" onclick="toggleVisibilityEditForm(1,1,10)">
                                                            <span class="glyphicon glyphicon-eye-close"></span>
                                                            Show Visibility Options
                                                        </a>
                                                    </div>
                                                    <div id="visibility-options-1-1-10" class="panel panel-default" style="display: none;">
                                                        <div class="panel-heading">Visibility Options</div>
                                                        <table class="table text-center" style="color:#000;">
                                                            <tbody>
                                                                <tr>
                                                                    <th class="text-center">User/Group</th>
                                                                    <th class="text-center">Can see
                                                                        your comment</th>
                                                                    <th class="text-center">Can see
                                                                        your name</th>
                                                                </tr>
                                                                <tr id="response-giver-1-1-10">
                                                                    <td class="text-left">
                                                                        <div data-toggle="tooltip" data-placement="top" title="" data-original-title="Control what response giver can view">
                                                                            Response Giver</div>
                                                                    </td>
                                                                    <td><input class="visibilityCheckbox answerCheckbox centered" name="receiverLeaderCheckbox" value="GIVER" checked="checked" type="checkbox">
                                                                    </td>
                                                                    <td><input class="visibilityCheckbox giverCheckbox" value="GIVER" checked="checked" type="checkbox">
                                                                    </td>
                                                                </tr>
                                                                
                                                                <tr id="response-recipient-1-1-10">
                                                                    <td class="text-left">
                                                                        <div data-toggle="tooltip" data-placement="top" title="" data-original-title="Control what response recipient(s) can view">
                                                                            Response Recipient(s)</div>
                                                                    </td>
                                                                    <td><input class="visibilityCheckbox answerCheckbox centered" name="receiverLeaderCheckbox" value="RECEIVER" checked="checked" type="checkbox">
                                                                    </td>
                                                                    <td><input class="visibilityCheckbox giverCheckbox" value="RECEIVER" checked="checked" type="checkbox">
                                                                    </td>
                                                                </tr>
                                                                
                                                                
                                                                
                                                                
                                                                
                                                                <tr id="response-instructors-1-1-10">
                                                                    <td class="text-left">
                                                                        <div data-toggle="tooltip" data-placement="top" title="" data-original-title="Control what instructors can view">
                                                                            Instructors</div>
                                                                    </td>
                                                                    <td><input class="visibilityCheckbox answerCheckbox" value="INSTRUCTORS" checked="checked" type="checkbox">
                                                                    </td>
                                                                    <td><input class="visibilityCheckbox giverCheckbox" value="INSTRUCTORS" checked="checked" type="checkbox">
                                                                    </td>
                                                                </tr>
                                                                
                                                            </tbody>
                                                        </table>
                                                    </div>
                                                    <textarea class="form-control" rows="3" placeholder="Your comment about this response" name="responsecommenttext" id="responseCommentAddForm-1-1-10"></textarea>
                                                </div>
                                                <div class="col-sm-offset-5">
                                                    <a href="/page/instructorFeedbackResponseCommentAdd" type="button" class="btn btn-primary" id="button_save_comment_for_add-1-1-10">Add</a>
                                                    <input class="btn btn-default" value="Cancel" onclick="hideResponseCommentAddForm(1,1,10)" type="button">
                                                    <input name="courseid" value="CFResultsUiT.CS2104" type="hidden">
                                                    <input name="fsname" value="First Session" type="hidden">
                                                    <input name="questionid" value="{*}" type="hidden">                                            
                                                    <input name="responseid" value="{*}" type="hidden">
                                                    <input name="user" value="CFResultsUiT.instr" type="hidden">
                                                    <input name="showresponsecommentsto" value="GIVER,RECEIVER, INSTRUCTORS" type="hidden">
                                                    <input name="showresponsegiverto" value="GIVER,RECEIVER, INSTRUCTORS" type="hidden">
                                                </div>
                                            </form>
                                        </li>
                                    </ul></div></div>
                            
<<<<<<< HEAD
                        </div></div>
                
                </div>
                </div>
            </div>
        
            
                    </div>
                    </div>
                </div>
            

            

            

            
                    <div class="panel panel-warning">
                        <div style="cursor: pointer;" data-target="#panelBodyCollapse-8" class="panel-heading">
                            <div class="row">
                                <div class="col-sm-9">
                                    <strong>Team 2</strong>                     
                                </div>
                                <div class="col-sm-3">
                                    <div class="pull-right">
                                        <a data-original-title="Collapse or expand all student panels. You can also click on the panel heading to toggle each one individually." class="btn btn-warning btn-xs" id="collapse-panels-button-team-3" data-toggle="tooltip" title="">
                                            Collapse  Students
                                        </a>
                                        &nbsp;
                                        <span class="glyphicon glyphicon-chevron-up"></span>
                                    </div>
                                </div>
                            </div>
                        </div>
                        <div id="panelBodyCollapse-8" class="panel-collapse collapse in">
                        <div class="panel-body background-color-warning">
            


            <div class="panel panel-primary">
                <div style="cursor: pointer;" data-target="#panelBodyCollapse-9" class="panel-heading">
                    To: 
                    
                        <div title="" data-original-title="" class="middlealign profile-pic-icon-hover inline" data-link="/page/studentProfilePic?courseid={*}&amp;studentemail={*}">
                            <strong>Danny Engrid (Team 2)</strong>
                            <img src="" alt="No Image Given" class="hidden profile-pic-icon-hidden">
                            <a class="link-in-dark-bg" href="mailTo:CFResultsUiT.danny.e@gmail.com ">[CFResultsUiT.danny.e@gmail.com]</a>
                        </div>
                    
                    <span class="glyphicon glyphicon-chevron-up pull-right"></span>
                </div>
                <div id="panelBodyCollapse-9" class="panel-collapse collapse in">
                <div class="panel-body">
                
                        <div class="row ">
                            <div class="col-md-2">
                                <div class="col-md-12">
                                    From: 
                                    
                                        <div title="" data-original-title="" class="middlealign profile-pic-icon-hover inline-block" data-link="/page/studentProfilePic?courseid={*}&amp;studentemail={*}">
                                            <strong>Benny Charles (Team 1)</strong>
                                            <img src="" alt="No Image Given" class="hidden profile-pic-icon-hidden">
                                        </div>
                                    
                                    
                                </div>
                                    
                                <div class="col-md-12 text-muted small"><br>
                                To: 
                                
                                    <div title="" data-original-title="" class="middlealign profile-pic-icon-hover inline-block" data-link="/page/studentProfilePic?courseid={*}&amp;studentemail={*}">
                                        Danny Engrid (Team 2)
                                        <img src="" alt="No Image Given" class="hidden profile-pic-icon-hidden">
                                    </div>
                                 
                                </div>
                            </div>
                            <div class="col-md-10">
                            
=======
>>>>>>> 1f7a35a8
                                    <div class="panel panel-info">
                                        <div class="panel-heading">Question 16: <span class="text-preserve-space">Rate the contribution of yourself and your team members towards the latest project.&nbsp;<span style=" white-space: normal;">
    <a href="javascript:;" id="questionAdditionalInfoButton-16-giver-1-recipient-1" class="color_gray" onclick="toggleAdditionalQuestionInfo('16-giver-1-recipient-1')" data-more="[more]" data-less="[less]">[more]</a>
    <br>
    <span id="questionAdditionalInfo-16-giver-1-recipient-1" style="display:none;">Team contribution question</span>
</span></span></div>
                                        <div class="panel-body">
                                            <div style="clear:both; overflow: hidden">
                                                <div class="pull-left"><span class="color_neutral">Equal Share</span><span>&nbsp;&nbsp;[Perceived Contribution: <span class="color-negative" "="">N/A</span>]</span></div>
                                                <button data-original-title="Add comment" type="button" class="btn btn-default btn-xs icon-button pull-right" id="button_add_comment" onclick="showResponseCommentAddForm(1,1,11)" data-toggle="tooltip" data-placement="top" title="">
                                                    <span class="glyphicon glyphicon-comment glyphicon-primary"></span>
                                                </button>
                                            </div>
                                            
                                            <ul class="list-group" id="responseCommentTable-1-1-11" style="display:none">
                                            
                                        <!-- frComment Add form -->    
                                        <li class="list-group-item list-group-item-warning" id="showResponseCommentAddForm-1-1-11" style="display:none;">
                                            <form class="responseCommentAddForm">
                                                <div class="form-group">
                                                    <div class="form-group form-inline">
                                                        <div class="form-group text-muted">
                                                            You may change comment's visibility using the visibility options on the right hand side.
                                                        </div>
                                                        <a id="frComment-visibility-options-trigger-1-1-11" class="btn btn-sm btn-info pull-right" onclick="toggleVisibilityEditForm(1,1,11)">
                                                            <span class="glyphicon glyphicon-eye-close"></span>
                                                            Show Visibility Options
                                                        </a>
                                                    </div>
                                                    <div id="visibility-options-1-1-11" class="panel panel-default" style="display: none;">
                                                        <div class="panel-heading">Visibility Options</div>
                                                        <table class="table text-center" style="color:#000;">
                                                            <tbody>
                                                                <tr>
                                                                    <th class="text-center">User/Group</th>
                                                                    <th class="text-center">Can see
                                                                        your comment</th>
                                                                    <th class="text-center">Can see
                                                                        your name</th>
                                                                </tr>
                                                                <tr id="response-giver-1-1-11">
                                                                    <td class="text-left">
                                                                        <div data-toggle="tooltip" data-placement="top" title="" data-original-title="Control what response giver can view">
                                                                            Response Giver</div>
                                                                    </td>
                                                                    <td><input class="visibilityCheckbox answerCheckbox centered" name="receiverLeaderCheckbox" value="GIVER" checked="checked" type="checkbox">
                                                                    </td>
                                                                    <td><input class="visibilityCheckbox giverCheckbox" value="GIVER" checked="checked" type="checkbox">
                                                                    </td>
                                                                </tr>
                                                                
                                                                <tr id="response-recipient-1-1-11">
                                                                    <td class="text-left">
                                                                        <div data-toggle="tooltip" data-placement="top" title="" data-original-title="Control what response recipient(s) can view">
                                                                            Response Recipient(s)</div>
                                                                    </td>
                                                                    <td><input class="visibilityCheckbox answerCheckbox centered" name="receiverLeaderCheckbox" value="RECEIVER" checked="checked" type="checkbox">
                                                                    </td>
                                                                    <td><input class="visibilityCheckbox giverCheckbox" value="RECEIVER" checked="checked" type="checkbox">
                                                                    </td>
                                                                </tr>
                                                                
                                                                
                                                                <tr id="response-giver-team-1-1-11">
                                                                    <td class="text-left">
                                                                        <div data-toggle="tooltip" data-placement="top" title="" data-original-title="Control what team members of response giver can view">
                                                                            Response Giver's Team Members</div>
                                                                    </td>
                                                                    <td><input class="visibilityCheckbox answerCheckbox" value="OWN_TEAM_MEMBERS" checked="checked" type="checkbox">
                                                                    </td>
                                                                    <td><input class="visibilityCheckbox giverCheckbox" value="OWN_TEAM_MEMBERS" checked="checked" type="checkbox">
                                                                    </td>
                                                                </tr>
                                                                
                                                                
                                                                <tr id="response-recipient-team-1-1-11">
                                                                    <td class="text-left">
                                                                        <div data-toggle="tooltip" data-placement="top" title="" data-original-title="Control what team members of response recipient(s) can view">
                                                                            Response Recipient's Team Members</div>
                                                                    </td>
                                                                    <td><input class="visibilityCheckbox answerCheckbox" value="RECEIVER_TEAM_MEMBERS" checked="checked" type="checkbox">
                                                                    </td>
                                                                    <td><input class="visibilityCheckbox giverCheckbox" value="RECEIVER_TEAM_MEMBERS" checked="checked" type="checkbox">
                                                                    </td>
                                                                </tr>
                                                                
                                                                
                                                                
                                                                <tr id="response-instructors-1-1-11">
                                                                    <td class="text-left">
                                                                        <div data-toggle="tooltip" data-placement="top" title="" data-original-title="Control what instructors can view">
                                                                            Instructors</div>
                                                                    </td>
                                                                    <td><input class="visibilityCheckbox answerCheckbox" value="INSTRUCTORS" checked="checked" type="checkbox">
                                                                    </td>
                                                                    <td><input class="visibilityCheckbox giverCheckbox" value="INSTRUCTORS" checked="checked" type="checkbox">
                                                                    </td>
                                                                </tr>
                                                                
                                                            </tbody>
                                                        </table>
                                                    </div>
                                                    <textarea class="form-control" rows="3" placeholder="Your comment about this response" name="responsecommenttext" id="responseCommentAddForm-1-1-11"></textarea>
                                                </div>
                                                <div class="col-sm-offset-5">
                                                    <a href="/page/instructorFeedbackResponseCommentAdd" type="button" class="btn btn-primary" id="button_save_comment_for_add-1-1-11">Add</a>
                                                    <input class="btn btn-default" value="Cancel" onclick="hideResponseCommentAddForm(1,1,11)" type="button">
                                                    <input name="courseid" value="CFResultsUiT.CS2104" type="hidden">
                                                    <input name="fsname" value="First Session" type="hidden">
                                                    <input name="questionid" value="{*}" type="hidden">                                            
                                                    <input name="responseid" value="{*}" type="hidden">
                                                    <input name="user" value="CFResultsUiT.instr" type="hidden">
                                                    <input name="showresponsecommentsto" value="GIVER,RECEIVER, OWN_TEAM_MEMBERS, RECEIVER_TEAM_MEMBERS, INSTRUCTORS" type="hidden">
                                                    <input name="showresponsegiverto" value="GIVER,RECEIVER, OWN_TEAM_MEMBERS, RECEIVER_TEAM_MEMBERS, INSTRUCTORS" type="hidden">
                                                </div>
                                            </form>
                                        </li>
                                    </ul></div></div>
                            
                        </div></div>
                
                </div>
                </div>
            </div>
        
            

            

            

            


            <div class="panel panel-primary">
<<<<<<< HEAD
                <div style="cursor: pointer;" data-target="#panelBodyCollapse-10" class="panel-heading">
                    To: 
                    
                        <div title="" data-original-title="" class="middlealign profile-pic-icon-hover inline" data-link="/page/studentProfilePic?courseid={*}&amp;studentemail={*}">
                            <strong>Drop out (Team 2)</strong>
=======
                <div style="cursor: pointer;" data-target="#panelBodyCollapse-7" class="panel-heading">
                    To: 
                    
                        <div title="" data-original-title="" class="middlealign profile-pic-icon-hover inline" data-link="/page/studentProfilePic?courseid={*}&amp;studentemail={*}">
                            <strong>Benny Charles (Team 1)</strong>
>>>>>>> 1f7a35a8
                            <img src="" alt="No Image Given" class="hidden profile-pic-icon-hidden">
                            <a class="link-in-dark-bg" href="mailTo:CFResultsUiT.benny.c@gmail.com ">[CFResultsUiT.benny.c@gmail.com]</a>
                        </div>
                    
                    <span class="glyphicon glyphicon-chevron-up pull-right"></span>
                </div>
                <div id="panelBodyCollapse-7" class="panel-collapse collapse in">
                <div class="panel-body">
                
                        <div class="row ">
                            <div class="col-md-2">
                                <div class="col-md-12">
                                    From: 
                                    
                                        <div title="" data-original-title="" class="middlealign profile-pic-icon-hover inline-block" data-link="/page/studentProfilePic?courseid={*}&amp;studentemail={*}">
<<<<<<< HEAD
=======
                                            <strong>Alice Betsy (Team 1)</strong>
                                            <img src="" alt="No Image Given" class="hidden profile-pic-icon-hidden">
                                        </div>
                                    
                                    
                                </div>
                                    
                                <div class="col-md-12 text-muted small"><br>
                                To: 
                                
                                    <div title="" data-original-title="" class="middlealign profile-pic-icon-hover inline-block" data-link="/page/studentProfilePic?courseid={*}&amp;studentemail={*}">
                                        <strong>Benny Charles (Team 1)</strong>
                                        <img src="" alt="No Image Given" class="hidden profile-pic-icon-hidden">
                                    </div>
                                 
                                </div>
                            </div>
                            <div class="col-md-10">
                            
                                    <div class="panel panel-info">
                                        <div class="panel-heading">Question 1: <span class="text-preserve-space">Rate 3 other students' products</span></div>
                                        <div class="panel-body">
                                            <div style="clear:both; overflow: hidden">
                                                <div class="pull-left">2 Response to Benny.</div>
                                                <button data-original-title="Add comment" type="button" class="btn btn-default btn-xs icon-button pull-right" id="button_add_comment" onclick="showResponseCommentAddForm(2,1,1)" data-toggle="tooltip" data-placement="top" title="">
                                                    <span class="glyphicon glyphicon-comment glyphicon-primary"></span>
                                                </button>
                                            </div>
                                            
                                            <ul class="list-group" id="responseCommentTable-2-1-1" style="display:none">
                                            
                                        <!-- frComment Add form -->    
                                        <li class="list-group-item list-group-item-warning" id="showResponseCommentAddForm-2-1-1" style="display:none;">
                                            <form class="responseCommentAddForm">
                                                <div class="form-group">
                                                    <div class="form-group form-inline">
                                                        <div class="form-group text-muted">
                                                            You may change comment's visibility using the visibility options on the right hand side.
                                                        </div>
                                                        <a id="frComment-visibility-options-trigger-2-1-1" class="btn btn-sm btn-info pull-right" onclick="toggleVisibilityEditForm(2,1,1)">
                                                            <span class="glyphicon glyphicon-eye-close"></span>
                                                            Show Visibility Options
                                                        </a>
                                                    </div>
                                                    <div id="visibility-options-2-1-1" class="panel panel-default" style="display: none;">
                                                        <div class="panel-heading">Visibility Options</div>
                                                        <table class="table text-center" style="color:#000;">
                                                            <tbody>
                                                                <tr>
                                                                    <th class="text-center">User/Group</th>
                                                                    <th class="text-center">Can see
                                                                        your comment</th>
                                                                    <th class="text-center">Can see
                                                                        your name</th>
                                                                </tr>
                                                                <tr id="response-giver-2-1-1">
                                                                    <td class="text-left">
                                                                        <div data-toggle="tooltip" data-placement="top" title="" data-original-title="Control what response giver can view">
                                                                            Response Giver</div>
                                                                    </td>
                                                                    <td><input class="visibilityCheckbox answerCheckbox centered" name="receiverLeaderCheckbox" value="GIVER" checked="checked" type="checkbox">
                                                                    </td>
                                                                    <td><input class="visibilityCheckbox giverCheckbox" value="GIVER" checked="checked" type="checkbox">
                                                                    </td>
                                                                </tr>
                                                                
                                                                <tr id="response-recipient-2-1-1">
                                                                    <td class="text-left">
                                                                        <div data-toggle="tooltip" data-placement="top" title="" data-original-title="Control what response recipient(s) can view">
                                                                            Response Recipient(s)</div>
                                                                    </td>
                                                                    <td><input class="visibilityCheckbox answerCheckbox centered" name="receiverLeaderCheckbox" value="RECEIVER" checked="checked" type="checkbox">
                                                                    </td>
                                                                    <td><input class="visibilityCheckbox giverCheckbox" value="RECEIVER" checked="checked" type="checkbox">
                                                                    </td>
                                                                </tr>
                                                                
                                                                
                                                                <tr id="response-giver-team-2-1-1">
                                                                    <td class="text-left">
                                                                        <div data-toggle="tooltip" data-placement="top" title="" data-original-title="Control what team members of response giver can view">
                                                                            Response Giver's Team Members</div>
                                                                    </td>
                                                                    <td><input class="visibilityCheckbox answerCheckbox" value="OWN_TEAM_MEMBERS" checked="checked" type="checkbox">
                                                                    </td>
                                                                    <td><input class="visibilityCheckbox giverCheckbox" value="OWN_TEAM_MEMBERS" checked="checked" type="checkbox">
                                                                    </td>
                                                                </tr>
                                                                
                                                                
                                                                
                                                                <tr id="response-students-2-1-1">
                                                                    <td class="text-left">
                                                                        <div data-toggle="tooltip" data-placement="top" title="" data-original-title="Control what other students in this course can view">
                                                                            Other students in this course</div>
                                                                    </td>
                                                                    <td><input class="visibilityCheckbox answerCheckbox" value="STUDENTS" checked="checked" type="checkbox">
                                                                    </td>
                                                                    <td><input class="visibilityCheckbox giverCheckbox" value="STUDENTS" checked="checked" type="checkbox">
                                                                    </td>
                                                                </tr>
                                                                
                                                                
                                                                <tr id="response-instructors-2-1-1">
                                                                    <td class="text-left">
                                                                        <div data-toggle="tooltip" data-placement="top" title="" data-original-title="Control what instructors can view">
                                                                            Instructors</div>
                                                                    </td>
                                                                    <td><input class="visibilityCheckbox answerCheckbox" value="INSTRUCTORS" checked="checked" type="checkbox">
                                                                    </td>
                                                                    <td><input class="visibilityCheckbox giverCheckbox" value="INSTRUCTORS" checked="checked" type="checkbox">
                                                                    </td>
                                                                </tr>
                                                                
                                                            </tbody>
                                                        </table>
                                                    </div>
                                                    <textarea class="form-control" rows="3" placeholder="Your comment about this response" name="responsecommenttext" id="responseCommentAddForm-2-1-1"></textarea>
                                                </div>
                                                <div class="col-sm-offset-5">
                                                    <a href="/page/instructorFeedbackResponseCommentAdd" type="button" class="btn btn-primary" id="button_save_comment_for_add-2-1-1">Add</a>
                                                    <input class="btn btn-default" value="Cancel" onclick="hideResponseCommentAddForm(2,1,1)" type="button">
                                                    <input name="courseid" value="CFResultsUiT.CS2104" type="hidden">
                                                    <input name="fsname" value="First Session" type="hidden">
                                                    <input name="questionid" value="{*}" type="hidden">                                            
                                                    <input name="responseid" value="{*}" type="hidden">
                                                    <input name="user" value="CFResultsUiT.instr" type="hidden">
                                                    <input name="showresponsecommentsto" value="GIVER,INSTRUCTORS, RECEIVER, STUDENTS, OWN_TEAM_MEMBERS" type="hidden">
                                                    <input name="showresponsegiverto" value="GIVER,INSTRUCTORS, RECEIVER, STUDENTS, OWN_TEAM_MEMBERS" type="hidden">
                                                </div>
                                            </form>
                                        </li>
                                    </ul></div></div>
                            
                                    <div class="panel panel-info">
                                        <div class="panel-heading">Question 15: <span class="text-preserve-space">Split points among the your team members and yourself, according to how much you think each member has contributed.&nbsp;<span style=" white-space: normal;">
    <a href="javascript:;" id="questionAdditionalInfoButton-15-giver-1-recipient-2" class="color_gray" onclick="toggleAdditionalQuestionInfo('15-giver-1-recipient-2')" data-more="[more]" data-less="[less]">[more]</a>
    <br>
    <span id="questionAdditionalInfo-15-giver-1-recipient-2" style="display:none;">Distribute points (among recipients) question<br>Points per recipient: 100</span>
</span></span></div>
                                        <div class="panel-body">
                                            <div style="clear:both; overflow: hidden">
                                                <div class="pull-left">90</div>
                                                <button data-original-title="Add comment" type="button" class="btn btn-default btn-xs icon-button pull-right" id="button_add_comment" onclick="showResponseCommentAddForm(2,1,2)" data-toggle="tooltip" data-placement="top" title="">
                                                    <span class="glyphicon glyphicon-comment glyphicon-primary"></span>
                                                </button>
                                            </div>
                                            
                                            <ul class="list-group" id="responseCommentTable-2-1-2" style="display:none">
                                            
                                        <!-- frComment Add form -->    
                                        <li class="list-group-item list-group-item-warning" id="showResponseCommentAddForm-2-1-2" style="display:none;">
                                            <form class="responseCommentAddForm">
                                                <div class="form-group">
                                                    <div class="form-group form-inline">
                                                        <div class="form-group text-muted">
                                                            You may change comment's visibility using the visibility options on the right hand side.
                                                        </div>
                                                        <a id="frComment-visibility-options-trigger-2-1-2" class="btn btn-sm btn-info pull-right" onclick="toggleVisibilityEditForm(2,1,2)">
                                                            <span class="glyphicon glyphicon-eye-close"></span>
                                                            Show Visibility Options
                                                        </a>
                                                    </div>
                                                    <div id="visibility-options-2-1-2" class="panel panel-default" style="display: none;">
                                                        <div class="panel-heading">Visibility Options</div>
                                                        <table class="table text-center" style="color:#000;">
                                                            <tbody>
                                                                <tr>
                                                                    <th class="text-center">User/Group</th>
                                                                    <th class="text-center">Can see
                                                                        your comment</th>
                                                                    <th class="text-center">Can see
                                                                        your name</th>
                                                                </tr>
                                                                <tr id="response-giver-2-1-2">
                                                                    <td class="text-left">
                                                                        <div data-toggle="tooltip" data-placement="top" title="" data-original-title="Control what response giver can view">
                                                                            Response Giver</div>
                                                                    </td>
                                                                    <td><input class="visibilityCheckbox answerCheckbox centered" name="receiverLeaderCheckbox" value="GIVER" checked="checked" type="checkbox">
                                                                    </td>
                                                                    <td><input class="visibilityCheckbox giverCheckbox" value="GIVER" checked="checked" type="checkbox">
                                                                    </td>
                                                                </tr>
                                                                
                                                                <tr id="response-recipient-2-1-2">
                                                                    <td class="text-left">
                                                                        <div data-toggle="tooltip" data-placement="top" title="" data-original-title="Control what response recipient(s) can view">
                                                                            Response Recipient(s)</div>
                                                                    </td>
                                                                    <td><input class="visibilityCheckbox answerCheckbox centered" name="receiverLeaderCheckbox" value="RECEIVER" checked="checked" type="checkbox">
                                                                    </td>
                                                                    <td><input class="visibilityCheckbox giverCheckbox" value="RECEIVER" checked="checked" type="checkbox">
                                                                    </td>
                                                                </tr>
                                                                
                                                                
                                                                
                                                                
                                                                
                                                                <tr id="response-instructors-2-1-2">
                                                                    <td class="text-left">
                                                                        <div data-toggle="tooltip" data-placement="top" title="" data-original-title="Control what instructors can view">
                                                                            Instructors</div>
                                                                    </td>
                                                                    <td><input class="visibilityCheckbox answerCheckbox" value="INSTRUCTORS" checked="checked" type="checkbox">
                                                                    </td>
                                                                    <td><input class="visibilityCheckbox giverCheckbox" value="INSTRUCTORS" checked="checked" type="checkbox">
                                                                    </td>
                                                                </tr>
                                                                
                                                            </tbody>
                                                        </table>
                                                    </div>
                                                    <textarea class="form-control" rows="3" placeholder="Your comment about this response" name="responsecommenttext" id="responseCommentAddForm-2-1-2"></textarea>
                                                </div>
                                                <div class="col-sm-offset-5">
                                                    <a href="/page/instructorFeedbackResponseCommentAdd" type="button" class="btn btn-primary" id="button_save_comment_for_add-2-1-2">Add</a>
                                                    <input class="btn btn-default" value="Cancel" onclick="hideResponseCommentAddForm(2,1,2)" type="button">
                                                    <input name="courseid" value="CFResultsUiT.CS2104" type="hidden">
                                                    <input name="fsname" value="First Session" type="hidden">
                                                    <input name="questionid" value="{*}" type="hidden">                                            
                                                    <input name="responseid" value="{*}" type="hidden">
                                                    <input name="user" value="CFResultsUiT.instr" type="hidden">
                                                    <input name="showresponsecommentsto" value="GIVER,RECEIVER, INSTRUCTORS" type="hidden">
                                                    <input name="showresponsegiverto" value="GIVER,RECEIVER, INSTRUCTORS" type="hidden">
                                                </div>
                                            </form>
                                        </li>
                                    </ul></div></div>
                            
                                    <div class="panel panel-info">
                                        <div class="panel-heading">Question 16: <span class="text-preserve-space">Rate the contribution of yourself and your team members towards the latest project.&nbsp;<span style=" white-space: normal;">
    <a href="javascript:;" id="questionAdditionalInfoButton-16-giver-1-recipient-2" class="color_gray" onclick="toggleAdditionalQuestionInfo('16-giver-1-recipient-2')" data-more="[more]" data-less="[less]">[more]</a>
    <br>
    <span id="questionAdditionalInfo-16-giver-1-recipient-2" style="display:none;">Team contribution question</span>
</span></span></div>
                                        <div class="panel-body">
                                            <div style="clear:both; overflow: hidden">
                                                <div class="pull-left"><span class="color_neutral">Equal Share</span></div>
                                                <button data-original-title="Add comment" type="button" class="btn btn-default btn-xs icon-button pull-right" id="button_add_comment" onclick="showResponseCommentAddForm(2,1,3)" data-toggle="tooltip" data-placement="top" title="">
                                                    <span class="glyphicon glyphicon-comment glyphicon-primary"></span>
                                                </button>
                                            </div>
                                            
                                            <ul class="list-group" id="responseCommentTable-2-1-3" style="display:none">
                                            
                                        <!-- frComment Add form -->    
                                        <li class="list-group-item list-group-item-warning" id="showResponseCommentAddForm-2-1-3" style="display:none;">
                                            <form class="responseCommentAddForm">
                                                <div class="form-group">
                                                    <div class="form-group form-inline">
                                                        <div class="form-group text-muted">
                                                            You may change comment's visibility using the visibility options on the right hand side.
                                                        </div>
                                                        <a id="frComment-visibility-options-trigger-2-1-3" class="btn btn-sm btn-info pull-right" onclick="toggleVisibilityEditForm(2,1,3)">
                                                            <span class="glyphicon glyphicon-eye-close"></span>
                                                            Show Visibility Options
                                                        </a>
                                                    </div>
                                                    <div id="visibility-options-2-1-3" class="panel panel-default" style="display: none;">
                                                        <div class="panel-heading">Visibility Options</div>
                                                        <table class="table text-center" style="color:#000;">
                                                            <tbody>
                                                                <tr>
                                                                    <th class="text-center">User/Group</th>
                                                                    <th class="text-center">Can see
                                                                        your comment</th>
                                                                    <th class="text-center">Can see
                                                                        your name</th>
                                                                </tr>
                                                                <tr id="response-giver-2-1-3">
                                                                    <td class="text-left">
                                                                        <div data-toggle="tooltip" data-placement="top" title="" data-original-title="Control what response giver can view">
                                                                            Response Giver</div>
                                                                    </td>
                                                                    <td><input class="visibilityCheckbox answerCheckbox centered" name="receiverLeaderCheckbox" value="GIVER" checked="checked" type="checkbox">
                                                                    </td>
                                                                    <td><input class="visibilityCheckbox giverCheckbox" value="GIVER" checked="checked" type="checkbox">
                                                                    </td>
                                                                </tr>
                                                                
                                                                <tr id="response-recipient-2-1-3">
                                                                    <td class="text-left">
                                                                        <div data-toggle="tooltip" data-placement="top" title="" data-original-title="Control what response recipient(s) can view">
                                                                            Response Recipient(s)</div>
                                                                    </td>
                                                                    <td><input class="visibilityCheckbox answerCheckbox centered" name="receiverLeaderCheckbox" value="RECEIVER" checked="checked" type="checkbox">
                                                                    </td>
                                                                    <td><input class="visibilityCheckbox giverCheckbox" value="RECEIVER" checked="checked" type="checkbox">
                                                                    </td>
                                                                </tr>
                                                                
                                                                
                                                                <tr id="response-giver-team-2-1-3">
                                                                    <td class="text-left">
                                                                        <div data-toggle="tooltip" data-placement="top" title="" data-original-title="Control what team members of response giver can view">
                                                                            Response Giver's Team Members</div>
                                                                    </td>
                                                                    <td><input class="visibilityCheckbox answerCheckbox" value="OWN_TEAM_MEMBERS" checked="checked" type="checkbox">
                                                                    </td>
                                                                    <td><input class="visibilityCheckbox giverCheckbox" value="OWN_TEAM_MEMBERS" checked="checked" type="checkbox">
                                                                    </td>
                                                                </tr>
                                                                
                                                                
                                                                <tr id="response-recipient-team-2-1-3">
                                                                    <td class="text-left">
                                                                        <div data-toggle="tooltip" data-placement="top" title="" data-original-title="Control what team members of response recipient(s) can view">
                                                                            Response Recipient's Team Members</div>
                                                                    </td>
                                                                    <td><input class="visibilityCheckbox answerCheckbox" value="RECEIVER_TEAM_MEMBERS" checked="checked" type="checkbox">
                                                                    </td>
                                                                    <td><input class="visibilityCheckbox giverCheckbox" value="RECEIVER_TEAM_MEMBERS" checked="checked" type="checkbox">
                                                                    </td>
                                                                </tr>
                                                                
                                                                
                                                                
                                                                <tr id="response-instructors-2-1-3">
                                                                    <td class="text-left">
                                                                        <div data-toggle="tooltip" data-placement="top" title="" data-original-title="Control what instructors can view">
                                                                            Instructors</div>
                                                                    </td>
                                                                    <td><input class="visibilityCheckbox answerCheckbox" value="INSTRUCTORS" checked="checked" type="checkbox">
                                                                    </td>
                                                                    <td><input class="visibilityCheckbox giverCheckbox" value="INSTRUCTORS" checked="checked" type="checkbox">
                                                                    </td>
                                                                </tr>
                                                                
                                                            </tbody>
                                                        </table>
                                                    </div>
                                                    <textarea class="form-control" rows="3" placeholder="Your comment about this response" name="responsecommenttext" id="responseCommentAddForm-2-1-3"></textarea>
                                                </div>
                                                <div class="col-sm-offset-5">
                                                    <a href="/page/instructorFeedbackResponseCommentAdd" type="button" class="btn btn-primary" id="button_save_comment_for_add-2-1-3">Add</a>
                                                    <input class="btn btn-default" value="Cancel" onclick="hideResponseCommentAddForm(2,1,3)" type="button">
                                                    <input name="courseid" value="CFResultsUiT.CS2104" type="hidden">
                                                    <input name="fsname" value="First Session" type="hidden">
                                                    <input name="questionid" value="{*}" type="hidden">                                            
                                                    <input name="responseid" value="{*}" type="hidden">
                                                    <input name="user" value="CFResultsUiT.instr" type="hidden">
                                                    <input name="showresponsecommentsto" value="GIVER,RECEIVER, OWN_TEAM_MEMBERS, RECEIVER_TEAM_MEMBERS, INSTRUCTORS" type="hidden">
                                                    <input name="showresponsegiverto" value="GIVER,RECEIVER, OWN_TEAM_MEMBERS, RECEIVER_TEAM_MEMBERS, INSTRUCTORS" type="hidden">
                                                </div>
                                            </form>
                                        </li>
                                    </ul></div></div>
                            
                        </div></div>
                
                </div>
                </div>
            </div>
        
            
                    </div>
                    </div>
                </div>
            

            

            

            
                    <div class="panel panel-warning">
                        <div style="cursor: pointer;" data-target="#panelBodyCollapse-8" class="panel-heading">
                            <div class="row">
                                <div class="col-sm-9">
                                    <strong>Team 2</strong>                     
                                </div>
                                <div class="col-sm-3">
                                    <div class="pull-right">
                                        <a data-original-title="Collapse or expand all student panels. You can also click on the panel heading to toggle each one individually." class="btn btn-warning btn-xs" id="collapse-panels-button-team-3" data-toggle="tooltip" title="">
                                            Collapse  Students
                                        </a>
                                        &nbsp;
                                        <span class="glyphicon glyphicon-chevron-up"></span>
                                    </div>
                                </div>
                            </div>
                        </div>
                        <div id="panelBodyCollapse-8" class="panel-collapse collapse in">
                        <div class="panel-body background-color-warning">
            


            <div class="panel panel-primary">
                <div style="cursor: pointer;" data-target="#panelBodyCollapse-9" class="panel-heading">
                    To: 
                    
                        <div title="" data-original-title="" class="middlealign profile-pic-icon-hover inline" data-link="/page/studentProfilePic?courseid={*}&amp;studentemail={*}">
                            <strong>Danny Engrid (Team 2)</strong>
                            <img src="" alt="No Image Given" class="hidden profile-pic-icon-hidden">
                            <a class="link-in-dark-bg" href="mailTo:CFResultsUiT.danny.e@gmail.com ">[CFResultsUiT.danny.e@gmail.com]</a>
                        </div>
                    
                    <span class="glyphicon glyphicon-chevron-up pull-right"></span>
                </div>
                <div id="panelBodyCollapse-9" class="panel-collapse collapse in">
                <div class="panel-body">
                
                        <div class="row ">
                            <div class="col-md-2">
                                <div class="col-md-12">
                                    From: 
                                    
                                        <div title="" data-original-title="" class="middlealign profile-pic-icon-hover inline-block" data-link="/page/studentProfilePic?courseid={*}&amp;studentemail={*}">
                                            <strong>Alice Betsy (Team 1)</strong>
                                            <img src="" alt="No Image Given" class="hidden profile-pic-icon-hidden">
                                        </div>
                                    
                                    
                                </div>
                                    
                                <div class="col-md-12 text-muted small"><br>
                                To: 
                                
                                    <div title="" data-original-title="" class="middlealign profile-pic-icon-hover inline-block" data-link="/page/studentProfilePic?courseid={*}&amp;studentemail={*}">
                                        <strong>Danny Engrid (Team 2)</strong>
                                        <img src="" alt="No Image Given" class="hidden profile-pic-icon-hidden">
                                    </div>
                                 
                                </div>
                            </div>
                            <div class="col-md-10">
                            
                                    <div class="panel panel-info">
                                        <div class="panel-heading">Question 15: <span class="text-preserve-space">Split points among the your team members and yourself, according to how much you think each member has contributed.&nbsp;<span style=" white-space: normal;">
    <a href="javascript:;" id="questionAdditionalInfoButton-15-giver-1-recipient-3" class="color_gray" onclick="toggleAdditionalQuestionInfo('15-giver-1-recipient-3')" data-more="[more]" data-less="[less]">[more]</a>
    <br>
    <span id="questionAdditionalInfo-15-giver-1-recipient-3" style="display:none;">Distribute points (among recipients) question<br>Points per recipient: 100</span>
</span></span></div>
                                        <div class="panel-body">
                                            <div style="clear:both; overflow: hidden">
                                                <div class="pull-left">150</div>
                                                <button data-original-title="Add comment" type="button" class="btn btn-default btn-xs icon-button pull-right" id="button_add_comment" onclick="showResponseCommentAddForm(3,1,1)" data-toggle="tooltip" data-placement="top" title="">
                                                    <span class="glyphicon glyphicon-comment glyphicon-primary"></span>
                                                </button>
                                            </div>
                                            
                                            <ul class="list-group" id="responseCommentTable-3-1-1" style="display:none">
                                            
                                        <!-- frComment Add form -->    
                                        <li class="list-group-item list-group-item-warning" id="showResponseCommentAddForm-3-1-1" style="display:none;">
                                            <form class="responseCommentAddForm">
                                                <div class="form-group">
                                                    <div class="form-group form-inline">
                                                        <div class="form-group text-muted">
                                                            You may change comment's visibility using the visibility options on the right hand side.
                                                        </div>
                                                        <a id="frComment-visibility-options-trigger-3-1-1" class="btn btn-sm btn-info pull-right" onclick="toggleVisibilityEditForm(3,1,1)">
                                                            <span class="glyphicon glyphicon-eye-close"></span>
                                                            Show Visibility Options
                                                        </a>
                                                    </div>
                                                    <div id="visibility-options-3-1-1" class="panel panel-default" style="display: none;">
                                                        <div class="panel-heading">Visibility Options</div>
                                                        <table class="table text-center" style="color:#000;">
                                                            <tbody>
                                                                <tr>
                                                                    <th class="text-center">User/Group</th>
                                                                    <th class="text-center">Can see
                                                                        your comment</th>
                                                                    <th class="text-center">Can see
                                                                        your name</th>
                                                                </tr>
                                                                <tr id="response-giver-3-1-1">
                                                                    <td class="text-left">
                                                                        <div data-toggle="tooltip" data-placement="top" title="" data-original-title="Control what response giver can view">
                                                                            Response Giver</div>
                                                                    </td>
                                                                    <td><input class="visibilityCheckbox answerCheckbox centered" name="receiverLeaderCheckbox" value="GIVER" checked="checked" type="checkbox">
                                                                    </td>
                                                                    <td><input class="visibilityCheckbox giverCheckbox" value="GIVER" checked="checked" type="checkbox">
                                                                    </td>
                                                                </tr>
                                                                
                                                                <tr id="response-recipient-3-1-1">
                                                                    <td class="text-left">
                                                                        <div data-toggle="tooltip" data-placement="top" title="" data-original-title="Control what response recipient(s) can view">
                                                                            Response Recipient(s)</div>
                                                                    </td>
                                                                    <td><input class="visibilityCheckbox answerCheckbox centered" name="receiverLeaderCheckbox" value="RECEIVER" checked="checked" type="checkbox">
                                                                    </td>
                                                                    <td><input class="visibilityCheckbox giverCheckbox" value="RECEIVER" checked="checked" type="checkbox">
                                                                    </td>
                                                                </tr>
                                                                
                                                                
                                                                
                                                                
                                                                
                                                                <tr id="response-instructors-3-1-1">
                                                                    <td class="text-left">
                                                                        <div data-toggle="tooltip" data-placement="top" title="" data-original-title="Control what instructors can view">
                                                                            Instructors</div>
                                                                    </td>
                                                                    <td><input class="visibilityCheckbox answerCheckbox" value="INSTRUCTORS" checked="checked" type="checkbox">
                                                                    </td>
                                                                    <td><input class="visibilityCheckbox giverCheckbox" value="INSTRUCTORS" checked="checked" type="checkbox">
                                                                    </td>
                                                                </tr>
                                                                
                                                            </tbody>
                                                        </table>
                                                    </div>
                                                    <textarea class="form-control" rows="3" placeholder="Your comment about this response" name="responsecommenttext" id="responseCommentAddForm-3-1-1"></textarea>
                                                </div>
                                                <div class="col-sm-offset-5">
                                                    <a href="/page/instructorFeedbackResponseCommentAdd" type="button" class="btn btn-primary" id="button_save_comment_for_add-3-1-1">Add</a>
                                                    <input class="btn btn-default" value="Cancel" onclick="hideResponseCommentAddForm(3,1,1)" type="button">
                                                    <input name="courseid" value="CFResultsUiT.CS2104" type="hidden">
                                                    <input name="fsname" value="First Session" type="hidden">
                                                    <input name="questionid" value="{*}" type="hidden">                                            
                                                    <input name="responseid" value="{*}" type="hidden">
                                                    <input name="user" value="CFResultsUiT.instr" type="hidden">
                                                    <input name="showresponsecommentsto" value="GIVER,RECEIVER, INSTRUCTORS" type="hidden">
                                                    <input name="showresponsegiverto" value="GIVER,RECEIVER, INSTRUCTORS" type="hidden">
                                                </div>
                                            </form>
                                        </li>
                                    </ul></div></div>
                            
                        </div></div>
                
                        <div class="row border-top-gray">
                            <div class="col-md-2">
                                <div class="col-md-12">
                                    From: 
                                    
                                        <div title="" data-original-title="" class="middlealign profile-pic-icon-hover inline-block" data-link="/page/studentProfilePic?courseid={*}&amp;studentemail={*}">
                                            <strong>Benny Charles (Team 1)</strong>
                                            <img src="" alt="No Image Given" class="hidden profile-pic-icon-hidden">
                                        </div>
                                    
                                    
                                </div>
                                    
                                <div class="col-md-12 text-muted small"><br>
                                To: 
                                
                                    <div title="" data-original-title="" class="middlealign profile-pic-icon-hover inline-block" data-link="/page/studentProfilePic?courseid={*}&amp;studentemail={*}">
                                        <strong>Danny Engrid (Team 2)</strong>
                                        <img src="" alt="No Image Given" class="hidden profile-pic-icon-hidden">
                                    </div>
                                 
                                </div>
                            </div>
                            <div class="col-md-10">
                            
                                    <div class="panel panel-info">
                                        <div class="panel-heading">Question 1: <span class="text-preserve-space">Rate 3 other students' products</span></div>
                                        <div class="panel-body">
                                            <div style="clear:both; overflow: hidden">
                                                <div class="pull-left">1 Response to Danny.</div>
                                                <button data-original-title="Add comment" type="button" class="btn btn-default btn-xs icon-button pull-right" id="button_add_comment" onclick="showResponseCommentAddForm(3,2,1)" data-toggle="tooltip" data-placement="top" title="">
                                                    <span class="glyphicon glyphicon-comment glyphicon-primary"></span>
                                                </button>
                                            </div>
                                            
                                            <ul class="list-group" id="responseCommentTable-3-2-1" style="display:none">
                                            
                                        <!-- frComment Add form -->    
                                        <li class="list-group-item list-group-item-warning" id="showResponseCommentAddForm-3-2-1" style="display:none;">
                                            <form class="responseCommentAddForm">
                                                <div class="form-group">
                                                    <div class="form-group form-inline">
                                                        <div class="form-group text-muted">
                                                            You may change comment's visibility using the visibility options on the right hand side.
                                                        </div>
                                                        <a id="frComment-visibility-options-trigger-3-2-1" class="btn btn-sm btn-info pull-right" onclick="toggleVisibilityEditForm(3,2,1)">
                                                            <span class="glyphicon glyphicon-eye-close"></span>
                                                            Show Visibility Options
                                                        </a>
                                                    </div>
                                                    <div id="visibility-options-3-2-1" class="panel panel-default" style="display: none;">
                                                        <div class="panel-heading">Visibility Options</div>
                                                        <table class="table text-center" style="color:#000;">
                                                            <tbody>
                                                                <tr>
                                                                    <th class="text-center">User/Group</th>
                                                                    <th class="text-center">Can see
                                                                        your comment</th>
                                                                    <th class="text-center">Can see
                                                                        your name</th>
                                                                </tr>
                                                                <tr id="response-giver-3-2-1">
                                                                    <td class="text-left">
                                                                        <div data-toggle="tooltip" data-placement="top" title="" data-original-title="Control what response giver can view">
                                                                            Response Giver</div>
                                                                    </td>
                                                                    <td><input class="visibilityCheckbox answerCheckbox centered" name="receiverLeaderCheckbox" value="GIVER" checked="checked" type="checkbox">
                                                                    </td>
                                                                    <td><input class="visibilityCheckbox giverCheckbox" value="GIVER" checked="checked" type="checkbox">
                                                                    </td>
                                                                </tr>
                                                                
                                                                <tr id="response-recipient-3-2-1">
                                                                    <td class="text-left">
                                                                        <div data-toggle="tooltip" data-placement="top" title="" data-original-title="Control what response recipient(s) can view">
                                                                            Response Recipient(s)</div>
                                                                    </td>
                                                                    <td><input class="visibilityCheckbox answerCheckbox centered" name="receiverLeaderCheckbox" value="RECEIVER" checked="checked" type="checkbox">
                                                                    </td>
                                                                    <td><input class="visibilityCheckbox giverCheckbox" value="RECEIVER" checked="checked" type="checkbox">
                                                                    </td>
                                                                </tr>
                                                                
                                                                
                                                                <tr id="response-giver-team-3-2-1">
                                                                    <td class="text-left">
                                                                        <div data-toggle="tooltip" data-placement="top" title="" data-original-title="Control what team members of response giver can view">
                                                                            Response Giver's Team Members</div>
                                                                    </td>
                                                                    <td><input class="visibilityCheckbox answerCheckbox" value="OWN_TEAM_MEMBERS" checked="checked" type="checkbox">
                                                                    </td>
                                                                    <td><input class="visibilityCheckbox giverCheckbox" value="OWN_TEAM_MEMBERS" checked="checked" type="checkbox">
                                                                    </td>
                                                                </tr>
                                                                
                                                                
                                                                
                                                                <tr id="response-students-3-2-1">
                                                                    <td class="text-left">
                                                                        <div data-toggle="tooltip" data-placement="top" title="" data-original-title="Control what other students in this course can view">
                                                                            Other students in this course</div>
                                                                    </td>
                                                                    <td><input class="visibilityCheckbox answerCheckbox" value="STUDENTS" checked="checked" type="checkbox">
                                                                    </td>
                                                                    <td><input class="visibilityCheckbox giverCheckbox" value="STUDENTS" checked="checked" type="checkbox">
                                                                    </td>
                                                                </tr>
                                                                
                                                                
                                                                <tr id="response-instructors-3-2-1">
                                                                    <td class="text-left">
                                                                        <div data-toggle="tooltip" data-placement="top" title="" data-original-title="Control what instructors can view">
                                                                            Instructors</div>
                                                                    </td>
                                                                    <td><input class="visibilityCheckbox answerCheckbox" value="INSTRUCTORS" checked="checked" type="checkbox">
                                                                    </td>
                                                                    <td><input class="visibilityCheckbox giverCheckbox" value="INSTRUCTORS" checked="checked" type="checkbox">
                                                                    </td>
                                                                </tr>
                                                                
                                                            </tbody>
                                                        </table>
                                                    </div>
                                                    <textarea class="form-control" rows="3" placeholder="Your comment about this response" name="responsecommenttext" id="responseCommentAddForm-3-2-1"></textarea>
                                                </div>
                                                <div class="col-sm-offset-5">
                                                    <a href="/page/instructorFeedbackResponseCommentAdd" type="button" class="btn btn-primary" id="button_save_comment_for_add-3-2-1">Add</a>
                                                    <input class="btn btn-default" value="Cancel" onclick="hideResponseCommentAddForm(3,2,1)" type="button">
                                                    <input name="courseid" value="CFResultsUiT.CS2104" type="hidden">
                                                    <input name="fsname" value="First Session" type="hidden">
                                                    <input name="questionid" value="{*}" type="hidden">                                            
                                                    <input name="responseid" value="{*}" type="hidden">
                                                    <input name="user" value="CFResultsUiT.instr" type="hidden">
                                                    <input name="showresponsecommentsto" value="GIVER,INSTRUCTORS, RECEIVER, STUDENTS, OWN_TEAM_MEMBERS" type="hidden">
                                                    <input name="showresponsegiverto" value="GIVER,INSTRUCTORS, RECEIVER, STUDENTS, OWN_TEAM_MEMBERS" type="hidden">
                                                </div>
                                            </form>
                                        </li>
                                    </ul></div></div>
                            
                        </div></div>
                
                </div>
                </div>
            </div>
        
            

            

            

            


            <div class="panel panel-primary">
                <div style="cursor: pointer;" data-target="#panelBodyCollapse-10" class="panel-heading">
                    To: 
                    
                        <div title="" data-original-title="" class="middlealign profile-pic-icon-hover inline" data-link="/page/studentProfilePic?courseid={*}&amp;studentemail={*}">
                            <strong>Drop out (Team 2)</strong>
                            <img src="" alt="No Image Given" class="hidden profile-pic-icon-hidden">
                            <a class="link-in-dark-bg" href="mailTo:drop.out@gmail.com ">[drop.out@gmail.com]</a>
                        </div>
                    
                    <span class="glyphicon glyphicon-chevron-up pull-right"></span>
                </div>
                <div id="panelBodyCollapse-10" class="panel-collapse collapse in">
                <div class="panel-body">
                
                        <div class="row ">
                            <div class="col-md-2">
                                <div class="col-md-12">
                                    From: 
                                    
                                        <div title="" data-original-title="" class="middlealign profile-pic-icon-hover inline-block" data-link="/page/studentProfilePic?courseid={*}&amp;studentemail={*}">
>>>>>>> 1f7a35a8
                                            <strong>Drop out (Team 2)</strong>
                                            <img src="" alt="No Image Given" class="hidden profile-pic-icon-hidden">
                                        </div>
                                    
                                    
                                </div>
                                    
                                <div class="col-md-12 text-muted small"><br>
                                To: 
                                
                                    <div title="" data-original-title="" class="middlealign profile-pic-icon-hover inline-block" data-link="/page/studentProfilePic?courseid={*}&amp;studentemail={*}">
<<<<<<< HEAD
                                        Drop out (Team 2)
=======
                                        <strong>Drop out (Team 2)</strong>
>>>>>>> 1f7a35a8
                                        <img src="" alt="No Image Given" class="hidden profile-pic-icon-hidden">
                                    </div>
                                 
                                </div>
                            </div>
                            <div class="col-md-10">
                            
                                    <div class="panel panel-info">
                                        <div class="panel-heading">Question 7: <span class="text-preserve-space">What is your extra feature?&nbsp;<span style=" white-space: normal;">
    <a href="javascript:;" id="questionAdditionalInfoButton-7-giver-1-recipient-4" class="color_gray" onclick="toggleAdditionalQuestionInfo('7-giver-1-recipient-4')" data-more="[more]" data-less="[less]">[more]</a>
    <br>
    <span id="questionAdditionalInfo-7-giver-1-recipient-4" style="display:none;">Multiple-choice (single answer) question options:
<ul style="list-style-type: disc;margin-left: 20px;"><li>FlexiCommand</li><li>PowerSearch</li><li>GoodUI</li><li>Google Integration</li></ul></span>
</span></span></div>
                                        <div class="panel-body">
                                            <div style="clear:both; overflow: hidden">
                                                <div class="pull-left">PowerSearch</div>
                                                <button data-original-title="Add comment" type="button" class="btn btn-default btn-xs icon-button pull-right" id="button_add_comment" onclick="showResponseCommentAddForm(4,1,1)" data-toggle="tooltip" data-placement="top" title="">
                                                    <span class="glyphicon glyphicon-comment glyphicon-primary"></span>
                                                </button>
                                            </div>
                                            
                                            <ul class="list-group" id="responseCommentTable-4-1-1" style="display:none">
                                            
                                        <!-- frComment Add form -->    
                                        <li class="list-group-item list-group-item-warning" id="showResponseCommentAddForm-4-1-1" style="display:none;">
                                            <form class="responseCommentAddForm">
                                                <div class="form-group">
                                                    <div class="form-group form-inline">
                                                        <div class="form-group text-muted">
                                                            You may change comment's visibility using the visibility options on the right hand side.
                                                        </div>
                                                        <a id="frComment-visibility-options-trigger-4-1-1" class="btn btn-sm btn-info pull-right" onclick="toggleVisibilityEditForm(4,1,1)">
                                                            <span class="glyphicon glyphicon-eye-close"></span>
                                                            Show Visibility Options
                                                        </a>
                                                    </div>
                                                    <div id="visibility-options-4-1-1" class="panel panel-default" style="display: none;">
                                                        <div class="panel-heading">Visibility Options</div>
                                                        <table class="table text-center" style="color:#000;">
                                                            <tbody>
                                                                <tr>
                                                                    <th class="text-center">User/Group</th>
                                                                    <th class="text-center">Can see
                                                                        your comment</th>
                                                                    <th class="text-center">Can see
                                                                        your name</th>
                                                                </tr>
                                                                <tr id="response-giver-4-1-1">
                                                                    <td class="text-left">
                                                                        <div data-toggle="tooltip" data-placement="top" title="" data-original-title="Control what response giver can view">
                                                                            Response Giver</div>
                                                                    </td>
                                                                    <td><input class="visibilityCheckbox answerCheckbox centered" name="receiverLeaderCheckbox" value="GIVER" checked="checked" type="checkbox">
                                                                    </td>
                                                                    <td><input class="visibilityCheckbox giverCheckbox" value="GIVER" checked="checked" type="checkbox">
                                                                    </td>
                                                                </tr>
                                                                
                                                                
                                                                <tr id="response-giver-team-4-1-1">
                                                                    <td class="text-left">
                                                                        <div data-toggle="tooltip" data-placement="top" title="" data-original-title="Control what team members of response giver can view">
                                                                            Response Giver's Team Members</div>
                                                                    </td>
                                                                    <td><input class="visibilityCheckbox answerCheckbox" value="OWN_TEAM_MEMBERS" checked="checked" type="checkbox">
                                                                    </td>
                                                                    <td><input class="visibilityCheckbox giverCheckbox" value="OWN_TEAM_MEMBERS" checked="checked" type="checkbox">
                                                                    </td>
                                                                </tr>
                                                                
                                                                
                                                                
                                                                <tr id="response-students-4-1-1">
                                                                    <td class="text-left">
                                                                        <div data-toggle="tooltip" data-placement="top" title="" data-original-title="Control what other students in this course can view">
                                                                            Other students in this course</div>
                                                                    </td>
                                                                    <td><input class="visibilityCheckbox answerCheckbox" value="STUDENTS" checked="checked" type="checkbox">
                                                                    </td>
                                                                    <td><input class="visibilityCheckbox giverCheckbox" value="STUDENTS" checked="checked" type="checkbox">
                                                                    </td>
                                                                </tr>
                                                                
                                                                
                                                                <tr id="response-instructors-4-1-1">
                                                                    <td class="text-left">
                                                                        <div data-toggle="tooltip" data-placement="top" title="" data-original-title="Control what instructors can view">
                                                                            Instructors</div>
                                                                    </td>
                                                                    <td><input class="visibilityCheckbox answerCheckbox" value="INSTRUCTORS" checked="checked" type="checkbox">
                                                                    </td>
                                                                    <td><input class="visibilityCheckbox giverCheckbox" value="INSTRUCTORS" checked="checked" type="checkbox">
                                                                    </td>
                                                                </tr>
                                                                
                                                            </tbody>
                                                        </table>
                                                    </div>
                                                    <textarea class="form-control" rows="3" placeholder="Your comment about this response" name="responsecommenttext" id="responseCommentAddForm-4-1-1"></textarea>
                                                </div>
                                                <div class="col-sm-offset-5">
                                                    <a href="/page/instructorFeedbackResponseCommentAdd" type="button" class="btn btn-primary" id="button_save_comment_for_add-4-1-1">Add</a>
                                                    <input class="btn btn-default" value="Cancel" onclick="hideResponseCommentAddForm(4,1,1)" type="button">
                                                    <input name="courseid" value="CFResultsUiT.CS2104" type="hidden">
                                                    <input name="fsname" value="First Session" type="hidden">
                                                    <input name="questionid" value="{*}" type="hidden">                                            
                                                    <input name="responseid" value="{*}" type="hidden">
                                                    <input name="user" value="CFResultsUiT.instr" type="hidden">
                                                    <input name="showresponsecommentsto" value="GIVER,RECEIVER, OWN_TEAM_MEMBERS, STUDENTS, INSTRUCTORS" type="hidden">
                                                    <input name="showresponsegiverto" value="GIVER,RECEIVER, OWN_TEAM_MEMBERS, STUDENTS, INSTRUCTORS" type="hidden">
                                                </div>
                                            </form>
                                        </li>
                                    </ul></div></div>
                            
                                    <div class="panel panel-info">
                                        <div class="panel-heading">Question 10: <span class="text-preserve-space">Which team do you think has the best feature?&nbsp;<span style=" white-space: normal;">
    <a href="javascript:;" id="questionAdditionalInfoButton-10-giver-1-recipient-4" class="color_gray" onclick="toggleAdditionalQuestionInfo('10-giver-1-recipient-4')" data-more="[more]" data-less="[less]">[more]</a>
    <br>
    <span id="questionAdditionalInfo-10-giver-1-recipient-4" style="display:none;">Multiple-choice (single answer) question options:
<br>The options for this question is automatically generated from the list of all teams in this course.</span>
</span></span></div>
                                        <div class="panel-body">
                                            <div style="clear:both; overflow: hidden">
                                                <div class="pull-left">Team 2</div>
                                                <button data-original-title="Add comment" type="button" class="btn btn-default btn-xs icon-button pull-right" id="button_add_comment" onclick="showResponseCommentAddForm(4,1,2)" data-toggle="tooltip" data-placement="top" title="">
                                                    <span class="glyphicon glyphicon-comment glyphicon-primary"></span>
                                                </button>
                                            </div>
                                            
                                            <ul class="list-group" id="responseCommentTable-4-1-2" style="display:none">
                                            
                                        <!-- frComment Add form -->    
                                        <li class="list-group-item list-group-item-warning" id="showResponseCommentAddForm-4-1-2" style="display:none;">
                                            <form class="responseCommentAddForm">
                                                <div class="form-group">
                                                    <div class="form-group form-inline">
                                                        <div class="form-group text-muted">
                                                            You may change comment's visibility using the visibility options on the right hand side.
                                                        </div>
                                                        <a id="frComment-visibility-options-trigger-4-1-2" class="btn btn-sm btn-info pull-right" onclick="toggleVisibilityEditForm(4,1,2)">
                                                            <span class="glyphicon glyphicon-eye-close"></span>
                                                            Show Visibility Options
                                                        </a>
                                                    </div>
                                                    <div id="visibility-options-4-1-2" class="panel panel-default" style="display: none;">
                                                        <div class="panel-heading">Visibility Options</div>
                                                        <table class="table text-center" style="color:#000;">
                                                            <tbody>
                                                                <tr>
                                                                    <th class="text-center">User/Group</th>
                                                                    <th class="text-center">Can see
                                                                        your comment</th>
                                                                    <th class="text-center">Can see
                                                                        your name</th>
                                                                </tr>
                                                                <tr id="response-giver-4-1-2">
                                                                    <td class="text-left">
                                                                        <div data-toggle="tooltip" data-placement="top" title="" data-original-title="Control what response giver can view">
                                                                            Response Giver</div>
                                                                    </td>
                                                                    <td><input class="visibilityCheckbox answerCheckbox centered" name="receiverLeaderCheckbox" value="GIVER" checked="checked" type="checkbox">
                                                                    </td>
                                                                    <td><input class="visibilityCheckbox giverCheckbox" value="GIVER" checked="checked" type="checkbox">
                                                                    </td>
                                                                </tr>
                                                                
                                                                
                                                                <tr id="response-giver-team-4-1-2">
                                                                    <td class="text-left">
                                                                        <div data-toggle="tooltip" data-placement="top" title="" data-original-title="Control what team members of response giver can view">
                                                                            Response Giver's Team Members</div>
                                                                    </td>
                                                                    <td><input class="visibilityCheckbox answerCheckbox" value="OWN_TEAM_MEMBERS" checked="checked" type="checkbox">
                                                                    </td>
                                                                    <td><input class="visibilityCheckbox giverCheckbox" value="OWN_TEAM_MEMBERS" checked="checked" type="checkbox">
                                                                    </td>
                                                                </tr>
                                                                
                                                                
                                                                
                                                                <tr id="response-students-4-1-2">
                                                                    <td class="text-left">
                                                                        <div data-toggle="tooltip" data-placement="top" title="" data-original-title="Control what other students in this course can view">
                                                                            Other students in this course</div>
                                                                    </td>
                                                                    <td><input class="visibilityCheckbox answerCheckbox" value="STUDENTS" checked="checked" type="checkbox">
                                                                    </td>
                                                                    <td><input class="visibilityCheckbox giverCheckbox" value="STUDENTS" checked="checked" type="checkbox">
                                                                    </td>
                                                                </tr>
                                                                
                                                                
                                                                <tr id="response-instructors-4-1-2">
                                                                    <td class="text-left">
                                                                        <div data-toggle="tooltip" data-placement="top" title="" data-original-title="Control what instructors can view">
                                                                            Instructors</div>
                                                                    </td>
                                                                    <td><input class="visibilityCheckbox answerCheckbox" value="INSTRUCTORS" checked="checked" type="checkbox">
                                                                    </td>
                                                                    <td><input class="visibilityCheckbox giverCheckbox" value="INSTRUCTORS" checked="checked" type="checkbox">
                                                                    </td>
                                                                </tr>
                                                                
                                                            </tbody>
                                                        </table>
                                                    </div>
                                                    <textarea class="form-control" rows="3" placeholder="Your comment about this response" name="responsecommenttext" id="responseCommentAddForm-4-1-2"></textarea>
                                                </div>
                                                <div class="col-sm-offset-5">
                                                    <a href="/page/instructorFeedbackResponseCommentAdd" type="button" class="btn btn-primary" id="button_save_comment_for_add-4-1-2">Add</a>
                                                    <input class="btn btn-default" value="Cancel" onclick="hideResponseCommentAddForm(4,1,2)" type="button">
                                                    <input name="courseid" value="CFResultsUiT.CS2104" type="hidden">
                                                    <input name="fsname" value="First Session" type="hidden">
                                                    <input name="questionid" value="{*}" type="hidden">                                            
                                                    <input name="responseid" value="{*}" type="hidden">
                                                    <input name="user" value="CFResultsUiT.instr" type="hidden">
                                                    <input name="showresponsecommentsto" value="GIVER,RECEIVER, OWN_TEAM_MEMBERS, STUDENTS, INSTRUCTORS" type="hidden">
                                                    <input name="showresponsegiverto" value="GIVER,RECEIVER, OWN_TEAM_MEMBERS, STUDENTS, INSTRUCTORS" type="hidden">
                                                </div>
                                            </form>
                                        </li>
                                    </ul></div></div>
                            
                        </div></div>
                
                </div>
                </div>
            </div>
        
            

            

            

            


            <div class="panel panel-primary">
                <div style="cursor: pointer;" data-target="#panelBodyCollapse-11" class="panel-heading">
                    To: 
                    
                        <div title="" data-original-title="" class="middlealign profile-pic-icon-hover inline" data-link="/page/studentProfilePic?courseid={*}&amp;studentemail={*}">
                            <strong>Charlie Dávis (Team 2)</strong>
                            <img src="" alt="No Image Given" class="hidden profile-pic-icon-hidden">
                            <a class="link-in-dark-bg" href="mailTo:CFResultsUiT.charlie.d@gmail.com ">[CFResultsUiT.charlie.d@gmail.com]</a>
                        </div>
                    
                    <span class="glyphicon glyphicon-chevron-up pull-right"></span>
                </div>
                <div id="panelBodyCollapse-11" class="panel-collapse collapse in">
                <div class="panel-body">
                
                        <div class="row ">
                            <div class="col-md-2">
                                <div class="col-md-12">
                                    From: 
                                    
                                        <div title="" data-original-title="" class="middlealign profile-pic-icon-hover inline-block" data-link="/page/studentProfilePic?courseid={*}&amp;studentemail={*}">
<<<<<<< HEAD
                                            <strong>Benny Charles (Team 1)</strong>
=======
                                            <strong>Alice Betsy (Team 1)</strong>
>>>>>>> 1f7a35a8
                                            <img src="" alt="No Image Given" class="hidden profile-pic-icon-hidden">
                                        </div>
                                    
                                    
                                </div>
                                    
                                <div class="col-md-12 text-muted small"><br>
                                To: 
                                
                                    <div title="" data-original-title="" class="middlealign profile-pic-icon-hover inline-block" data-link="/page/studentProfilePic?courseid={*}&amp;studentemail={*}">
<<<<<<< HEAD
                                        Charlie Dávis (Team 2)
=======
                                        <strong>Charlie Dávis (Team 2)</strong>
>>>>>>> 1f7a35a8
                                        <img src="" alt="No Image Given" class="hidden profile-pic-icon-hidden">
                                    </div>
                                 
                                </div>
                            </div>
                            <div class="col-md-10">
                            
                                    <div class="panel panel-info">
                                        <div class="panel-heading">Question 15: <span class="text-preserve-space">Split points among the your team members and yourself, according to how much you think each member has contributed.&nbsp;<span style=" white-space: normal;">
    <a href="javascript:;" id="questionAdditionalInfoButton-15-giver-1-recipient-5" class="color_gray" onclick="toggleAdditionalQuestionInfo('15-giver-1-recipient-5')" data-more="[more]" data-less="[less]">[more]</a>
    <br>
    <span id="questionAdditionalInfo-15-giver-1-recipient-5" style="display:none;">Distribute points (among recipients) question<br>Points per recipient: 100</span>
</span></span></div>
                                        <div class="panel-body">
                                            <div style="clear:both; overflow: hidden">
                                                <div class="pull-left">50</div>
                                                <button data-original-title="Add comment" type="button" class="btn btn-default btn-xs icon-button pull-right" id="button_add_comment" onclick="showResponseCommentAddForm(5,1,1)" data-toggle="tooltip" data-placement="top" title="">
                                                    <span class="glyphicon glyphicon-comment glyphicon-primary"></span>
                                                </button>
                                            </div>
                                            
                                            <ul class="list-group" id="responseCommentTable-5-1-1" style="display:none">
                                            
                                        <!-- frComment Add form -->    
                                        <li class="list-group-item list-group-item-warning" id="showResponseCommentAddForm-5-1-1" style="display:none;">
                                            <form class="responseCommentAddForm">
                                                <div class="form-group">
                                                    <div class="form-group form-inline">
                                                        <div class="form-group text-muted">
                                                            You may change comment's visibility using the visibility options on the right hand side.
                                                        </div>
                                                        <a id="frComment-visibility-options-trigger-5-1-1" class="btn btn-sm btn-info pull-right" onclick="toggleVisibilityEditForm(5,1,1)">
                                                            <span class="glyphicon glyphicon-eye-close"></span>
                                                            Show Visibility Options
                                                        </a>
                                                    </div>
                                                    <div id="visibility-options-5-1-1" class="panel panel-default" style="display: none;">
                                                        <div class="panel-heading">Visibility Options</div>
                                                        <table class="table text-center" style="color:#000;">
                                                            <tbody>
                                                                <tr>
                                                                    <th class="text-center">User/Group</th>
                                                                    <th class="text-center">Can see
                                                                        your comment</th>
                                                                    <th class="text-center">Can see
                                                                        your name</th>
                                                                </tr>
                                                                <tr id="response-giver-5-1-1">
                                                                    <td class="text-left">
                                                                        <div data-toggle="tooltip" data-placement="top" title="" data-original-title="Control what response giver can view">
                                                                            Response Giver</div>
                                                                    </td>
                                                                    <td><input class="visibilityCheckbox answerCheckbox centered" name="receiverLeaderCheckbox" value="GIVER" checked="checked" type="checkbox">
                                                                    </td>
                                                                    <td><input class="visibilityCheckbox giverCheckbox" value="GIVER" checked="checked" type="checkbox">
                                                                    </td>
                                                                </tr>
                                                                
                                                                <tr id="response-recipient-5-1-1">
                                                                    <td class="text-left">
                                                                        <div data-toggle="tooltip" data-placement="top" title="" data-original-title="Control what response recipient(s) can view">
                                                                            Response Recipient(s)</div>
                                                                    </td>
                                                                    <td><input class="visibilityCheckbox answerCheckbox centered" name="receiverLeaderCheckbox" value="RECEIVER" checked="checked" type="checkbox">
                                                                    </td>
                                                                    <td><input class="visibilityCheckbox giverCheckbox" value="RECEIVER" checked="checked" type="checkbox">
                                                                    </td>
                                                                </tr>
                                                                
                                                                
                                                                
                                                                
                                                                
                                                                <tr id="response-instructors-5-1-1">
                                                                    <td class="text-left">
                                                                        <div data-toggle="tooltip" data-placement="top" title="" data-original-title="Control what instructors can view">
                                                                            Instructors</div>
                                                                    </td>
                                                                    <td><input class="visibilityCheckbox answerCheckbox" value="INSTRUCTORS" checked="checked" type="checkbox">
                                                                    </td>
                                                                    <td><input class="visibilityCheckbox giverCheckbox" value="INSTRUCTORS" checked="checked" type="checkbox">
                                                                    </td>
                                                                </tr>
                                                                
                                                            </tbody>
                                                        </table>
                                                    </div>
                                                    <textarea class="form-control" rows="3" placeholder="Your comment about this response" name="responsecommenttext" id="responseCommentAddForm-5-1-1"></textarea>
                                                </div>
                                                <div class="col-sm-offset-5">
                                                    <a href="/page/instructorFeedbackResponseCommentAdd" type="button" class="btn btn-primary" id="button_save_comment_for_add-5-1-1">Add</a>
                                                    <input class="btn btn-default" value="Cancel" onclick="hideResponseCommentAddForm(5,1,1)" type="button">
                                                    <input name="courseid" value="CFResultsUiT.CS2104" type="hidden">
                                                    <input name="fsname" value="First Session" type="hidden">
                                                    <input name="questionid" value="{*}" type="hidden">                                            
                                                    <input name="responseid" value="{*}" type="hidden">
                                                    <input name="user" value="CFResultsUiT.instr" type="hidden">
                                                    <input name="showresponsecommentsto" value="GIVER,RECEIVER, INSTRUCTORS" type="hidden">
                                                    <input name="showresponsegiverto" value="GIVER,RECEIVER, INSTRUCTORS" type="hidden">
                                                </div>
                                            </form>
                                        </li>
                                    </ul></div></div>
                            
                        </div></div>
                
                        <div class="row border-top-gray">
                            <div class="col-md-2">
                                <div class="col-md-12">
                                    From: 
                                    
                                        <div title="" data-original-title="" class="middlealign profile-pic-icon-hover inline-block" data-link="/page/studentProfilePic?courseid={*}&amp;studentemail={*}">
                                            <strong>Benny Charles (Team 1)</strong>
                                            <img src="" alt="No Image Given" class="hidden profile-pic-icon-hidden">
                                        </div>
                                    
                                    
                                </div>
                                    
                                <div class="col-md-12 text-muted small"><br>
                                To: 
                                
                                    <div title="" data-original-title="" class="middlealign profile-pic-icon-hover inline-block" data-link="/page/studentProfilePic?courseid={*}&amp;studentemail={*}">
                                        <strong>Charlie Dávis (Team 2)</strong>
                                        <img src="" alt="No Image Given" class="hidden profile-pic-icon-hidden">
                                    </div>
                                 
                                </div>
                            </div>
                            <div class="col-md-10">
                            
                                    <div class="panel panel-info">
                                        <div class="panel-heading">Question 1: <span class="text-preserve-space">Rate 3 other students' products</span></div>
                                        <div class="panel-body">
                                            <div style="clear:both; overflow: hidden">
                                                <div class="pull-left">4 Response to Charlie.</div>
                                                <button data-original-title="Add comment" type="button" class="btn btn-default btn-xs icon-button pull-right" id="button_add_comment" onclick="showResponseCommentAddForm(5,2,1)" data-toggle="tooltip" data-placement="top" title="">
                                                    <span class="glyphicon glyphicon-comment glyphicon-primary"></span>
                                                </button>
                                            </div>
                                            
                                            <ul class="list-group" id="responseCommentTable-5-2-1" style="display:none">
                                            
                                        <!-- frComment Add form -->    
                                        <li class="list-group-item list-group-item-warning" id="showResponseCommentAddForm-5-2-1" style="display:none;">
                                            <form class="responseCommentAddForm">
                                                <div class="form-group">
                                                    <div class="form-group form-inline">
                                                        <div class="form-group text-muted">
                                                            You may change comment's visibility using the visibility options on the right hand side.
                                                        </div>
                                                        <a id="frComment-visibility-options-trigger-5-2-1" class="btn btn-sm btn-info pull-right" onclick="toggleVisibilityEditForm(5,2,1)">
                                                            <span class="glyphicon glyphicon-eye-close"></span>
                                                            Show Visibility Options
                                                        </a>
                                                    </div>
                                                    <div id="visibility-options-5-2-1" class="panel panel-default" style="display: none;">
                                                        <div class="panel-heading">Visibility Options</div>
                                                        <table class="table text-center" style="color:#000;">
                                                            <tbody>
                                                                <tr>
                                                                    <th class="text-center">User/Group</th>
                                                                    <th class="text-center">Can see
                                                                        your comment</th>
                                                                    <th class="text-center">Can see
                                                                        your name</th>
                                                                </tr>
                                                                <tr id="response-giver-5-2-1">
                                                                    <td class="text-left">
                                                                        <div data-toggle="tooltip" data-placement="top" title="" data-original-title="Control what response giver can view">
                                                                            Response Giver</div>
                                                                    </td>
                                                                    <td><input class="visibilityCheckbox answerCheckbox centered" name="receiverLeaderCheckbox" value="GIVER" checked="checked" type="checkbox">
                                                                    </td>
                                                                    <td><input class="visibilityCheckbox giverCheckbox" value="GIVER" checked="checked" type="checkbox">
                                                                    </td>
                                                                </tr>
                                                                
                                                                <tr id="response-recipient-5-2-1">
                                                                    <td class="text-left">
                                                                        <div data-toggle="tooltip" data-placement="top" title="" data-original-title="Control what response recipient(s) can view">
                                                                            Response Recipient(s)</div>
                                                                    </td>
                                                                    <td><input class="visibilityCheckbox answerCheckbox centered" name="receiverLeaderCheckbox" value="RECEIVER" checked="checked" type="checkbox">
                                                                    </td>
                                                                    <td><input class="visibilityCheckbox giverCheckbox" value="RECEIVER" checked="checked" type="checkbox">
                                                                    </td>
                                                                </tr>
                                                                
                                                                
                                                                <tr id="response-giver-team-5-2-1">
                                                                    <td class="text-left">
                                                                        <div data-toggle="tooltip" data-placement="top" title="" data-original-title="Control what team members of response giver can view">
                                                                            Response Giver's Team Members</div>
                                                                    </td>
                                                                    <td><input class="visibilityCheckbox answerCheckbox" value="OWN_TEAM_MEMBERS" checked="checked" type="checkbox">
                                                                    </td>
                                                                    <td><input class="visibilityCheckbox giverCheckbox" value="OWN_TEAM_MEMBERS" checked="checked" type="checkbox">
                                                                    </td>
                                                                </tr>
                                                                
                                                                
                                                                
                                                                <tr id="response-students-5-2-1">
                                                                    <td class="text-left">
                                                                        <div data-toggle="tooltip" data-placement="top" title="" data-original-title="Control what other students in this course can view">
                                                                            Other students in this course</div>
                                                                    </td>
                                                                    <td><input class="visibilityCheckbox answerCheckbox" value="STUDENTS" checked="checked" type="checkbox">
                                                                    </td>
                                                                    <td><input class="visibilityCheckbox giverCheckbox" value="STUDENTS" checked="checked" type="checkbox">
                                                                    </td>
                                                                </tr>
                                                                
                                                                
                                                                <tr id="response-instructors-5-2-1">
                                                                    <td class="text-left">
                                                                        <div data-toggle="tooltip" data-placement="top" title="" data-original-title="Control what instructors can view">
                                                                            Instructors</div>
                                                                    </td>
                                                                    <td><input class="visibilityCheckbox answerCheckbox" value="INSTRUCTORS" checked="checked" type="checkbox">
                                                                    </td>
                                                                    <td><input class="visibilityCheckbox giverCheckbox" value="INSTRUCTORS" checked="checked" type="checkbox">
                                                                    </td>
                                                                </tr>
                                                                
                                                            </tbody>
                                                        </table>
                                                    </div>
                                                    <textarea class="form-control" rows="3" placeholder="Your comment about this response" name="responsecommenttext" id="responseCommentAddForm-5-2-1"></textarea>
                                                </div>
                                                <div class="col-sm-offset-5">
                                                    <a href="/page/instructorFeedbackResponseCommentAdd" type="button" class="btn btn-primary" id="button_save_comment_for_add-5-2-1">Add</a>
                                                    <input class="btn btn-default" value="Cancel" onclick="hideResponseCommentAddForm(5,2,1)" type="button">
                                                    <input name="courseid" value="CFResultsUiT.CS2104" type="hidden">
                                                    <input name="fsname" value="First Session" type="hidden">
                                                    <input name="questionid" value="{*}" type="hidden">                                            
                                                    <input name="responseid" value="{*}" type="hidden">
                                                    <input name="user" value="CFResultsUiT.instr" type="hidden">
                                                    <input name="showresponsecommentsto" value="GIVER,INSTRUCTORS, RECEIVER, STUDENTS, OWN_TEAM_MEMBERS" type="hidden">
                                                    <input name="showresponsegiverto" value="GIVER,INSTRUCTORS, RECEIVER, STUDENTS, OWN_TEAM_MEMBERS" type="hidden">
                                                </div>
                                            </form>
                                        </li>
                                    </ul></div></div>
                            
                        </div></div>
                
                </div>
                </div>
            </div>
        
            

            

            

            


            <div class="panel panel-primary">
                <div style="cursor: pointer;" data-target="#panelBodyCollapse-12" class="panel-heading">
                    To: 
                    
                        <strong>Team 2</strong>
                    
                    <span class="glyphicon glyphicon-chevron-up pull-right"></span>
                </div>
                <div id="panelBodyCollapse-12" class="panel-collapse collapse in">
                <div class="panel-body">
                
                        <div class="row ">
                            <div class="col-md-2">
                                <div class="col-md-12">
                                    From: 
                                    
                                        <strong>Team 1</strong>
                                    
                                    
                                </div>
                                    
                                <div class="col-md-12 text-muted small"><br>
                                To: 
                                
<<<<<<< HEAD
                                    Team 2
=======
                                    <strong>Team 2</strong>
>>>>>>> 1f7a35a8
                                 
                                </div>
                            </div>
                            <div class="col-md-10">
                            
                                    <div class="panel panel-info">
                                        <div class="panel-heading">Question 4: <span class="text-preserve-space">Give feedback to 3 other teams.</span></div>
                                        <div class="panel-body">
                                            <div style="clear:both; overflow: hidden">
                                                <div class="pull-left">Response from team 1 (by alice) to team 2.</div>
                                                <button data-original-title="Add comment" type="button" class="btn btn-default btn-xs icon-button pull-right" id="button_add_comment" onclick="showResponseCommentAddForm(6,1,1)" data-toggle="tooltip" data-placement="top" title="">
                                                    <span class="glyphicon glyphicon-comment glyphicon-primary"></span>
                                                </button>
                                            </div>
                                            
                                            <ul class="list-group" id="responseCommentTable-6-1-1" style="display:none">
                                            
                                        <!-- frComment Add form -->    
                                        <li class="list-group-item list-group-item-warning" id="showResponseCommentAddForm-6-1-1" style="display:none;">
                                            <form class="responseCommentAddForm">
                                                <div class="form-group">
                                                    <div class="form-group form-inline">
                                                        <div class="form-group text-muted">
                                                            You may change comment's visibility using the visibility options on the right hand side.
                                                        </div>
                                                        <a id="frComment-visibility-options-trigger-6-1-1" class="btn btn-sm btn-info pull-right" onclick="toggleVisibilityEditForm(6,1,1)">
                                                            <span class="glyphicon glyphicon-eye-close"></span>
                                                            Show Visibility Options
                                                        </a>
                                                    </div>
                                                    <div id="visibility-options-6-1-1" class="panel panel-default" style="display: none;">
                                                        <div class="panel-heading">Visibility Options</div>
                                                        <table class="table text-center" style="color:#000;">
                                                            <tbody>
                                                                <tr>
                                                                    <th class="text-center">User/Group</th>
                                                                    <th class="text-center">Can see
                                                                        your comment</th>
                                                                    <th class="text-center">Can see
                                                                        your name</th>
                                                                </tr>
                                                                <tr id="response-giver-6-1-1">
                                                                    <td class="text-left">
                                                                        <div data-toggle="tooltip" data-placement="top" title="" data-original-title="Control what response giver can view">
                                                                            Response Giver</div>
                                                                    </td>
                                                                    <td><input class="visibilityCheckbox answerCheckbox centered" name="receiverLeaderCheckbox" value="GIVER" checked="checked" type="checkbox">
                                                                    </td>
                                                                    <td><input class="visibilityCheckbox giverCheckbox" value="GIVER" checked="checked" type="checkbox">
                                                                    </td>
                                                                </tr>
                                                                
                                                                <tr id="response-recipient-6-1-1">
                                                                    <td class="text-left">
                                                                        <div data-toggle="tooltip" data-placement="top" title="" data-original-title="Control what response recipient(s) can view">
                                                                            Response Recipient(s)</div>
                                                                    </td>
                                                                    <td><input class="visibilityCheckbox answerCheckbox centered" name="receiverLeaderCheckbox" value="RECEIVER" checked="checked" type="checkbox">
                                                                    </td>
                                                                    <td><input class="visibilityCheckbox giverCheckbox" value="RECEIVER" checked="checked" type="checkbox">
                                                                    </td>
                                                                </tr>
                                                                
                                                                
                                                                
                                                                
                                                                
                                                                <tr id="response-instructors-6-1-1">
                                                                    <td class="text-left">
                                                                        <div data-toggle="tooltip" data-placement="top" title="" data-original-title="Control what instructors can view">
                                                                            Instructors</div>
                                                                    </td>
                                                                    <td><input class="visibilityCheckbox answerCheckbox" value="INSTRUCTORS" checked="checked" type="checkbox">
                                                                    </td>
                                                                    <td><input class="visibilityCheckbox giverCheckbox" value="INSTRUCTORS" checked="checked" type="checkbox">
                                                                    </td>
                                                                </tr>
                                                                
                                                            </tbody>
                                                        </table>
                                                    </div>
                                                    <textarea class="form-control" rows="3" placeholder="Your comment about this response" name="responsecommenttext" id="responseCommentAddForm-6-1-1"></textarea>
                                                </div>
                                                <div class="col-sm-offset-5">
                                                    <a href="/page/instructorFeedbackResponseCommentAdd" type="button" class="btn btn-primary" id="button_save_comment_for_add-6-1-1">Add</a>
                                                    <input class="btn btn-default" value="Cancel" onclick="hideResponseCommentAddForm(6,1,1)" type="button">
                                                    <input name="courseid" value="CFResultsUiT.CS2104" type="hidden">
                                                    <input name="fsname" value="First Session" type="hidden">
                                                    <input name="questionid" value="{*}" type="hidden">                                            
                                                    <input name="responseid" value="{*}%CFResultsUiT.alice.b@gmail.com%Team 2" type="hidden">
                                                    <input name="user" value="CFResultsUiT.instr" type="hidden">
                                                    <input name="showresponsecommentsto" value="GIVER,RECEIVER, INSTRUCTORS" type="hidden">
                                                    <input name="showresponsegiverto" value="GIVER,RECEIVER, INSTRUCTORS" type="hidden">
                                                </div>
                                            </form>
                                        </li>
                                    </ul></div></div>
                            
                        </div></div>
                
                </div>
                </div>
            </div>
        
            
                    </div>
                    </div>
                </div>
            

            
                    </div>
                    </div>
                </div>
            

            
                    <div class="panel panel-success">
                        <div style="cursor: pointer;" data-target="#panelBodyCollapse-13" class="panel-heading">
                            <div class="row">
                                <div class="col-sm-9">
                                    <strong>Section B</strong>                        
                                </div>
                                <div class="col-sm-3">
                                    <div class="pull-right">
                                        <a data-original-title="Collapse or expand all team panels. You can also click on the panel heading to toggle each one individually." class="btn btn-success btn-xs" id="collapse-panels-button-section-2" data-toggle="tooltip" title="">
                                            Collapse 
                                            Teams
                                        </a>
                                        &nbsp;
                                        <span class="glyphicon glyphicon-chevron-up"></span>
                                    </div>
                                </div>
                            </div>
                        </div>
                        <div id="panelBodyCollapse-13" class="panel-collapse collapse in">
                        <div class="panel-body" id="sectionBody-2">
            

            
                    <div class="panel panel-warning">
                        <div style="cursor: pointer;" data-target="#panelBodyCollapse-14" class="panel-heading">
                            <div class="row">
                                <div class="col-sm-9">
                                    <strong>Team 3</strong>                     
                                </div>
                                <div class="col-sm-3">
                                    <div class="pull-right">
                                        <a data-original-title="Collapse or expand all student panels. You can also click on the panel heading to toggle each one individually." class="btn btn-warning btn-xs" id="collapse-panels-button-team-4" data-toggle="tooltip" title="">
                                            Collapse  Students
                                        </a>
                                        &nbsp;
                                        <span class="glyphicon glyphicon-chevron-up"></span>
                                    </div>
                                </div>
                            </div>
                        </div>
                        <div id="panelBodyCollapse-14" class="panel-collapse collapse in">
                        <div class="panel-body background-color-warning">
            


            <div class="panel panel-primary">
                <div style="cursor: pointer;" data-target="#panelBodyCollapse-15" class="panel-heading">
                    To: 
                    
                        <div title="" data-original-title="" class="middlealign profile-pic-icon-hover inline" data-link="/page/studentProfilePic?courseid={*}&amp;studentemail={*}">
                            <strong>Emily (Team 3)</strong>
                            <img src="" alt="No Image Given" class="hidden profile-pic-icon-hidden">
                            <a class="link-in-dark-bg" href="mailTo:CFResultsUiT.emily.f@gmail.com ">[CFResultsUiT.emily.f@gmail.com]</a>
                        </div>
                    
                    <span class="glyphicon glyphicon-chevron-up pull-right"></span>
                </div>
                <div id="panelBodyCollapse-15" class="panel-collapse collapse in">
                <div class="panel-body">
                
                        <div class="row ">
                            <div class="col-md-2">
                                <div class="col-md-12">
                                    From: 
                                    
                                        <div title="" data-original-title="" class="middlealign profile-pic-icon-hover inline-block" data-link="/page/studentProfilePic?courseid={*}&amp;studentemail={*}">
                                            <strong>Charlie Dávis (Team 2)</strong>
                                            <img src="" alt="No Image Given" class="hidden profile-pic-icon-hidden">
                                        </div>
                                    
                                    
                                </div>
                                    
                                <div class="col-md-12 text-muted small"><br>
                                To: 
                                
                                    <div title="" data-original-title="" class="middlealign profile-pic-icon-hover inline-block" data-link="/page/studentProfilePic?courseid={*}&amp;studentemail={*}">
<<<<<<< HEAD
                                        Emily (Team 3)
=======
                                        <strong>Emily (Team 3)</strong>
>>>>>>> 1f7a35a8
                                        <img src="" alt="No Image Given" class="hidden profile-pic-icon-hidden">
                                    </div>
                                 
                                </div>
                            </div>
                            <div class="col-md-10">
                            
                                    <div class="panel panel-info">
                                        <div class="panel-heading">Question 1: <span class="text-preserve-space">Rate 3 other students' products</span></div>
                                        <div class="panel-body">
                                            <div style="clear:both; overflow: hidden">
                                                <div class="pull-left">3 Response to Emily.</div>
                                                <button data-original-title="Add comment" type="button" class="btn btn-default btn-xs icon-button pull-right" id="button_add_comment" onclick="showResponseCommentAddForm(7,1,1)" data-toggle="tooltip" data-placement="top" title="">
                                                    <span class="glyphicon glyphicon-comment glyphicon-primary"></span>
                                                </button>
                                            </div>
                                            
                                            <ul class="list-group" id="responseCommentTable-7-1-1" style="display:none">
                                            
                                        <!-- frComment Add form -->    
                                        <li class="list-group-item list-group-item-warning" id="showResponseCommentAddForm-7-1-1" style="display:none;">
                                            <form class="responseCommentAddForm">
                                                <div class="form-group">
                                                    <div class="form-group form-inline">
                                                        <div class="form-group text-muted">
                                                            You may change comment's visibility using the visibility options on the right hand side.
                                                        </div>
                                                        <a id="frComment-visibility-options-trigger-7-1-1" class="btn btn-sm btn-info pull-right" onclick="toggleVisibilityEditForm(7,1,1)">
                                                            <span class="glyphicon glyphicon-eye-close"></span>
                                                            Show Visibility Options
                                                        </a>
                                                    </div>
                                                    <div id="visibility-options-7-1-1" class="panel panel-default" style="display: none;">
                                                        <div class="panel-heading">Visibility Options</div>
                                                        <table class="table text-center" style="color:#000;">
                                                            <tbody>
                                                                <tr>
                                                                    <th class="text-center">User/Group</th>
                                                                    <th class="text-center">Can see
                                                                        your comment</th>
                                                                    <th class="text-center">Can see
                                                                        your name</th>
                                                                </tr>
                                                                <tr id="response-giver-7-1-1">
                                                                    <td class="text-left">
                                                                        <div data-toggle="tooltip" data-placement="top" title="" data-original-title="Control what response giver can view">
                                                                            Response Giver</div>
                                                                    </td>
                                                                    <td><input class="visibilityCheckbox answerCheckbox centered" name="receiverLeaderCheckbox" value="GIVER" checked="checked" type="checkbox">
                                                                    </td>
                                                                    <td><input class="visibilityCheckbox giverCheckbox" value="GIVER" checked="checked" type="checkbox">
                                                                    </td>
                                                                </tr>
                                                                
                                                                <tr id="response-recipient-7-1-1">
                                                                    <td class="text-left">
                                                                        <div data-toggle="tooltip" data-placement="top" title="" data-original-title="Control what response recipient(s) can view">
                                                                            Response Recipient(s)</div>
                                                                    </td>
                                                                    <td><input class="visibilityCheckbox answerCheckbox centered" name="receiverLeaderCheckbox" value="RECEIVER" checked="checked" type="checkbox">
                                                                    </td>
                                                                    <td><input class="visibilityCheckbox giverCheckbox" value="RECEIVER" checked="checked" type="checkbox">
                                                                    </td>
                                                                </tr>
                                                                
                                                                
                                                                <tr id="response-giver-team-7-1-1">
                                                                    <td class="text-left">
                                                                        <div data-toggle="tooltip" data-placement="top" title="" data-original-title="Control what team members of response giver can view">
                                                                            Response Giver's Team Members</div>
                                                                    </td>
                                                                    <td><input class="visibilityCheckbox answerCheckbox" value="OWN_TEAM_MEMBERS" checked="checked" type="checkbox">
                                                                    </td>
                                                                    <td><input class="visibilityCheckbox giverCheckbox" value="OWN_TEAM_MEMBERS" checked="checked" type="checkbox">
                                                                    </td>
                                                                </tr>
                                                                
                                                                
                                                                
                                                                <tr id="response-students-7-1-1">
                                                                    <td class="text-left">
                                                                        <div data-toggle="tooltip" data-placement="top" title="" data-original-title="Control what other students in this course can view">
                                                                            Other students in this course</div>
                                                                    </td>
                                                                    <td><input class="visibilityCheckbox answerCheckbox" value="STUDENTS" checked="checked" type="checkbox">
                                                                    </td>
                                                                    <td><input class="visibilityCheckbox giverCheckbox" value="STUDENTS" checked="checked" type="checkbox">
                                                                    </td>
                                                                </tr>
                                                                
                                                                
                                                                <tr id="response-instructors-7-1-1">
                                                                    <td class="text-left">
                                                                        <div data-toggle="tooltip" data-placement="top" title="" data-original-title="Control what instructors can view">
                                                                            Instructors</div>
                                                                    </td>
                                                                    <td><input class="visibilityCheckbox answerCheckbox" value="INSTRUCTORS" checked="checked" type="checkbox">
                                                                    </td>
                                                                    <td><input class="visibilityCheckbox giverCheckbox" value="INSTRUCTORS" checked="checked" type="checkbox">
                                                                    </td>
                                                                </tr>
                                                                
                                                            </tbody>
                                                        </table>
                                                    </div>
                                                    <textarea class="form-control" rows="3" placeholder="Your comment about this response" name="responsecommenttext" id="responseCommentAddForm-7-1-1"></textarea>
                                                </div>
                                                <div class="col-sm-offset-5">
                                                    <a href="/page/instructorFeedbackResponseCommentAdd" type="button" class="btn btn-primary" id="button_save_comment_for_add-7-1-1">Add</a>
                                                    <input class="btn btn-default" value="Cancel" onclick="hideResponseCommentAddForm(7,1,1)" type="button">
                                                    <input name="courseid" value="CFResultsUiT.CS2104" type="hidden">
                                                    <input name="fsname" value="First Session" type="hidden">
                                                    <input name="questionid" value="{*}" type="hidden">                                            
                                                    <input name="responseid" value="{*}" type="hidden">
                                                    <input name="user" value="CFResultsUiT.instr" type="hidden">
                                                    <input name="showresponsecommentsto" value="GIVER,INSTRUCTORS, RECEIVER, STUDENTS, OWN_TEAM_MEMBERS" type="hidden">
                                                    <input name="showresponsegiverto" value="GIVER,INSTRUCTORS, RECEIVER, STUDENTS, OWN_TEAM_MEMBERS" type="hidden">
                                                </div>
                                            </form>
                                        </li>
                                    </ul></div></div>
                            
                        </div></div>
                
                </div>
                </div>
            </div>
        

        
                    </div>
                    </div>
                </div>
        

            </div>
                </div>
            </div>
        

        
            <div class="panel panel-warning">
                <div style="cursor: pointer;" data-target="#panelBodyCollapse-16" class="panel-heading">
                    <form style="display:none;" id="responseRate" class="responseRateForm" action="/page/instructorFeedbackResultsAjaxResponseRate">
                        <input name="courseid" value="CFResultsUiT.CS2104" type="hidden">
                        <input name="fsname" value="First Session" type="hidden">
                        <input name="user" value="CFResultsUiT.instr" type="hidden">
                    </form>
                    <div class="display-icon pull-right">
                    <span class="glyphicon glyphicon-chevron-up pull-right"></span>
                    </div>
                    Participants who have not responded to any question</div>
                <div id="panelBodyCollapse-16" class="panel-collapse collapse in">
                      
                    <div class="panel-body padding-0">
                        <table class="table table-striped table-bordered margin-0">
                            <tbody>
                            
                                    <tr>
                                        <td>Danny Engrid</td>
                                    </tr>
                            
                                    <tr>
                                        <td>Emily</td>
                                    </tr>
                            
                                    <tr>
                                        <td>Extra guy</td>
                                    </tr>
                            
                                    <tr>
                                        <td>Teammates Helper</td>
                                    </tr>
                            
                            </tbody>
                        </table>
                    </div>
            
                </div>
                </div>
            

        </div><|MERGE_RESOLUTION|>--- conflicted
+++ resolved
@@ -263,11 +263,7 @@
                                 <div class="col-md-12 text-muted small"><br>
                                 To: 
                                 
-<<<<<<< HEAD
-                                    -
-=======
                                     <strong>-</strong>
->>>>>>> 1f7a35a8
                                  
                                 </div>
                             </div>
@@ -440,11 +436,7 @@
                                 To: 
                                 
                                     <div title="" data-original-title="" class="middlealign profile-pic-icon-hover inline-block" data-link="/page/studentProfilePic?courseid={*}&amp;studentemail={*}">
-<<<<<<< HEAD
-                                        Alice Betsy (Team 1)
-=======
                                         <strong>Alice Betsy (Team 1)</strong>
->>>>>>> 1f7a35a8
                                         <img src="" alt="No Image Given" class="hidden profile-pic-icon-hidden">
                                     </div>
                                  
@@ -1296,64 +1288,6 @@
                                         </li>
                                     </ul></div></div>
                             
-<<<<<<< HEAD
-                        </div></div>
-                
-                </div>
-                </div>
-            </div>
-        
-            
-
-            
-
-            
-
-            
-
-
-            <div class="panel panel-primary">
-                <div style="cursor: pointer;" data-target="#panelBodyCollapse-7" class="panel-heading">
-                    To: 
-                    
-                        <div title="" data-original-title="" class="middlealign profile-pic-icon-hover inline" data-link="/page/studentProfilePic?courseid={*}&amp;studentemail={*}">
-                            <strong>Benny Charles (Team 1)</strong>
-                            <img src="" alt="No Image Given" class="hidden profile-pic-icon-hidden">
-                            <a class="link-in-dark-bg" href="mailTo:CFResultsUiT.benny.c@gmail.com ">[CFResultsUiT.benny.c@gmail.com]</a>
-                        </div>
-                    
-                    <span class="glyphicon glyphicon-chevron-up pull-right"></span>
-                </div>
-                <div id="panelBodyCollapse-7" class="panel-collapse collapse in">
-                <div class="panel-body">
-                
-                        <div class="row ">
-                            <div class="col-md-2">
-                                <div class="col-md-12">
-                                    From: 
-                                    
-                                        <div title="" data-original-title="" class="middlealign profile-pic-icon-hover inline-block" data-link="/page/studentProfilePic?courseid={*}&amp;studentemail={*}">
-                                            <strong>Alice Betsy (Team 1)</strong>
-                                            <img src="" alt="No Image Given" class="hidden profile-pic-icon-hidden">
-                                        </div>
-                                    
-                                    
-                                </div>
-                                    
-                                <div class="col-md-12 text-muted small"><br>
-                                To: 
-                                
-                                    <div title="" data-original-title="" class="middlealign profile-pic-icon-hover inline-block" data-link="/page/studentProfilePic?courseid={*}&amp;studentemail={*}">
-                                        Benny Charles (Team 1)
-                                        <img src="" alt="No Image Given" class="hidden profile-pic-icon-hidden">
-                                    </div>
-                                 
-                                </div>
-                            </div>
-                            <div class="col-md-10">
-                            
-=======
->>>>>>> 1f7a35a8
                                     <div class="panel panel-info">
                                         <div class="panel-heading">Question 14: <span class="text-preserve-space">How important are the following factors to you? Give points accordingly.&nbsp;<span style=" white-space: normal;">
     <a href="javascript:;" id="questionAdditionalInfoButton-14-giver-1-recipient-1" class="color_gray" onclick="toggleAdditionalQuestionInfo('14-giver-1-recipient-1')" data-more="[more]" data-less="[less]">[more]</a>
@@ -1538,88 +1472,6 @@
                                         </li>
                                     </ul></div></div>
                             
-<<<<<<< HEAD
-                        </div></div>
-                
-                </div>
-                </div>
-            </div>
-        
-            
-                    </div>
-                    </div>
-                </div>
-            
-
-            
-
-            
-
-            
-                    <div class="panel panel-warning">
-                        <div style="cursor: pointer;" data-target="#panelBodyCollapse-8" class="panel-heading">
-                            <div class="row">
-                                <div class="col-sm-9">
-                                    <strong>Team 2</strong>                     
-                                </div>
-                                <div class="col-sm-3">
-                                    <div class="pull-right">
-                                        <a data-original-title="Collapse or expand all student panels. You can also click on the panel heading to toggle each one individually." class="btn btn-warning btn-xs" id="collapse-panels-button-team-3" data-toggle="tooltip" title="">
-                                            Collapse  Students
-                                        </a>
-                                        &nbsp;
-                                        <span class="glyphicon glyphicon-chevron-up"></span>
-                                    </div>
-                                </div>
-                            </div>
-                        </div>
-                        <div id="panelBodyCollapse-8" class="panel-collapse collapse in">
-                        <div class="panel-body background-color-warning">
-            
-
-
-            <div class="panel panel-primary">
-                <div style="cursor: pointer;" data-target="#panelBodyCollapse-9" class="panel-heading">
-                    To: 
-                    
-                        <div title="" data-original-title="" class="middlealign profile-pic-icon-hover inline" data-link="/page/studentProfilePic?courseid={*}&amp;studentemail={*}">
-                            <strong>Danny Engrid (Team 2)</strong>
-                            <img src="" alt="No Image Given" class="hidden profile-pic-icon-hidden">
-                            <a class="link-in-dark-bg" href="mailTo:CFResultsUiT.danny.e@gmail.com ">[CFResultsUiT.danny.e@gmail.com]</a>
-                        </div>
-                    
-                    <span class="glyphicon glyphicon-chevron-up pull-right"></span>
-                </div>
-                <div id="panelBodyCollapse-9" class="panel-collapse collapse in">
-                <div class="panel-body">
-                
-                        <div class="row ">
-                            <div class="col-md-2">
-                                <div class="col-md-12">
-                                    From: 
-                                    
-                                        <div title="" data-original-title="" class="middlealign profile-pic-icon-hover inline-block" data-link="/page/studentProfilePic?courseid={*}&amp;studentemail={*}">
-                                            <strong>Benny Charles (Team 1)</strong>
-                                            <img src="" alt="No Image Given" class="hidden profile-pic-icon-hidden">
-                                        </div>
-                                    
-                                    
-                                </div>
-                                    
-                                <div class="col-md-12 text-muted small"><br>
-                                To: 
-                                
-                                    <div title="" data-original-title="" class="middlealign profile-pic-icon-hover inline-block" data-link="/page/studentProfilePic?courseid={*}&amp;studentemail={*}">
-                                        Danny Engrid (Team 2)
-                                        <img src="" alt="No Image Given" class="hidden profile-pic-icon-hidden">
-                                    </div>
-                                 
-                                </div>
-                            </div>
-                            <div class="col-md-10">
-                            
-=======
->>>>>>> 1f7a35a8
                                     <div class="panel panel-info">
                                         <div class="panel-heading">Question 16: <span class="text-preserve-space">Rate the contribution of yourself and your team members towards the latest project.&nbsp;<span style=" white-space: normal;">
     <a href="javascript:;" id="questionAdditionalInfoButton-16-giver-1-recipient-1" class="color_gray" onclick="toggleAdditionalQuestionInfo('16-giver-1-recipient-1')" data-more="[more]" data-less="[less]">[more]</a>
@@ -1755,19 +1607,11 @@
 
 
             <div class="panel panel-primary">
-<<<<<<< HEAD
-                <div style="cursor: pointer;" data-target="#panelBodyCollapse-10" class="panel-heading">
-                    To: 
-                    
-                        <div title="" data-original-title="" class="middlealign profile-pic-icon-hover inline" data-link="/page/studentProfilePic?courseid={*}&amp;studentemail={*}">
-                            <strong>Drop out (Team 2)</strong>
-=======
                 <div style="cursor: pointer;" data-target="#panelBodyCollapse-7" class="panel-heading">
                     To: 
                     
                         <div title="" data-original-title="" class="middlealign profile-pic-icon-hover inline" data-link="/page/studentProfilePic?courseid={*}&amp;studentemail={*}">
                             <strong>Benny Charles (Team 1)</strong>
->>>>>>> 1f7a35a8
                             <img src="" alt="No Image Given" class="hidden profile-pic-icon-hidden">
                             <a class="link-in-dark-bg" href="mailTo:CFResultsUiT.benny.c@gmail.com ">[CFResultsUiT.benny.c@gmail.com]</a>
                         </div>
@@ -1783,8 +1627,6 @@
                                     From: 
                                     
                                         <div title="" data-original-title="" class="middlealign profile-pic-icon-hover inline-block" data-link="/page/studentProfilePic?courseid={*}&amp;studentemail={*}">
-<<<<<<< HEAD
-=======
                                             <strong>Alice Betsy (Team 1)</strong>
                                             <img src="" alt="No Image Given" class="hidden profile-pic-icon-hidden">
                                         </div>
@@ -2489,7 +2331,6 @@
                                     From: 
                                     
                                         <div title="" data-original-title="" class="middlealign profile-pic-icon-hover inline-block" data-link="/page/studentProfilePic?courseid={*}&amp;studentemail={*}">
->>>>>>> 1f7a35a8
                                             <strong>Drop out (Team 2)</strong>
                                             <img src="" alt="No Image Given" class="hidden profile-pic-icon-hidden">
                                         </div>
@@ -2501,11 +2342,7 @@
                                 To: 
                                 
                                     <div title="" data-original-title="" class="middlealign profile-pic-icon-hover inline-block" data-link="/page/studentProfilePic?courseid={*}&amp;studentemail={*}">
-<<<<<<< HEAD
-                                        Drop out (Team 2)
-=======
                                         <strong>Drop out (Team 2)</strong>
->>>>>>> 1f7a35a8
                                         <img src="" alt="No Image Given" class="hidden profile-pic-icon-hidden">
                                     </div>
                                  
@@ -2767,11 +2604,7 @@
                                     From: 
                                     
                                         <div title="" data-original-title="" class="middlealign profile-pic-icon-hover inline-block" data-link="/page/studentProfilePic?courseid={*}&amp;studentemail={*}">
-<<<<<<< HEAD
-                                            <strong>Benny Charles (Team 1)</strong>
-=======
                                             <strong>Alice Betsy (Team 1)</strong>
->>>>>>> 1f7a35a8
                                             <img src="" alt="No Image Given" class="hidden profile-pic-icon-hidden">
                                         </div>
                                     
@@ -2782,11 +2615,7 @@
                                 To: 
                                 
                                     <div title="" data-original-title="" class="middlealign profile-pic-icon-hover inline-block" data-link="/page/studentProfilePic?courseid={*}&amp;studentemail={*}">
-<<<<<<< HEAD
-                                        Charlie Dávis (Team 2)
-=======
                                         <strong>Charlie Dávis (Team 2)</strong>
->>>>>>> 1f7a35a8
                                         <img src="" alt="No Image Given" class="hidden profile-pic-icon-hidden">
                                     </div>
                                  
@@ -3072,11 +2901,7 @@
                                 <div class="col-md-12 text-muted small"><br>
                                 To: 
                                 
-<<<<<<< HEAD
-                                    Team 2
-=======
                                     <strong>Team 2</strong>
->>>>>>> 1f7a35a8
                                  
                                 </div>
                             </div>
@@ -3271,11 +3096,7 @@
                                 To: 
                                 
                                     <div title="" data-original-title="" class="middlealign profile-pic-icon-hover inline-block" data-link="/page/studentProfilePic?courseid={*}&amp;studentemail={*}">
-<<<<<<< HEAD
-                                        Emily (Team 3)
-=======
                                         <strong>Emily (Team 3)</strong>
->>>>>>> 1f7a35a8
                                         <img src="" alt="No Image Given" class="hidden profile-pic-icon-hidden">
                                     </div>
                                  
