--- conflicted
+++ resolved
@@ -494,11 +494,7 @@
                               </button>
                            </div>
                            <div class="col-xs-2" >
-<<<<<<< HEAD
-                              <button class="btn btn-primary"  id="button_back"  onclick="window.location.href='/page/instructorEvalsPage?user=CEvEditUiTest.instr'"  type="button"  value="Cancel" >
-=======
                               <button class="btn btn-default"  id="button_back"  onclick="window.location.href='/page/instructorEvalsPage?user=CEvEditUiTest.instr'"  type="button"  value="Cancel" >
->>>>>>> 43b333b7
                                  Cancel
                               </button>
                            </div>
