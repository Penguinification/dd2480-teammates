--- conflicted
+++ resolved
@@ -10,26 +10,18 @@
       <strong>
         Course:
       </strong>
-<<<<<<< HEAD
       <div class="pull-right">
-        <a class="btn btn-primary btn-xs" data-original-title="Edit course name" data-placement="top" data-toggle="tooltip" href="javascript:;" id="courseEditLink" title="" type="button">
+        <a class="btn btn-primary btn-xs" data-original-title="Edit course name" data-placement="top" data-toggle="tooltip" disabled="" href="javascript:;" id="courseEditLink" title="" type="button">
           <span class="glyphicon glyphicon-pencil">
           </span>
           Edit
         </a>
-        <a class="btn btn-primary btn-xs" data-original-title="Delete the course and its corresponding students and sessions" data-placement="top" data-toggle="tooltip" href="/page/instructorCourseDelete?courseid=InsCrsEdit.CS2104&next=%2Fpage%2FinstructorCoursesPage&user=InsCrsEdit.tutor" id="courseDeleteLink" onclick="return toggleDeleteCourseConfirmation('InsCrsEdit.CS2104');" title="" type="button">
+        <a class="btn btn-primary btn-xs" data-original-title="Delete the course and its corresponding students and sessions" data-placement="top" data-toggle="tooltip" disabled="" href="/page/instructorCourseDelete?courseid=InsCrsEdit.CS2104&next=%2Fpage%2FinstructorCoursesPage&user=InsCrsEdit.tutor" id="courseDeleteLink" onclick="return toggleDeleteCourseConfirmation('InsCrsEdit.CS2104');" title="" type="button">
           <span class="glyphicon glyphicon-trash">
           </span>
           Delete
         </a>
       </div>
-=======
-      <a class="btn btn-primary btn-xs pull-right" data-original-title="Delete the course and its corresponding students and sessions" data-placement="top" data-toggle="tooltip" disabled="" href="/page/instructorCourseDelete?courseid=InsCrsEdit.CS2104&next=%2Fpage%2FinstructorCoursesPage&user=InsCrsEdit.tutor" id="courseDeleteLink" onclick="return toggleDeleteCourseConfirmation('InsCrsEdit.CS2104');" title="" type="button">
-        <span class="glyphicon glyphicon-trash">
-        </span>
-        Delete
-      </a>
->>>>>>> 3fa08bca
     </div>
     <div class="panel-body fill-plain">
       <form action="/page/instructorCourseEditSave" class="form form-horizontal" id="formEditcourse" method="post">
