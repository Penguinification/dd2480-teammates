--- conflicted
+++ resolved
@@ -482,9 +482,6 @@
                                                             <input type="checkbox" value="true" name="canviewsessioninsectionsection0" /> Sessions: View Responses and Comments<br />
                                                             <input type="checkbox" value="true" name="canmodifysessioncommentinsectionsection0" /> Sessions: Edit/Delete Responses/Comments by Others<br /><br />
                                                         </div>
-<<<<<<< HEAD
-                                                        
-=======
                                                         <a class="small col-sm-5" id="toggleSessionLevelInSection0ForInstructor1" onclick="showTuneSessionnPermissionsDiv(1, 0)" href="javascript:;">
                                                              
                                                             Give different permissions for sessions in this section
@@ -513,7 +510,6 @@
                                                                 </tbody>
                                                             </table>
                                                         </div>
->>>>>>> 7a17ad72
                                                     </div>
                                                 </div>
                                             </div>
@@ -551,9 +547,6 @@
                                                             <input type="checkbox" value="true" name="canviewsessioninsectionsection1" /> Sessions: View Responses and Comments<br />
                                                             <input type="checkbox" value="true" name="canmodifysessioncommentinsectionsection1" /> Sessions: Edit/Delete Responses/Comments by Others<br /><br />
                                                         </div>
-<<<<<<< HEAD
-                                                        
-=======
                                                         <a class="small col-sm-5" id="toggleSessionLevelInSection1ForInstructor1" onclick="showTuneSessionnPermissionsDiv(1, 1)" href="javascript:;">
                                                              
                                                             Give different permissions for sessions in this section
@@ -582,7 +575,6 @@
                                                                 </tbody>
                                                             </table>
                                                         </div>
->>>>>>> 7a17ad72
                                                     </div>
                                                 </div>
                                             </div>
@@ -620,9 +612,6 @@
                                                             <input type="checkbox" value="true" name="canviewsessioninsectionsection2" /> Sessions: View Responses and Comments<br />
                                                             <input type="checkbox" value="true" name="canmodifysessioncommentinsectionsection2" /> Sessions: Edit/Delete Responses/Comments by Others<br /><br />
                                                         </div>
-<<<<<<< HEAD
-                                                        
-=======
                                                         <a class="small col-sm-5" id="toggleSessionLevelInSection2ForInstructor1" onclick="showTuneSessionnPermissionsDiv(1, 2)" href="javascript:;">
                                                              
                                                             Give different permissions for sessions in this section
@@ -651,7 +640,6 @@
                                                                 </tbody>
                                                             </table>
                                                         </div>
->>>>>>> 7a17ad72
                                                     </div>
                                                 </div>
                                             </div>
@@ -834,9 +822,6 @@
                                                             <input type="checkbox" checked="checked" value="true" name="canviewsessioninsectionsection0" /> Sessions: View Responses and Comments<br />
                                                             <input type="checkbox" checked="checked" value="true" name="canmodifysessioncommentinsectionsection0" /> Sessions: Edit/Delete Responses/Comments by Others<br /><br />
                                                         </div>
-<<<<<<< HEAD
-                                                        
-=======
                                                         <a class="small col-sm-5" id="toggleSessionLevelInSection0ForInstructor2" onclick="showTuneSessionnPermissionsDiv(2, 0)" href="javascript:;">
                                                              
                                                             Give different permissions for sessions in this section
@@ -865,7 +850,6 @@
                                                                 </tbody>
                                                             </table>
                                                         </div>
->>>>>>> 7a17ad72
                                                     </div>
                                                 </div>
                                             </div>
@@ -903,9 +887,6 @@
                                                             <input type="checkbox" checked="checked" value="true" name="canviewsessioninsectionsection1" /> Sessions: View Responses and Comments<br />
                                                             <input type="checkbox" checked="checked" value="true" name="canmodifysessioncommentinsectionsection1" /> Sessions: Edit/Delete Responses/Comments by Others<br /><br />
                                                         </div>
-<<<<<<< HEAD
-                                                        
-=======
                                                         <a class="small col-sm-5" id="toggleSessionLevelInSection1ForInstructor2" onclick="showTuneSessionnPermissionsDiv(2, 1)" href="javascript:;">
                                                              
                                                             Give different permissions for sessions in this section
@@ -934,7 +915,6 @@
                                                                 </tbody>
                                                             </table>
                                                         </div>
->>>>>>> 7a17ad72
                                                     </div>
                                                 </div>
                                             </div>
@@ -972,9 +952,6 @@
                                                             <input type="checkbox" checked="checked" value="true" name="canviewsessioninsectionsection2" /> Sessions: View Responses and Comments<br />
                                                             <input type="checkbox" checked="checked" value="true" name="canmodifysessioncommentinsectionsection2" /> Sessions: Edit/Delete Responses/Comments by Others<br /><br />
                                                         </div>
-<<<<<<< HEAD
-                                                        
-=======
                                                         <a class="small col-sm-5" id="toggleSessionLevelInSection2ForInstructor2" onclick="showTuneSessionnPermissionsDiv(2, 2)" href="javascript:;">
                                                              
                                                             Give different permissions for sessions in this section
@@ -1003,7 +980,6 @@
                                                                 </tbody>
                                                             </table>
                                                         </div>
->>>>>>> 7a17ad72
                                                     </div>
                                                 </div>
                                             </div>
@@ -1181,9 +1157,6 @@
                                                             <input type="checkbox" value="true" name="canviewsessioninsectionsection0" /> Sessions: View Responses and Comments<br />
                                                             <input type="checkbox" value="true" name="canmodifysessioncommentinsectionsection0" /> Sessions: Edit/Delete Responses/Comments by Others<br /><br />
                                                         </div>
-<<<<<<< HEAD
-                                                        
-=======
                                                         <a class="small col-sm-5" id="toggleSessionLevelInSection0ForInstructor3" onclick="showTuneSessionnPermissionsDiv(3, 0)" href="javascript:;">
                                                              
                                                             Give different permissions for sessions in this section
@@ -1212,7 +1185,6 @@
                                                                 </tbody>
                                                             </table>
                                                         </div>
->>>>>>> 7a17ad72
                                                     </div>
                                                 </div>
                                             </div>
@@ -1250,9 +1222,6 @@
                                                             <input type="checkbox" value="true" name="canviewsessioninsectionsection1" /> Sessions: View Responses and Comments<br />
                                                             <input type="checkbox" value="true" name="canmodifysessioncommentinsectionsection1" /> Sessions: Edit/Delete Responses/Comments by Others<br /><br />
                                                         </div>
-<<<<<<< HEAD
-                                                        
-=======
                                                         <a class="small col-sm-5" id="toggleSessionLevelInSection1ForInstructor3" onclick="showTuneSessionnPermissionsDiv(3, 1)" href="javascript:;">
                                                              
                                                             Give different permissions for sessions in this section
@@ -1281,7 +1250,6 @@
                                                                 </tbody>
                                                             </table>
                                                         </div>
->>>>>>> 7a17ad72
                                                     </div>
                                                 </div>
                                             </div>
@@ -1319,9 +1287,6 @@
                                                             <input type="checkbox" value="true" name="canviewsessioninsectionsection2" /> Sessions: View Responses and Comments<br />
                                                             <input type="checkbox" value="true" name="canmodifysessioncommentinsectionsection2" /> Sessions: Edit/Delete Responses/Comments by Others<br /><br />
                                                         </div>
-<<<<<<< HEAD
-                                                        
-=======
                                                         <a class="small col-sm-5" id="toggleSessionLevelInSection2ForInstructor3" onclick="showTuneSessionnPermissionsDiv(3, 2)" href="javascript:;">
                                                              
                                                             Give different permissions for sessions in this section
@@ -1350,7 +1315,6 @@
                                                                 </tbody>
                                                             </table>
                                                         </div>
->>>>>>> 7a17ad72
                                                     </div>
                                                 </div>
                                             </div>
@@ -1533,9 +1497,6 @@
                                                             <input type="checkbox" checked="checked" value="true" name="canviewsessioninsectionsection0" /> Sessions: View Responses and Comments<br />
                                                             <input type="checkbox" checked="checked" value="true" name="canmodifysessioncommentinsectionsection0" /> Sessions: Edit/Delete Responses/Comments by Others<br /><br />
                                                         </div>
-<<<<<<< HEAD
-                                                        
-=======
                                                         <a class="small col-sm-5" id="toggleSessionLevelInSection0ForInstructor4" onclick="showTuneSessionnPermissionsDiv(4, 0)" href="javascript:;">
                                                              
                                                             Give different permissions for sessions in this section
@@ -1564,7 +1525,6 @@
                                                                 </tbody>
                                                             </table>
                                                         </div>
->>>>>>> 7a17ad72
                                                     </div>
                                                 </div>
                                             </div>
@@ -1602,9 +1562,6 @@
                                                             <input type="checkbox" checked="checked" value="true" name="canviewsessioninsectionsection1" /> Sessions: View Responses and Comments<br />
                                                             <input type="checkbox" checked="checked" value="true" name="canmodifysessioncommentinsectionsection1" /> Sessions: Edit/Delete Responses/Comments by Others<br /><br />
                                                         </div>
-<<<<<<< HEAD
-                                                        
-=======
                                                         <a class="small col-sm-5" id="toggleSessionLevelInSection1ForInstructor4" onclick="showTuneSessionnPermissionsDiv(4, 1)" href="javascript:;">
                                                              
                                                             Give different permissions for sessions in this section
@@ -1633,7 +1590,6 @@
                                                                 </tbody>
                                                             </table>
                                                         </div>
->>>>>>> 7a17ad72
                                                     </div>
                                                 </div>
                                             </div>
@@ -1671,9 +1627,6 @@
                                                             <input type="checkbox" checked="checked" value="true" name="canviewsessioninsectionsection2" /> Sessions: View Responses and Comments<br />
                                                             <input type="checkbox" checked="checked" value="true" name="canmodifysessioncommentinsectionsection2" /> Sessions: Edit/Delete Responses/Comments by Others<br /><br />
                                                         </div>
-<<<<<<< HEAD
-                                                        
-=======
                                                         <a class="small col-sm-5" id="toggleSessionLevelInSection2ForInstructor4" onclick="showTuneSessionnPermissionsDiv(4, 2)" href="javascript:;">
                                                              
                                                             Give different permissions for sessions in this section
@@ -1702,7 +1655,6 @@
                                                                 </tbody>
                                                             </table>
                                                         </div>
->>>>>>> 7a17ad72
                                                     </div>
                                                 </div>
                                             </div>
@@ -1849,9 +1801,6 @@
                                                             <input type="checkbox" checked="checked" value="true" name="canviewsessioninsectionsection0" /> Sessions: View Responses and Comments<br />
                                                             <input type="checkbox" checked="checked" value="true" name="canmodifysessioncommentinsectionsection0" /> Sessions: Edit/Delete Responses/Comments by Others<br /><br />
                                                         </div>
-<<<<<<< HEAD
-                                                        
-=======
                                                         <a class="small col-sm-5" id="toggleSessionLevelInSection0ForInstructor5" onclick="showTuneSessionnPermissionsDiv(5, 0)" href="javascript:;">Give different permissions for sessions in this section</a>      
                                                         <div style="display: none;" id="tuneSessionPermissionsDiv0ForInstructor5">
                                                             <input type="hidden" value="false" name="issection0sessionsset" />
@@ -1875,7 +1824,6 @@
                                                                 </tbody>
                                                             </table>
                                                         </div>
->>>>>>> 7a17ad72
                                                     </div>
                                                 </div>
                                             </div>
@@ -1911,9 +1859,6 @@
                                                             <input type="checkbox" checked="checked" value="true" name="canviewsessioninsectionsection1" /> Sessions: View Responses and Comments<br />
                                                             <input type="checkbox" checked="checked" value="true" name="canmodifysessioncommentinsectionsection1" /> Sessions: Edit/Delete Responses/Comments by Others<br /><br />
                                                         </div>
-<<<<<<< HEAD
-                                                        
-=======
                                                         <a class="small col-sm-5" id="toggleSessionLevelInSection1ForInstructor5" onclick="showTuneSessionnPermissionsDiv(5, 1)" href="javascript:;">Give different permissions for sessions in this section</a>      
                                                         <div style="display: none;" id="tuneSessionPermissionsDiv1ForInstructor5">
                                                             <input type="hidden" value="false" name="issection1sessionsset" />
@@ -1937,7 +1882,6 @@
                                                                 </tbody>
                                                             </table>
                                                         </div>
->>>>>>> 7a17ad72
                                                     </div>
                                                 </div>
                                             </div>
@@ -1973,9 +1917,6 @@
                                                             <input type="checkbox" checked="checked" value="true" name="canviewsessioninsectionsection2" /> Sessions: View Responses and Comments<br />
                                                             <input type="checkbox" checked="checked" value="true" name="canmodifysessioncommentinsectionsection2" /> Sessions: Edit/Delete Responses/Comments by Others<br /><br />
                                                         </div>
-<<<<<<< HEAD
-                                                        
-=======
                                                         <a class="small col-sm-5" id="toggleSessionLevelInSection2ForInstructor5" onclick="showTuneSessionnPermissionsDiv(5, 2)" href="javascript:;">Give different permissions for sessions in this section</a>      
                                                         <div style="display: none;" id="tuneSessionPermissionsDiv2ForInstructor5">
                                                             <input type="hidden" value="false" name="issection2sessionsset" />
@@ -1999,7 +1940,6 @@
                                                                 </tbody>
                                                             </table>
                                                         </div>
->>>>>>> 7a17ad72
                                                     </div>
                                                 </div>
                                             </div>
