--- conflicted
+++ resolved
@@ -547,13 +547,8 @@
               <select class="participantSelect middlealign form-control" name="responserecipient-3-0" style="display:none;max-width:125px">
                 <option value="">
                 </option>
-<<<<<<< HEAD
                 <option selected="selected" value="alice.b.tmms@gmail.tmt">
                   Alice Betsy</option></td></div>'"
-=======
-                <option selected="" value="alice.b.tmms@gmail.tmt">
-                  Alice Betsy
->>>>>>> 4891682f
                 </option>
                 <option style="display: none;" value="benny.c.tmms@gmail.tmt">
                   Benny Charles
