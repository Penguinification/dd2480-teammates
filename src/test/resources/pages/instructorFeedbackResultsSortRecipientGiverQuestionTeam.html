<div id="frameBodyWrapper" class="container">
            <div id="topOfPage"></div>
            <div id="headerOperation">
                <h1>Session Results</h1>
            </div>
            






<div class="well well-plain padding-0">
    <div class="form-horizontal">
        <div class="panel-heading">
          <div class="row">
          <div class="col-sm-4">
              <div class="form-group">
                <label class="col-sm-2 control-label">Course ID:</label>
                <div class="col-sm-10">
                  <p class="form-control-static">CFResultsUiT.CS2104</p>
                </div>
              </div>
              <div class="form-group">
                <label class="col-sm-2 control-label">Session:</label>
                <div class="col-sm-10">
                  <p class="form-control-static">First Session 
                      
                          <a href="/page/instructorFeedbackEditPage?courseid=CFResultsUiT.CS2104&amp;fsname=First+Session&amp;user=CFResultsUiT.instr">
                          [Edit]</a>
                      
                  </p>
                </div>
              </div>
          </div>
          <div class="col-sm-6">
              <div class="form-group">
                <label class="col-sm-4 control-label">Session duration:</label>
                <div class="col-sm-8">
                  <p class="form-control-static">Sun, 01 Apr 2012, 23:59&nbsp;&nbsp;&nbsp;<b>to</b>&nbsp;&nbsp;&nbsp;Sat, 30 Apr 2016, 23:59</p>
                </div>
              </div>
              <div class="form-group">
                <label class="col-sm-4 control-label">Results visible from:</label>
                <div class="col-sm-8">
                  <p class="form-control-static">
                    Tue, 01 May 2012, 23:59
                    
                    </p>
                </div>
              </div>
          </div>
          <div class="col-sm-2">
              
              <div class="form-group">
                  <div class="col-sm-12">
                    <form method="post" action="/page/instructorFeedbackResultsDownload">
                    <div id="feedbackDataButtons">
                        <input id="button_download" class="btn btn-primary btn-block" name="fruploaddownloadbtn" value="Download results" type="submit">
                    </div>
                    <input name="user" value="CFResultsUiT.instr" type="hidden">
                    <input name="fsname" value="First Session" type="hidden">
                    <input name="courseid" value="CFResultsUiT.CS2104" type="hidden">
                    <input name="sectionname" value="All" type="hidden">
                    </form><br>
                    
                    <div>
                    <a data-original-title="Make responses no longer visible" class="btn btn-primary btn-block btn-tm-actions session-unpublish-for-test" href="/page/instructorFeedbackUnpublish?courseid=CFResultsUiT.CS2104&amp;fsname=First+Session&amp;next=%2Fpage%2FinstructorFeedbacksPage%3Fuser%3DCFResultsUiT.instr&amp;user=CFResultsUiT.instr" title="" data-toggle="tooltip" data-placement="top" onclick="return toggleUnpublishEvaluation('First Session');">Unpublish results</a> 
                    </div>
                  </div>
              </div>
              
          </div>
        </div>

            <div class="row">
                <span class="help-block align-center">

                    Non-English characters not displayed properly in the
                    downloaded file?<span class="btn-link" data-toggle="modal" data-target="#fsResultsTableWindow" onclick="submitFormAjax()"> click here </span>
            </span></div>

        </div>
      </div>
    
</div>

<form id="csvToHtmlForm">
<input name="courseid" value="CFResultsUiT.CS2104" type="hidden">
<input name="fsname" value="First Session" type="hidden">
<input name="user" value="CFResultsUiT.instr" type="hidden">
<input name="frgroupbysection" value="All" type="hidden">
<input name="csvtohtmltable" value="true" type="hidden">
</form>

<div class="modal fade align-center" id="fsResultsTableWindow">
    <div class="modal-dialog modal-lg">
        <div class="modal-content">
            <div class="modal-header">
                 <span class="help-block" style="display:inline;"> Tips: After
                    Selecting the table, <kbd>Ctrl + C</kbd> to COPY and
                    <kbd>Ctrl + V</kbd> to PASTE to your Excel Workbook.
                </span>
                &nbsp;&nbsp;&nbsp;&nbsp;&nbsp;
                <button type="button" class="btn btn-default" data-dismiss="modal">Close</button>
                <button type="button" class="btn btn-primary" onclick="selectElementContents( document.getElementById('fsModalTable') );">
                    Select Table</button>
            </div>
            <div class="modal-body">
            <div class="table-responsive">
            <div id="fsModalTable">
               
            </div>
            <br>
             <div id="ajaxStatus"></div>      
            </div>
            </div>
            <div class="modal-footer">
               
            </div>
        </div>
    </div>
</div>



<form class="form-horizontal" role="form" method="post" action="/page/instructorFeedbackResultsPage?courseid=CFResultsUiT.CS2104&amp;fsname=First+Session&amp;user=CFResultsUiT.instr">
    <div class="panel panel-info margin-0">
        <div class="panel-body">
            <div class="row">
                <div data-original-title="View results in different formats" class="col-sm-5" data-toggle="tooltip" title="">
                    <div class="form-group">
                        <label for="viewSelect" class="col-sm-2 control-label">
                            View:
                        </label>
                        <div class="col-sm-10">
                            <select id="viewSelect" class="form-control" name="frsorttype" onchange="this.form.submit()">
                                <option value="question">
                                    Group by - Question
                                </option>
                                <option value="giver-recipient-question">
                                    Group by - Giver &gt; Recipient &gt; Question
                                </option>
                                <option value="recipient-giver-question" selected="selected">
                                    Group by - Recipient &gt; Giver &gt; Question
                                </option>
                                <option value="giver-question-recipient">
                                    Group by - Giver &gt; Question &gt; Recipient
                                </option>
                                <option value="recipient-question-giver">
                                    Group by - Recipient &gt; Question &gt; Giver
                                </option>
                            </select>
                        </div>
                    </div>
                </div>
                <div data-original-title="Filter the results in the current view" class="col-sm-5" data-toggle="tooltip" title="">
                    <div class="form-group">
                        <label for="viewSelect" class="col-sm-2 control-label">
                            Filter:
                        </label>
                        <div class="col-sm-10">
                            <div class="input-group">
                                <input id="results-search-box" class="form-control" placeholder="Type student/team name/section name to filter" onchange="updateResultsFilter()" type="text">
                                <a class="input-group-addon btn btn-default"><span class="glyphicon glyphicon-search"></span></a>
                            </div>
                        </div>
                    </div>
                </div>
                <div class="col-sm-2 pull-right">
                  <div data-original-title="Group results in the current view by team" class="col-sm-12" data-toggle="tooltip" title="">
                      <div class="checkbox padding-top-0 min-height-0">
                          <label>
                              <input name="frgroupbyteam" id="frgroupbyteam" onchange="this.form.submit()" type="checkbox"> Group by Teams
                          </label>
                      </div>
                  </div>
                  <div data-original-title="Show statistics" class="col-sm-12" data-toggle="tooltip" title="">
                      <div class="checkbox padding-top-0 min-height-0">
                          <label class="text-strike">
                              <input id="show-stats-checkbox" name="frshowstats" checked="checked" type="checkbox"> Show Statistics
                          </label>
                      </div>
                  </div>
                </div>
            </div>
            <div class="row">
                
                <div data-original-title="View results by sections" class="col-sm-5" data-toggle="tooltip" title="">
                    <div class="form-group">
                        <label for="sectionSelect" class="col-sm-2 control-label">
                            Section:
                        </label>
                        <div class="col-sm-10">
                            <select id="sectionSelect" class="form-control" name="frgroupbysection" onchange="this.form.submit()">
                                <option value="All" selected="selected">
                                    All
                                </option>
                                
                                <option value="Section A">
                                    Section A
                                </option>
                                
                                <option value="Section B">
                                    Section B
                                </option>
                                
                            </select>
                        </div>
                    </div>
                </div>
                
                <div class="col-sm-7 pull-right" style="padding-top:8px;">
                    
                    <a data-original-title="Collapse all panels. You can also click on the panel heading to toggle each one individually." class="btn btn-default btn-xs pull-right" id="collapse-panels-button" onclick="toggleCollapse(this)" data-toggle="tooltip" title="">
                        Collapse Sections
                    </a>
                    
                </div>
            </div>
        </div>
    </div>
    <input name="fsname" value="First Session" type="hidden">
    <input name="courseid" value="CFResultsUiT.CS2104" type="hidden">
    <input name="user" value="CFResultsUiT.instr" type="hidden">
</form>

<br>





        <div id="statusMessage" style="display: none;"></div>

<br>


            <br>

            

            

            
            

            

            
                    <div class="panel panel-success">
                        <div style="cursor: pointer;" id="panelHeading-1" data-target="#panelBodyCollapse-1" class="panel-heading">
                            <div class="row">
                                <div class="col-sm-9 panel-heading-text">
                                    <strong>Not in a section</strong>                        
                                </div>
                                <div class="col-sm-3">
                                    <div class="pull-right">
                                        <a data-original-title="Collapse or expand all student panels. You can also click on the panel heading to toggle each one individually." class="btn btn-success btn-xs" id="collapse-panels-button-section-0" data-toggle="tooltip" title="">
                                            Collapse 
                                            Students
                                        </a>
                                        &nbsp;
                                        <span class="glyphicon glyphicon-chevron-up"></span>
                                    </div>
                                </div>
                            </div>
                        </div>
                        <div id="panelBodyCollapse-1" class="panel-collapse collapse in">
                        <div class="panel-body" id="sectionBody-0">
            

            


            <div class="panel panel-primary">
                <div style="cursor: pointer;" id="panelHeading-2" data-target="#panelBodyCollapse-2" class="panel-heading">
                    To: 
                    
                        <div class="inline panel-heading-text">
                            <strong>-</strong>
                        </div>
                    
                    <span class="glyphicon glyphicon-chevron-up pull-right"></span>
                </div>
                <div id="panelBodyCollapse-2" class="panel-collapse collapse in">
                <div class="panel-body">
                
                        <div class="row ">
                            <div class="col-md-2">
                                <div class="col-md-12">
                                    From: 
                                    
                                            <div title="" data-original-title="" class="middlealign profile-pic-icon-hover inline-block" data-link="/page/studentProfilePic?studentemail={*}&amp;courseid={*}&amp;user=CFResultsUiT.instr">
                                                <strong>Teammates Test (Instructors)</strong>
                                                <img src="" alt="No Image Given" class="hidden profile-pic-icon-hidden">
                                            </div>
                                    
                                    
                                </div>
                                    
                                <div class="col-md-12 text-muted small"><br>
                                    To: 
                                
                                    <strong>-</strong>
                                 
                                </div>
                                &nbsp;
                                <div class="col-md-12">
                                    
                                    <form class="inline" method="post" action="/page/instructorEditStudentFeedbackPage?user=CFResultsUiT.instr" target="_blank"> 
                                        <input data-original-title="Edit the responses given by this student" class="btn btn-default btn-xs" value="Moderate Responses" data-toggle="tooltip" title="" type="submit">
                                        <input name="courseid" value="CFResultsUiT.CS2104" type="hidden">
                                        <input name="fsname" value="First Session" type="hidden">
                                        
                                        <input name="moderatedstudent" value="CFResultsUiT.instr@gmail.tmt" type="hidden">
                                        
                                    </form>
                                    
                                </div>
                                &nbsp;
                            </div>
                            <div class="col-md-10">
                            
                                    <div class="panel panel-info">
                                        <!--Note: When an element has class text-preserve-space, do not insert and HTML spaces-->
<<<<<<< HEAD
                                        <div class="panel-heading">Question 3: <span class="text-preserve-space">My comments on the class</span></div>
                                        <div class="panel-body">
                                            <div style="clear:both; overflow: hidden">
                                                <!--Note: When an element has class text-preserve-space, do not insert and HTML spaces-->
                                                <div class="pull-left text-preserve-space">This is for nobody specific.</div>
=======
                                        <div class="panel-heading">Question 18: <span class="text-preserve-space">Rate the class&nbsp;<span style=" white-space: normal;">
    <a href="javascript:;" id="{*}" class="color_gray" onclick="toggleAdditionalQuestionInfo('18-giver-1-recipient-0')" data-more="[more]" data-less="[less]">[more]</a>
    <br>
    <span id="questionAdditionalInfo-18-giver-1-recipient-0" style="display:none;">Numerical-scale question:<br>Minimum value: -5. Increment: 0.25. Maximum value: 5.</span>
</span></span></div>
                                        <div class="panel-body">
                                            <div style="clear:both; overflow: hidden">
                                                <!--Note: When an element has class text-preserve-space, do not insert and HTML spaces-->
                                                <div class="pull-left text-preserve-space">-0.5</div>
>>>>>>> c6509fe8
                                                <button data-original-title="Add comment" type="button" class="btn btn-default btn-xs icon-button pull-right" id="button_add_comment" onclick="showResponseCommentAddForm(0,1,1)" data-toggle="tooltip" data-placement="top" title="">
                                                    <span class="glyphicon glyphicon-comment glyphicon-primary"></span>
                                                </button>
                                            </div>
                                            
                                            <ul class="list-group" id="responseCommentTable-0-1-1" style="display:none">
                                            
                                        <!-- frComment Add form -->    
                                        <li class="list-group-item list-group-item-warning" id="showResponseCommentAddForm-0-1-1" style="display:none;">
                                            <form class="responseCommentAddForm">
                                                <div class="form-group">
                                                    <div class="form-group form-inline">
                                                        <div class="form-group text-muted">
                                                            <p>
                                                                Giver: Teammates Test (Instructors)<br>
                                                                Recipient: -
                                                            </p>
                                                            You may change comment's visibility using the visibility options on the right hand side.
                                                        </div>
                                                        <a id="frComment-visibility-options-trigger-0-1-1" class="btn btn-sm btn-info pull-right" onclick="toggleVisibilityEditForm(0,1,1)">
                                                            <span class="glyphicon glyphicon-eye-close"></span>
                                                            Show Visibility Options
                                                        </a>
                                                    </div>
                                                    <div id="visibility-options-0-1-1" class="panel panel-default" style="display: none;">
                                                        <div class="panel-heading">Visibility Options</div>
                                                        <table class="table text-center" style="color:#000;">
                                                            <tbody>
                                                                <tr>
                                                                    <th class="text-center">User/Group</th>
                                                                    <th class="text-center">Can see
                                                                        your comment</th>
                                                                    <th class="text-center">Can see
                                                                        your name</th>
                                                                </tr>
                                                                <tr id="response-giver-0-1-1">
                                                                    <td class="text-left">
                                                                        <div data-toggle="tooltip" data-placement="top" title="" data-original-title="Control what response giver can view">
                                                                            Response Giver</div>
                                                                    </td>
                                                                    <td><input class="visibilityCheckbox answerCheckbox centered" name="receiverLeaderCheckbox" value="GIVER" checked="checked" type="checkbox">
                                                                    </td>
                                                                    <td><input class="visibilityCheckbox giverCheckbox" value="GIVER" checked="checked" type="checkbox">
                                                                    </td>
                                                                </tr>
                                                                
                                                                
                                                                
                                                                
                                                                
                                                            </tbody>
                                                        </table>
                                                    </div>
                                                    <textarea class="form-control" rows="3" placeholder="Your comment about this response" name="responsecommenttext" id="responseCommentAddForm-0-1-1"></textarea>
                                                </div>
                                                <div class="col-sm-offset-5">
                                                    <a href="/page/instructorFeedbackResponseCommentAdd" type="button" class="btn btn-primary" id="button_save_comment_for_add-0-1-1">Add</a>
                                                    <input class="btn btn-default" value="Cancel" onclick="hideResponseCommentAddForm(0,1,1)" type="button">
                                                    <input name="courseid" value="CFResultsUiT.CS2104" type="hidden">
                                                    <input name="fsname" value="First Session" type="hidden">
                                                    <input name="questionid" value="{*}" type="hidden">                                            
<<<<<<< HEAD
=======
                                                    <input name="responseid" value="{*}%CFResultsUiT.benny.c@gmail.tmt%%GENERAL%" type="hidden">
                                                    <input name="user" value="CFResultsUiT.instr" type="hidden">
                                                    <input name="showresponsecommentsto" value="GIVER,INSTRUCTORS" type="hidden">
                                                    <input name="showresponsegiverto" value="GIVER,INSTRUCTORS" type="hidden">
                                                </div>
                                            </form>
                                        </li>
                                    </ul></div></div>
                            
                        </div></div>
                
                        <div class="row border-top-gray">
                            <div class="col-md-2">
                                <div class="col-md-12">
                                    From: 
                                    
                                            <div title="" data-original-title="" class="middlealign profile-pic-icon-hover inline-block" data-link="/page/studentProfilePic?studentemail={*}&amp;courseid={*}&amp;user=CFResultsUiT.instr">
                                                <strong>Teammates Test (Instructors)</strong>
                                                <img src="" alt="No Image Given" class="hidden profile-pic-icon-hidden">
                                            </div>
                                    
                                    
                                </div>
                                    
                                <div class="col-md-12 text-muted small"><br>
                                    To: 
                                
                                    <strong>-</strong>
                                 
                                </div>
                                &nbsp;
                                <div class="col-md-12">
                                    
                                    <form class="inline" method="post" action="/page/instructorEditStudentFeedbackPage?user=CFResultsUiT.instr" target="_blank"> 
                                        <input data-original-title="Edit the responses given by this student" class="btn btn-default btn-xs" value="Moderate Responses" data-toggle="tooltip" title="" type="submit">
                                        <input name="courseid" value="CFResultsUiT.CS2104" type="hidden">
                                        <input name="fsname" value="First Session" type="hidden">
                                        
                                        <input name="moderatedstudent" value="CFResultsUiT.instr@gmail.tmt" type="hidden">
                                        
                                    </form>
                                    
                                </div>
                                &nbsp;
                            </div>
                            <div class="col-md-10">
                            
                                    <div class="panel panel-info">
                                        <!--Note: When an element has class text-preserve-space, do not insert and HTML spaces-->
                                        <div class="panel-heading">Question 3: <span class="text-preserve-space">My comments on the class</span></div>
                                        <div class="panel-body">
                                            <div style="clear:both; overflow: hidden">
                                                <!--Note: When an element has class text-preserve-space, do not insert and HTML spaces-->
                                                <div class="pull-left text-preserve-space">This is for nobody specific.</div>
                                                <button data-original-title="Add comment" type="button" class="btn btn-default btn-xs icon-button pull-right" id="button_add_comment" onclick="showResponseCommentAddForm(0,2,1)" data-toggle="tooltip" data-placement="top" title="">
                                                    <span class="glyphicon glyphicon-comment glyphicon-primary"></span>
                                                </button>
                                            </div>
                                            
                                            <ul class="list-group" id="responseCommentTable-0-2-1" style="display:none">
                                            
                                        <!-- frComment Add form -->    
                                        <li class="list-group-item list-group-item-warning" id="showResponseCommentAddForm-0-2-1" style="display:none;">
                                            <form class="responseCommentAddForm">
                                                <div class="form-group">
                                                    <div class="form-group form-inline">
                                                        <div class="form-group text-muted">
                                                            <p>
                                                                Giver: Teammates Test (Instructors)<br>
                                                                Recipient: -
                                                            </p>
                                                            You may change comment's visibility using the visibility options on the right hand side.
                                                        </div>
                                                        <a id="frComment-visibility-options-trigger-0-2-1" class="btn btn-sm btn-info pull-right" onclick="toggleVisibilityEditForm(0,2,1)">
                                                            <span class="glyphicon glyphicon-eye-close"></span>
                                                            Show Visibility Options
                                                        </a>
                                                    </div>
                                                    <div id="visibility-options-0-2-1" class="panel panel-default" style="display: none;">
                                                        <div class="panel-heading">Visibility Options</div>
                                                        <table class="table text-center" style="color:#000;">
                                                            <tbody>
                                                                <tr>
                                                                    <th class="text-center">User/Group</th>
                                                                    <th class="text-center">Can see
                                                                        your comment</th>
                                                                    <th class="text-center">Can see
                                                                        your name</th>
                                                                </tr>
                                                                <tr id="response-giver-0-2-1">
                                                                    <td class="text-left">
                                                                        <div data-toggle="tooltip" data-placement="top" title="" data-original-title="Control what response giver can view">
                                                                            Response Giver</div>
                                                                    </td>
                                                                    <td><input class="visibilityCheckbox answerCheckbox centered" name="receiverLeaderCheckbox" value="GIVER" checked="checked" type="checkbox">
                                                                    </td>
                                                                    <td><input class="visibilityCheckbox giverCheckbox" value="GIVER" checked="checked" type="checkbox">
                                                                    </td>
                                                                </tr>
                                                                
                                                                
                                                                
                                                                
                                                                
                                                            </tbody>
                                                        </table>
                                                    </div>
                                                    <textarea class="form-control" rows="3" placeholder="Your comment about this response" name="responsecommenttext" id="responseCommentAddForm-0-2-1"></textarea>
                                                </div>
                                                <div class="col-sm-offset-5">
                                                    <a href="/page/instructorFeedbackResponseCommentAdd" type="button" class="btn btn-primary" id="button_save_comment_for_add-0-2-1">Add</a>
                                                    <input class="btn btn-default" value="Cancel" onclick="hideResponseCommentAddForm(0,2,1)" type="button">
                                                    <input name="courseid" value="CFResultsUiT.CS2104" type="hidden">
                                                    <input name="fsname" value="First Session" type="hidden">
                                                    <input name="questionid" value="{*}" type="hidden">                                            
>>>>>>> c6509fe8
                                                    <input name="responseid" value="{*}%CFResultsUiT.instr@gmail.tmt%%GENERAL%" type="hidden">
                                                    <input name="user" value="CFResultsUiT.instr" type="hidden">
                                                    <input name="showresponsecommentsto" value="GIVER," type="hidden">
                                                    <input name="showresponsegiverto" value="GIVER," type="hidden">
                                                </div>
                                            </form>
                                        </li>
                                    </ul></div></div>
                            
                        </div></div>
                
                </div>
                </div>
            </div>
        
            

            
                    </div>
                    </div>
                </div>
            

            
                    <div class="panel panel-success">
                        <div style="cursor: pointer;" id="panelHeading-3" data-target="#panelBodyCollapse-3" class="panel-heading">
                            <div class="row">
                                <div class="col-sm-9 panel-heading-text">
                                    <strong>Section A</strong>                        
                                </div>
                                <div class="col-sm-3">
                                    <div class="pull-right">
                                        <a data-original-title="Collapse or expand all student panels. You can also click on the panel heading to toggle each one individually." class="btn btn-success btn-xs" id="collapse-panels-button-section-1" data-toggle="tooltip" title="">
                                            Collapse 
                                            Students
                                        </a>
                                        &nbsp;
                                        <span class="glyphicon glyphicon-chevron-up"></span>
                                    </div>
                                </div>
                            </div>
                        </div>
                        <div id="panelBodyCollapse-3" class="panel-collapse collapse in">
                        <div class="panel-body" id="sectionBody-1">
            

            


            <div class="panel panel-primary">
                <div style="cursor: pointer;" id="panelHeading-4" data-target="#panelBodyCollapse-4" class="panel-heading">
                    To: 
                    
                        <div title="" data-original-title="" class="middlealign profile-pic-icon-hover inline panel-heading-text" data-link="/page/studentProfilePic?studentemail={*}&amp;courseid={*}&amp;user=CFResultsUiT.instr">
                            <strong>Alice Betsy (Team 1)</strong>
                            <img src="" alt="No Image Given" class="hidden profile-pic-icon-hidden">
                            <a class="link-in-dark-bg" href="mailTo:CFResultsUiT.alice.b@gmail.tmt ">[CFResultsUiT.alice.b@gmail.tmt]</a>
                        </div>
                    
                    <span class="glyphicon glyphicon-chevron-up pull-right"></span>
                </div>
                <div id="panelBodyCollapse-4" class="panel-collapse collapse in">
                <div class="panel-body">
                
                        <div class="row ">
                            <div class="col-md-2">
                                <div class="col-md-12">
                                    From: 
                                    
                                            <div title="" data-original-title="" class="middlealign profile-pic-icon-hover inline-block" data-link="/page/studentProfilePic?studentemail={*}&amp;courseid={*}&amp;user=CFResultsUiT.instr">
                                                <strong>Alice Betsy (Team 1)</strong>
                                                <img src="" alt="No Image Given" class="hidden profile-pic-icon-hidden">
                                            </div>
                                    
                                    
                                </div>
                                    
                                <div class="col-md-12 text-muted small"><br>
                                    To: 
                                
                                    <div title="" data-original-title="" class="middlealign profile-pic-icon-hover inline-block" data-link="/page/studentProfilePic?studentemail={*}&amp;courseid={*}&amp;user=CFResultsUiT.instr">
                                        <strong>Alice Betsy (Team 1)</strong>
                                        <img src="" alt="No Image Given" class="hidden profile-pic-icon-hidden">
                                    </div>
                                 
                                </div>
                                &nbsp;
                                <div class="col-md-12">
                                    
                                    <form class="inline" method="post" action="/page/instructorEditStudentFeedbackPage?user=CFResultsUiT.instr" target="_blank"> 
                                        <input data-original-title="Edit the responses given by this student" class="btn btn-default btn-xs" value="Moderate Responses" data-toggle="tooltip" title="" type="submit">
                                        <input name="courseid" value="CFResultsUiT.CS2104" type="hidden">
                                        <input name="fsname" value="First Session" type="hidden">
                                        
                                        <input name="moderatedstudent" value="CFResultsUiT.alice.b@gmail.tmt" type="hidden">
                                        
                                    </form>
                                    
                                </div>
                                &nbsp;
                            </div>
                            <div class="col-md-10">
                            
                                    <div class="panel panel-info">
                                        <!--Note: When an element has class text-preserve-space, do not insert and HTML spaces-->
                                        <div class="panel-heading">Question 2: <span class="text-preserve-space">What is the best selling point of your product?</span></div>
                                        <div class="panel-body">
                                            <div style="clear:both; overflow: hidden">
                                                <!--Note: When an element has class text-preserve-space, do not insert and HTML spaces-->
                                                <div class="pull-left text-preserve-space">Alice self feedback.</div>
                                                <button data-original-title="Add comment" type="button" class="btn btn-default btn-xs icon-button pull-right" id="button_add_comment" onclick="showResponseCommentAddForm(1,1,1)" data-toggle="tooltip" data-placement="top" title="">
                                                    <span class="glyphicon glyphicon-comment glyphicon-primary"></span>
                                                </button>
                                            </div>
                                            
                                            <ul class="list-group" id="responseCommentTable-1-1-1" style="display:none">
                                            
                                        <!-- frComment Add form -->    
                                        <li class="list-group-item list-group-item-warning" id="showResponseCommentAddForm-1-1-1" style="display:none;">
                                            <form class="responseCommentAddForm">
                                                <div class="form-group">
                                                    <div class="form-group form-inline">
                                                        <div class="form-group text-muted">
                                                            <p>
                                                                Giver: Alice Betsy (Team 1)<br>
                                                                Recipient: Alice Betsy (Team 1)
                                                            </p>
                                                            You may change comment's visibility using the visibility options on the right hand side.
                                                        </div>
                                                        <a id="frComment-visibility-options-trigger-1-1-1" class="btn btn-sm btn-info pull-right" onclick="toggleVisibilityEditForm(1,1,1)">
                                                            <span class="glyphicon glyphicon-eye-close"></span>
                                                            Show Visibility Options
                                                        </a>
                                                    </div>
                                                    <div id="visibility-options-1-1-1" class="panel panel-default" style="display: none;">
                                                        <div class="panel-heading">Visibility Options</div>
                                                        <table class="table text-center" style="color:#000;">
                                                            <tbody>
                                                                <tr>
                                                                    <th class="text-center">User/Group</th>
                                                                    <th class="text-center">Can see
                                                                        your comment</th>
                                                                    <th class="text-center">Can see
                                                                        your name</th>
                                                                </tr>
                                                                <tr id="response-giver-1-1-1">
                                                                    <td class="text-left">
                                                                        <div data-toggle="tooltip" data-placement="top" title="" data-original-title="Control what response giver can view">
                                                                            Response Giver</div>
                                                                    </td>
                                                                    <td><input class="visibilityCheckbox answerCheckbox centered" name="receiverLeaderCheckbox" value="GIVER" checked="checked" type="checkbox">
                                                                    </td>
                                                                    <td><input class="visibilityCheckbox giverCheckbox" value="GIVER" checked="checked" type="checkbox">
                                                                    </td>
                                                                </tr>
                                                                
                                                                
                                                                <tr id="response-giver-team-1-1-1">
                                                                    <td class="text-left">
                                                                        <div data-toggle="tooltip" data-placement="top" title="" data-original-title="Control what team members of response giver can view">
                                                                            Response Giver's Team Members</div>
                                                                    </td>
                                                                    <td><input class="visibilityCheckbox answerCheckbox" value="OWN_TEAM_MEMBERS" checked="checked" type="checkbox">
                                                                    </td>
                                                                    <td><input class="visibilityCheckbox giverCheckbox" value="OWN_TEAM_MEMBERS" checked="checked" type="checkbox">
                                                                    </td>
                                                                </tr>
                                                                
                                                                
                                                                
                                                                <tr id="response-students-1-1-1">
                                                                    <td class="text-left">
                                                                        <div data-toggle="tooltip" data-placement="top" title="" data-original-title="Control what other students in this course can view">
                                                                            Other students in this course</div>
                                                                    </td>
                                                                    <td><input class="visibilityCheckbox answerCheckbox" value="STUDENTS" checked="checked" type="checkbox">
                                                                    </td>
                                                                    <td><input class="visibilityCheckbox giverCheckbox" value="STUDENTS" checked="checked" type="checkbox">
                                                                    </td>
                                                                </tr>
                                                                
                                                                
                                                                <tr id="response-instructors-1-1-1">
                                                                    <td class="text-left">
                                                                        <div data-toggle="tooltip" data-placement="top" title="" data-original-title="Control what instructors can view">
                                                                            Instructors</div>
                                                                    </td>
                                                                    <td><input class="visibilityCheckbox answerCheckbox" value="INSTRUCTORS" checked="checked" type="checkbox">
                                                                    </td>
                                                                    <td><input class="visibilityCheckbox giverCheckbox" value="INSTRUCTORS" checked="checked" type="checkbox">
                                                                    </td>
                                                                </tr>
                                                                
                                                            </tbody>
                                                        </table>
                                                    </div>
                                                    <textarea class="form-control" rows="3" placeholder="Your comment about this response" name="responsecommenttext" id="responseCommentAddForm-1-1-1"></textarea>
                                                </div>
                                                <div class="col-sm-offset-5">
                                                    <a href="/page/instructorFeedbackResponseCommentAdd" type="button" class="btn btn-primary" id="button_save_comment_for_add-1-1-1">Add</a>
                                                    <input class="btn btn-default" value="Cancel" onclick="hideResponseCommentAddForm(1,1,1)" type="button">
                                                    <input name="courseid" value="CFResultsUiT.CS2104" type="hidden">
                                                    <input name="fsname" value="First Session" type="hidden">
                                                    <input name="questionid" value="{*}" type="hidden">                                            
                                                    <input name="responseid" value="{*}" type="hidden">
                                                    <input name="user" value="CFResultsUiT.instr" type="hidden">
                                                    <input name="showresponsecommentsto" value="GIVER,RECEIVER, OWN_TEAM_MEMBERS, STUDENTS, INSTRUCTORS" type="hidden">
                                                    <input name="showresponsegiverto" value="GIVER,RECEIVER, OWN_TEAM_MEMBERS, STUDENTS, INSTRUCTORS" type="hidden">
                                                </div>
                                            </form>
                                        </li>
                                    </ul></div></div>
                            
                                    <div class="panel panel-info">
                                        <!--Note: When an element has class text-preserve-space, do not insert and HTML spaces-->
                                        <div class="panel-heading">Question 7: <span class="text-preserve-space">What is your extra feature?&nbsp;<span style=" white-space: normal;">
    <a href="javascript:;" id="{*}" class="color_gray" onclick="toggleAdditionalQuestionInfo('7-giver-1-recipient-1')" data-more="[more]" data-less="[less]">[more]</a>
    <br>
    <span id="questionAdditionalInfo-7-giver-1-recipient-1" style="display:none;">Multiple-choice (single answer) question options:
<ul style="list-style-type: disc;margin-left: 20px;"><li>FlexiCommand</li><li>PowerSearch</li><li>GoodUI</li><li>Google Integration</li></ul></span>
</span></span></div>
                                        <div class="panel-body">
                                            <div style="clear:both; overflow: hidden">
                                                <!--Note: When an element has class text-preserve-space, do not insert and HTML spaces-->
                                                <div class="pull-left text-preserve-space">PowerSearch</div>
                                                <button data-original-title="Add comment" type="button" class="btn btn-default btn-xs icon-button pull-right" id="button_add_comment" onclick="showResponseCommentAddForm(1,1,2)" data-toggle="tooltip" data-placement="top" title="">
                                                    <span class="glyphicon glyphicon-comment glyphicon-primary"></span>
                                                </button>
                                            </div>
                                            
                                            <ul class="list-group" id="responseCommentTable-1-1-2" style="display:none">
                                            
                                        <!-- frComment Add form -->    
                                        <li class="list-group-item list-group-item-warning" id="showResponseCommentAddForm-1-1-2" style="display:none;">
                                            <form class="responseCommentAddForm">
                                                <div class="form-group">
                                                    <div class="form-group form-inline">
                                                        <div class="form-group text-muted">
                                                            <p>
                                                                Giver: Alice Betsy (Team 1)<br>
                                                                Recipient: Alice Betsy (Team 1)
                                                            </p>
                                                            You may change comment's visibility using the visibility options on the right hand side.
                                                        </div>
                                                        <a id="frComment-visibility-options-trigger-1-1-2" class="btn btn-sm btn-info pull-right" onclick="toggleVisibilityEditForm(1,1,2)">
                                                            <span class="glyphicon glyphicon-eye-close"></span>
                                                            Show Visibility Options
                                                        </a>
                                                    </div>
                                                    <div id="visibility-options-1-1-2" class="panel panel-default" style="display: none;">
                                                        <div class="panel-heading">Visibility Options</div>
                                                        <table class="table text-center" style="color:#000;">
                                                            <tbody>
                                                                <tr>
                                                                    <th class="text-center">User/Group</th>
                                                                    <th class="text-center">Can see
                                                                        your comment</th>
                                                                    <th class="text-center">Can see
                                                                        your name</th>
                                                                </tr>
                                                                <tr id="response-giver-1-1-2">
                                                                    <td class="text-left">
                                                                        <div data-toggle="tooltip" data-placement="top" title="" data-original-title="Control what response giver can view">
                                                                            Response Giver</div>
                                                                    </td>
                                                                    <td><input class="visibilityCheckbox answerCheckbox centered" name="receiverLeaderCheckbox" value="GIVER" checked="checked" type="checkbox">
                                                                    </td>
                                                                    <td><input class="visibilityCheckbox giverCheckbox" value="GIVER" checked="checked" type="checkbox">
                                                                    </td>
                                                                </tr>
                                                                
                                                                
                                                                <tr id="response-giver-team-1-1-2">
                                                                    <td class="text-left">
                                                                        <div data-toggle="tooltip" data-placement="top" title="" data-original-title="Control what team members of response giver can view">
                                                                            Response Giver's Team Members</div>
                                                                    </td>
                                                                    <td><input class="visibilityCheckbox answerCheckbox" value="OWN_TEAM_MEMBERS" checked="checked" type="checkbox">
                                                                    </td>
                                                                    <td><input class="visibilityCheckbox giverCheckbox" value="OWN_TEAM_MEMBERS" checked="checked" type="checkbox">
                                                                    </td>
                                                                </tr>
                                                                
                                                                
                                                                
                                                                <tr id="response-students-1-1-2">
                                                                    <td class="text-left">
                                                                        <div data-toggle="tooltip" data-placement="top" title="" data-original-title="Control what other students in this course can view">
                                                                            Other students in this course</div>
                                                                    </td>
                                                                    <td><input class="visibilityCheckbox answerCheckbox" value="STUDENTS" checked="checked" type="checkbox">
                                                                    </td>
                                                                    <td><input class="visibilityCheckbox giverCheckbox" value="STUDENTS" checked="checked" type="checkbox">
                                                                    </td>
                                                                </tr>
                                                                
                                                                
                                                                <tr id="response-instructors-1-1-2">
                                                                    <td class="text-left">
                                                                        <div data-toggle="tooltip" data-placement="top" title="" data-original-title="Control what instructors can view">
                                                                            Instructors</div>
                                                                    </td>
                                                                    <td><input class="visibilityCheckbox answerCheckbox" value="INSTRUCTORS" checked="checked" type="checkbox">
                                                                    </td>
                                                                    <td><input class="visibilityCheckbox giverCheckbox" value="INSTRUCTORS" checked="checked" type="checkbox">
                                                                    </td>
                                                                </tr>
                                                                
                                                            </tbody>
                                                        </table>
                                                    </div>
                                                    <textarea class="form-control" rows="3" placeholder="Your comment about this response" name="responsecommenttext" id="responseCommentAddForm-1-1-2"></textarea>
                                                </div>
                                                <div class="col-sm-offset-5">
                                                    <a href="/page/instructorFeedbackResponseCommentAdd" type="button" class="btn btn-primary" id="button_save_comment_for_add-1-1-2">Add</a>
                                                    <input class="btn btn-default" value="Cancel" onclick="hideResponseCommentAddForm(1,1,2)" type="button">
                                                    <input name="courseid" value="CFResultsUiT.CS2104" type="hidden">
                                                    <input name="fsname" value="First Session" type="hidden">
                                                    <input name="questionid" value="{*}" type="hidden">                                            
                                                    <input name="responseid" value="{*}" type="hidden">
                                                    <input name="user" value="CFResultsUiT.instr" type="hidden">
                                                    <input name="showresponsecommentsto" value="GIVER,RECEIVER, OWN_TEAM_MEMBERS, STUDENTS, INSTRUCTORS" type="hidden">
                                                    <input name="showresponsegiverto" value="GIVER,RECEIVER, OWN_TEAM_MEMBERS, STUDENTS, INSTRUCTORS" type="hidden">
                                                </div>
                                            </form>
                                        </li>
                                    </ul></div></div>
                            
                                    <div class="panel panel-info">
                                        <!--Note: When an element has class text-preserve-space, do not insert and HTML spaces-->
                                        <div class="panel-heading">Question 8: <span class="text-preserve-space">What is your extra feature?&nbsp;<span style=" white-space: normal;">
    <a href="javascript:;" id="{*}" class="color_gray" onclick="toggleAdditionalQuestionInfo('8-giver-1-recipient-1')" data-more="[more]" data-less="[less]">[more]</a>
    <br>
    <span id="questionAdditionalInfo-8-giver-1-recipient-1" style="display:none;">Multiple-choice (multiple answers) question options:
<ul style="list-style-type: disc;margin-left: 20px;"><li>FlexiCommand</li><li>PowerSearch</li><li>GoodUI</li><li>Google Integration</li></ul></span>
</span></span></div>
                                        <div class="panel-body">
                                            <div style="clear:both; overflow: hidden">
                                                <!--Note: When an element has class text-preserve-space, do not insert and HTML spaces-->
                                                <div class="pull-left text-preserve-space"><ul class="selectedOptionsList"><li>PowerSearch</li><li>GoodUI</li></ul></div>
                                                <button data-original-title="Add comment" type="button" class="btn btn-default btn-xs icon-button pull-right" id="button_add_comment" onclick="showResponseCommentAddForm(1,1,3)" data-toggle="tooltip" data-placement="top" title="">
                                                    <span class="glyphicon glyphicon-comment glyphicon-primary"></span>
                                                </button>
                                            </div>
                                            
                                            <ul class="list-group" id="responseCommentTable-1-1-3" style="display:none">
                                            
                                        <!-- frComment Add form -->    
                                        <li class="list-group-item list-group-item-warning" id="showResponseCommentAddForm-1-1-3" style="display:none;">
                                            <form class="responseCommentAddForm">
                                                <div class="form-group">
                                                    <div class="form-group form-inline">
                                                        <div class="form-group text-muted">
                                                            <p>
                                                                Giver: Alice Betsy (Team 1)<br>
                                                                Recipient: Alice Betsy (Team 1)
                                                            </p>
                                                            You may change comment's visibility using the visibility options on the right hand side.
                                                        </div>
                                                        <a id="frComment-visibility-options-trigger-1-1-3" class="btn btn-sm btn-info pull-right" onclick="toggleVisibilityEditForm(1,1,3)">
                                                            <span class="glyphicon glyphicon-eye-close"></span>
                                                            Show Visibility Options
                                                        </a>
                                                    </div>
                                                    <div id="visibility-options-1-1-3" class="panel panel-default" style="display: none;">
                                                        <div class="panel-heading">Visibility Options</div>
                                                        <table class="table text-center" style="color:#000;">
                                                            <tbody>
                                                                <tr>
                                                                    <th class="text-center">User/Group</th>
                                                                    <th class="text-center">Can see
                                                                        your comment</th>
                                                                    <th class="text-center">Can see
                                                                        your name</th>
                                                                </tr>
                                                                <tr id="response-giver-1-1-3">
                                                                    <td class="text-left">
                                                                        <div data-toggle="tooltip" data-placement="top" title="" data-original-title="Control what response giver can view">
                                                                            Response Giver</div>
                                                                    </td>
                                                                    <td><input class="visibilityCheckbox answerCheckbox centered" name="receiverLeaderCheckbox" value="GIVER" checked="checked" type="checkbox">
                                                                    </td>
                                                                    <td><input class="visibilityCheckbox giverCheckbox" value="GIVER" checked="checked" type="checkbox">
                                                                    </td>
                                                                </tr>
                                                                
                                                                
                                                                <tr id="response-giver-team-1-1-3">
                                                                    <td class="text-left">
                                                                        <div data-toggle="tooltip" data-placement="top" title="" data-original-title="Control what team members of response giver can view">
                                                                            Response Giver's Team Members</div>
                                                                    </td>
                                                                    <td><input class="visibilityCheckbox answerCheckbox" value="OWN_TEAM_MEMBERS" checked="checked" type="checkbox">
                                                                    </td>
                                                                    <td><input class="visibilityCheckbox giverCheckbox" value="OWN_TEAM_MEMBERS" checked="checked" type="checkbox">
                                                                    </td>
                                                                </tr>
                                                                
                                                                
                                                                
                                                                <tr id="response-students-1-1-3">
                                                                    <td class="text-left">
                                                                        <div data-toggle="tooltip" data-placement="top" title="" data-original-title="Control what other students in this course can view">
                                                                            Other students in this course</div>
                                                                    </td>
                                                                    <td><input class="visibilityCheckbox answerCheckbox" value="STUDENTS" checked="checked" type="checkbox">
                                                                    </td>
                                                                    <td><input class="visibilityCheckbox giverCheckbox" value="STUDENTS" checked="checked" type="checkbox">
                                                                    </td>
                                                                </tr>
                                                                
                                                                
                                                                <tr id="response-instructors-1-1-3">
                                                                    <td class="text-left">
                                                                        <div data-toggle="tooltip" data-placement="top" title="" data-original-title="Control what instructors can view">
                                                                            Instructors</div>
                                                                    </td>
                                                                    <td><input class="visibilityCheckbox answerCheckbox" value="INSTRUCTORS" checked="checked" type="checkbox">
                                                                    </td>
                                                                    <td><input class="visibilityCheckbox giverCheckbox" value="INSTRUCTORS" checked="checked" type="checkbox">
                                                                    </td>
                                                                </tr>
                                                                
                                                            </tbody>
                                                        </table>
                                                    </div>
                                                    <textarea class="form-control" rows="3" placeholder="Your comment about this response" name="responsecommenttext" id="responseCommentAddForm-1-1-3"></textarea>
                                                </div>
                                                <div class="col-sm-offset-5">
                                                    <a href="/page/instructorFeedbackResponseCommentAdd" type="button" class="btn btn-primary" id="button_save_comment_for_add-1-1-3">Add</a>
                                                    <input class="btn btn-default" value="Cancel" onclick="hideResponseCommentAddForm(1,1,3)" type="button">
                                                    <input name="courseid" value="CFResultsUiT.CS2104" type="hidden">
                                                    <input name="fsname" value="First Session" type="hidden">
                                                    <input name="questionid" value="{*}" type="hidden">                                            
                                                    <input name="responseid" value="{*}" type="hidden">
                                                    <input name="user" value="CFResultsUiT.instr" type="hidden">
                                                    <input name="showresponsecommentsto" value="GIVER,RECEIVER, OWN_TEAM_MEMBERS, STUDENTS, INSTRUCTORS" type="hidden">
                                                    <input name="showresponsegiverto" value="GIVER,RECEIVER, OWN_TEAM_MEMBERS, STUDENTS, INSTRUCTORS" type="hidden">
                                                </div>
                                            </form>
                                        </li>
                                    </ul></div></div>
                            
                                    <div class="panel panel-info">
                                        <!--Note: When an element has class text-preserve-space, do not insert and HTML spaces-->
                                        <div class="panel-heading">Question 9: <span class="text-preserve-space">Who do you think is the most hardworking student?&nbsp;<span style=" white-space: normal;">
    <a href="javascript:;" id="{*}" class="color_gray" onclick="toggleAdditionalQuestionInfo('9-giver-1-recipient-1')" data-more="[more]" data-less="[less]">[more]</a>
    <br>
    <span id="questionAdditionalInfo-9-giver-1-recipient-1" style="display:none;">Multiple-choice (single answer) question options:
<br>The options for this question is automatically generated from the list of all students in this course.</span>
</span></span></div>
                                        <div class="panel-body">
                                            <div style="clear:both; overflow: hidden">
                                                <!--Note: When an element has class text-preserve-space, do not insert and HTML spaces-->
                                                <div class="pull-left text-preserve-space">Danny</div>
                                                <button data-original-title="Add comment" type="button" class="btn btn-default btn-xs icon-button pull-right" id="button_add_comment" onclick="showResponseCommentAddForm(1,1,4)" data-toggle="tooltip" data-placement="top" title="">
                                                    <span class="glyphicon glyphicon-comment glyphicon-primary"></span>
                                                </button>
                                            </div>
                                            
                                            <ul class="list-group" id="responseCommentTable-1-1-4" style="display:none">
                                            
                                        <!-- frComment Add form -->    
                                        <li class="list-group-item list-group-item-warning" id="showResponseCommentAddForm-1-1-4" style="display:none;">
                                            <form class="responseCommentAddForm">
                                                <div class="form-group">
                                                    <div class="form-group form-inline">
                                                        <div class="form-group text-muted">
                                                            <p>
                                                                Giver: Alice Betsy (Team 1)<br>
                                                                Recipient: Alice Betsy (Team 1)
                                                            </p>
                                                            You may change comment's visibility using the visibility options on the right hand side.
                                                        </div>
                                                        <a id="frComment-visibility-options-trigger-1-1-4" class="btn btn-sm btn-info pull-right" onclick="toggleVisibilityEditForm(1,1,4)">
                                                            <span class="glyphicon glyphicon-eye-close"></span>
                                                            Show Visibility Options
                                                        </a>
                                                    </div>
                                                    <div id="visibility-options-1-1-4" class="panel panel-default" style="display: none;">
                                                        <div class="panel-heading">Visibility Options</div>
                                                        <table class="table text-center" style="color:#000;">
                                                            <tbody>
                                                                <tr>
                                                                    <th class="text-center">User/Group</th>
                                                                    <th class="text-center">Can see
                                                                        your comment</th>
                                                                    <th class="text-center">Can see
                                                                        your name</th>
                                                                </tr>
                                                                <tr id="response-giver-1-1-4">
                                                                    <td class="text-left">
                                                                        <div data-toggle="tooltip" data-placement="top" title="" data-original-title="Control what response giver can view">
                                                                            Response Giver</div>
                                                                    </td>
                                                                    <td><input class="visibilityCheckbox answerCheckbox centered" name="receiverLeaderCheckbox" value="GIVER" checked="checked" type="checkbox">
                                                                    </td>
                                                                    <td><input class="visibilityCheckbox giverCheckbox" value="GIVER" checked="checked" type="checkbox">
                                                                    </td>
                                                                </tr>
                                                                
                                                                
                                                                <tr id="response-giver-team-1-1-4">
                                                                    <td class="text-left">
                                                                        <div data-toggle="tooltip" data-placement="top" title="" data-original-title="Control what team members of response giver can view">
                                                                            Response Giver's Team Members</div>
                                                                    </td>
                                                                    <td><input class="visibilityCheckbox answerCheckbox" value="OWN_TEAM_MEMBERS" checked="checked" type="checkbox">
                                                                    </td>
                                                                    <td><input class="visibilityCheckbox giverCheckbox" value="OWN_TEAM_MEMBERS" checked="checked" type="checkbox">
                                                                    </td>
                                                                </tr>
                                                                
                                                                
                                                                
                                                                <tr id="response-students-1-1-4">
                                                                    <td class="text-left">
                                                                        <div data-toggle="tooltip" data-placement="top" title="" data-original-title="Control what other students in this course can view">
                                                                            Other students in this course</div>
                                                                    </td>
                                                                    <td><input class="visibilityCheckbox answerCheckbox" value="STUDENTS" checked="checked" type="checkbox">
                                                                    </td>
                                                                    <td><input class="visibilityCheckbox giverCheckbox" value="STUDENTS" checked="checked" type="checkbox">
                                                                    </td>
                                                                </tr>
                                                                
                                                                
                                                                <tr id="response-instructors-1-1-4">
                                                                    <td class="text-left">
                                                                        <div data-toggle="tooltip" data-placement="top" title="" data-original-title="Control what instructors can view">
                                                                            Instructors</div>
                                                                    </td>
                                                                    <td><input class="visibilityCheckbox answerCheckbox" value="INSTRUCTORS" checked="checked" type="checkbox">
                                                                    </td>
                                                                    <td><input class="visibilityCheckbox giverCheckbox" value="INSTRUCTORS" checked="checked" type="checkbox">
                                                                    </td>
                                                                </tr>
                                                                
                                                            </tbody>
                                                        </table>
                                                    </div>
                                                    <textarea class="form-control" rows="3" placeholder="Your comment about this response" name="responsecommenttext" id="responseCommentAddForm-1-1-4"></textarea>
                                                </div>
                                                <div class="col-sm-offset-5">
                                                    <a href="/page/instructorFeedbackResponseCommentAdd" type="button" class="btn btn-primary" id="button_save_comment_for_add-1-1-4">Add</a>
                                                    <input class="btn btn-default" value="Cancel" onclick="hideResponseCommentAddForm(1,1,4)" type="button">
                                                    <input name="courseid" value="CFResultsUiT.CS2104" type="hidden">
                                                    <input name="fsname" value="First Session" type="hidden">
                                                    <input name="questionid" value="{*}" type="hidden">                                            
                                                    <input name="responseid" value="{*}" type="hidden">
                                                    <input name="user" value="CFResultsUiT.instr" type="hidden">
                                                    <input name="showresponsecommentsto" value="GIVER,RECEIVER, OWN_TEAM_MEMBERS, STUDENTS, INSTRUCTORS" type="hidden">
                                                    <input name="showresponsegiverto" value="GIVER,RECEIVER, OWN_TEAM_MEMBERS, STUDENTS, INSTRUCTORS" type="hidden">
                                                </div>
                                            </form>
                                        </li>
                                    </ul></div></div>
                            
                                    <div class="panel panel-info">
                                        <!--Note: When an element has class text-preserve-space, do not insert and HTML spaces-->
                                        <div class="panel-heading">Question 10: <span class="text-preserve-space">Which team do you think has the best feature?&nbsp;<span style=" white-space: normal;">
    <a href="javascript:;" id="{*}" class="color_gray" onclick="toggleAdditionalQuestionInfo('10-giver-1-recipient-1')" data-more="[more]" data-less="[less]">[more]</a>
    <br>
    <span id="questionAdditionalInfo-10-giver-1-recipient-1" style="display:none;">Multiple-choice (single answer) question options:
<br>The options for this question is automatically generated from the list of all teams in this course.</span>
</span></span></div>
                                        <div class="panel-body">
                                            <div style="clear:both; overflow: hidden">
                                                <!--Note: When an element has class text-preserve-space, do not insert and HTML spaces-->
                                                <div class="pull-left text-preserve-space">Team 1</div>
                                                <button data-original-title="Add comment" type="button" class="btn btn-default btn-xs icon-button pull-right" id="button_add_comment" onclick="showResponseCommentAddForm(1,1,5)" data-toggle="tooltip" data-placement="top" title="">
                                                    <span class="glyphicon glyphicon-comment glyphicon-primary"></span>
                                                </button>
                                            </div>
                                            
                                            <ul class="list-group" id="responseCommentTable-1-1-5" style="display:none">
                                            
                                        <!-- frComment Add form -->    
                                        <li class="list-group-item list-group-item-warning" id="showResponseCommentAddForm-1-1-5" style="display:none;">
                                            <form class="responseCommentAddForm">
                                                <div class="form-group">
                                                    <div class="form-group form-inline">
                                                        <div class="form-group text-muted">
                                                            <p>
                                                                Giver: Alice Betsy (Team 1)<br>
                                                                Recipient: Alice Betsy (Team 1)
                                                            </p>
                                                            You may change comment's visibility using the visibility options on the right hand side.
                                                        </div>
                                                        <a id="frComment-visibility-options-trigger-1-1-5" class="btn btn-sm btn-info pull-right" onclick="toggleVisibilityEditForm(1,1,5)">
                                                            <span class="glyphicon glyphicon-eye-close"></span>
                                                            Show Visibility Options
                                                        </a>
                                                    </div>
                                                    <div id="visibility-options-1-1-5" class="panel panel-default" style="display: none;">
                                                        <div class="panel-heading">Visibility Options</div>
                                                        <table class="table text-center" style="color:#000;">
                                                            <tbody>
                                                                <tr>
                                                                    <th class="text-center">User/Group</th>
                                                                    <th class="text-center">Can see
                                                                        your comment</th>
                                                                    <th class="text-center">Can see
                                                                        your name</th>
                                                                </tr>
                                                                <tr id="response-giver-1-1-5">
                                                                    <td class="text-left">
                                                                        <div data-toggle="tooltip" data-placement="top" title="" data-original-title="Control what response giver can view">
                                                                            Response Giver</div>
                                                                    </td>
                                                                    <td><input class="visibilityCheckbox answerCheckbox centered" name="receiverLeaderCheckbox" value="GIVER" checked="checked" type="checkbox">
                                                                    </td>
                                                                    <td><input class="visibilityCheckbox giverCheckbox" value="GIVER" checked="checked" type="checkbox">
                                                                    </td>
                                                                </tr>
                                                                
                                                                
                                                                <tr id="response-giver-team-1-1-5">
                                                                    <td class="text-left">
                                                                        <div data-toggle="tooltip" data-placement="top" title="" data-original-title="Control what team members of response giver can view">
                                                                            Response Giver's Team Members</div>
                                                                    </td>
                                                                    <td><input class="visibilityCheckbox answerCheckbox" value="OWN_TEAM_MEMBERS" checked="checked" type="checkbox">
                                                                    </td>
                                                                    <td><input class="visibilityCheckbox giverCheckbox" value="OWN_TEAM_MEMBERS" checked="checked" type="checkbox">
                                                                    </td>
                                                                </tr>
                                                                
                                                                
                                                                
                                                                <tr id="response-students-1-1-5">
                                                                    <td class="text-left">
                                                                        <div data-toggle="tooltip" data-placement="top" title="" data-original-title="Control what other students in this course can view">
                                                                            Other students in this course</div>
                                                                    </td>
                                                                    <td><input class="visibilityCheckbox answerCheckbox" value="STUDENTS" checked="checked" type="checkbox">
                                                                    </td>
                                                                    <td><input class="visibilityCheckbox giverCheckbox" value="STUDENTS" checked="checked" type="checkbox">
                                                                    </td>
                                                                </tr>
                                                                
                                                                
                                                                <tr id="response-instructors-1-1-5">
                                                                    <td class="text-left">
                                                                        <div data-toggle="tooltip" data-placement="top" title="" data-original-title="Control what instructors can view">
                                                                            Instructors</div>
                                                                    </td>
                                                                    <td><input class="visibilityCheckbox answerCheckbox" value="INSTRUCTORS" checked="checked" type="checkbox">
                                                                    </td>
                                                                    <td><input class="visibilityCheckbox giverCheckbox" value="INSTRUCTORS" checked="checked" type="checkbox">
                                                                    </td>
                                                                </tr>
                                                                
                                                            </tbody>
                                                        </table>
                                                    </div>
                                                    <textarea class="form-control" rows="3" placeholder="Your comment about this response" name="responsecommenttext" id="responseCommentAddForm-1-1-5"></textarea>
                                                </div>
                                                <div class="col-sm-offset-5">
                                                    <a href="/page/instructorFeedbackResponseCommentAdd" type="button" class="btn btn-primary" id="button_save_comment_for_add-1-1-5">Add</a>
                                                    <input class="btn btn-default" value="Cancel" onclick="hideResponseCommentAddForm(1,1,5)" type="button">
                                                    <input name="courseid" value="CFResultsUiT.CS2104" type="hidden">
                                                    <input name="fsname" value="First Session" type="hidden">
                                                    <input name="questionid" value="{*}" type="hidden">                                            
                                                    <input name="responseid" value="{*}" type="hidden">
                                                    <input name="user" value="CFResultsUiT.instr" type="hidden">
                                                    <input name="showresponsecommentsto" value="GIVER,RECEIVER, OWN_TEAM_MEMBERS, STUDENTS, INSTRUCTORS" type="hidden">
                                                    <input name="showresponsegiverto" value="GIVER,RECEIVER, OWN_TEAM_MEMBERS, STUDENTS, INSTRUCTORS" type="hidden">
                                                </div>
                                            </form>
                                        </li>
                                    </ul></div></div>
                            
                        </div></div>
                
                        <div class="row border-top-gray">
                            <div class="col-md-2">
                                <div class="col-md-12">
                                    From: 
                                    
                                            <div title="" data-original-title="" class="middlealign profile-pic-icon-hover inline-block" data-link="/page/studentProfilePic?studentemail={*}&amp;courseid={*}&amp;user=CFResultsUiT.instr">
                                                <strong>Drop out (Team 2)</strong>
                                                <img src="" alt="No Image Given" class="hidden profile-pic-icon-hidden">
                                            </div>
                                    
                                    
                                </div>
                                    
                                <div class="col-md-12 text-muted small"><br>
                                    To: 
                                
                                    <div title="" data-original-title="" class="middlealign profile-pic-icon-hover inline-block" data-link="/page/studentProfilePic?studentemail={*}&amp;courseid={*}&amp;user=CFResultsUiT.instr">
                                        <strong>Alice Betsy (Team 1)</strong>
                                        <img src="" alt="No Image Given" class="hidden profile-pic-icon-hidden">
                                    </div>
                                 
                                </div>
                                &nbsp;
                                <div class="col-md-12">
                                    
                                    <form class="inline" method="post" action="/page/instructorEditStudentFeedbackPage?user=CFResultsUiT.instr" target="_blank"> 
                                        <input data-original-title="Edit the responses given by this student" class="btn btn-default btn-xs" value="Moderate Responses" data-toggle="tooltip" title="" type="submit">
                                        <input name="courseid" value="CFResultsUiT.CS2104" type="hidden">
                                        <input name="fsname" value="First Session" type="hidden">
                                        
                                        <input name="moderatedstudent" value="drop.out@gmail.tmt" type="hidden">
                                        
                                    </form>
                                    
                                </div>
                                &nbsp;
                            </div>
                            <div class="col-md-10">
                            
                                    <div class="panel panel-info">
                                        <!--Note: When an element has class text-preserve-space, do not insert and HTML spaces-->
<<<<<<< HEAD
                                        <div class="panel-heading">Question 1: <span class="text-preserve-space">Rate 3 other students' products</span></div>
                                        <div class="panel-body">
                                            <div style="clear:both; overflow: hidden">
                                                <!--Note: When an element has class text-preserve-space, do not insert and HTML spaces-->
                                                <div class="pull-left text-preserve-space">Response to Alice from Dropout.</div>
                                                <button data-original-title="Add comment" type="button" class="btn btn-default btn-xs icon-button pull-right" id="button_add_comment" onclick="showResponseCommentAddForm(1,2,1)" data-toggle="tooltip" data-placement="top" title="">
=======
                                        <div class="panel-heading">Question 11: <span class="text-preserve-space">Who are your teammates?&nbsp;<span style=" white-space: normal;">
    <a href="javascript:;" id="{*}" class="color_gray" onclick="toggleAdditionalQuestionInfo('11-giver-1-recipient-1')" data-more="[more]" data-less="[less]">[more]</a>
    <br>
    <span id="questionAdditionalInfo-11-giver-1-recipient-1" style="display:none;">Multiple-choice (multiple answers) question options:
<br>The options for this question is automatically generated from the list of all students in this course.</span>
</span></span></div>
                                        <div class="panel-body">
                                            <div style="clear:both; overflow: hidden">
                                                <!--Note: When an element has class text-preserve-space, do not insert and HTML spaces-->
                                                <div class="pull-left text-preserve-space"><ul class="selectedOptionsList"><li>Danny</li></ul></div>
                                                <button data-original-title="Add comment" type="button" class="btn btn-default btn-xs icon-button pull-right" id="button_add_comment" onclick="showResponseCommentAddForm(1,1,6)" data-toggle="tooltip" data-placement="top" title="">
>>>>>>> c6509fe8
                                                    <span class="glyphicon glyphicon-comment glyphicon-primary"></span>
                                                </button>
                                            </div>
                                            
                                            <ul class="list-group" id="responseCommentTable-1-2-1" style="display:none">
                                            
                                        <!-- frComment Add form -->    
                                        <li class="list-group-item list-group-item-warning" id="showResponseCommentAddForm-1-2-1" style="display:none;">
                                            <form class="responseCommentAddForm">
                                                <div class="form-group">
                                                    <div class="form-group form-inline">
                                                        <div class="form-group text-muted">
                                                            <p>
                                                                Giver: Drop out (Team 2)<br>
                                                                Recipient: Alice Betsy (Team 1)
                                                            </p>
                                                            You may change comment's visibility using the visibility options on the right hand side.
                                                        </div>
                                                        <a id="frComment-visibility-options-trigger-1-2-1" class="btn btn-sm btn-info pull-right" onclick="toggleVisibilityEditForm(1,2,1)">
                                                            <span class="glyphicon glyphicon-eye-close"></span>
                                                            Show Visibility Options
                                                        </a>
                                                    </div>
                                                    <div id="visibility-options-1-2-1" class="panel panel-default" style="display: none;">
                                                        <div class="panel-heading">Visibility Options</div>
                                                        <table class="table text-center" style="color:#000;">
                                                            <tbody>
                                                                <tr>
                                                                    <th class="text-center">User/Group</th>
                                                                    <th class="text-center">Can see
                                                                        your comment</th>
                                                                    <th class="text-center">Can see
                                                                        your name</th>
                                                                </tr>
                                                                <tr id="response-giver-1-2-1">
                                                                    <td class="text-left">
                                                                        <div data-toggle="tooltip" data-placement="top" title="" data-original-title="Control what response giver can view">
                                                                            Response Giver</div>
                                                                    </td>
                                                                    <td><input class="visibilityCheckbox answerCheckbox centered" name="receiverLeaderCheckbox" value="GIVER" checked="checked" type="checkbox">
                                                                    </td>
                                                                    <td><input class="visibilityCheckbox giverCheckbox" value="GIVER" checked="checked" type="checkbox">
                                                                    </td>
                                                                </tr>
                                                                
                                                                <tr id="response-recipient-1-2-1">
                                                                    <td class="text-left">
                                                                        <div data-toggle="tooltip" data-placement="top" title="" data-original-title="Control what response recipient(s) can view">
                                                                            Response Recipient(s)</div>
                                                                    </td>
                                                                    <td><input class="visibilityCheckbox answerCheckbox centered" name="receiverLeaderCheckbox" value="RECEIVER" checked="checked" type="checkbox">
                                                                    </td>
                                                                    <td><input class="visibilityCheckbox giverCheckbox" value="RECEIVER" checked="checked" type="checkbox">
                                                                    </td>
                                                                </tr>
                                                                
                                                                
                                                                <tr id="response-giver-team-1-2-1">
                                                                    <td class="text-left">
                                                                        <div data-toggle="tooltip" data-placement="top" title="" data-original-title="Control what team members of response giver can view">
                                                                            Response Giver's Team Members</div>
                                                                    </td>
                                                                    <td><input class="visibilityCheckbox answerCheckbox" value="OWN_TEAM_MEMBERS" checked="checked" type="checkbox">
                                                                    </td>
                                                                    <td><input class="visibilityCheckbox giverCheckbox" value="OWN_TEAM_MEMBERS" checked="checked" type="checkbox">
                                                                    </td>
                                                                </tr>
                                                                
                                                                
                                                                
                                                                <tr id="response-students-1-2-1">
                                                                    <td class="text-left">
                                                                        <div data-toggle="tooltip" data-placement="top" title="" data-original-title="Control what other students in this course can view">
                                                                            Other students in this course</div>
                                                                    </td>
                                                                    <td><input class="visibilityCheckbox answerCheckbox" value="STUDENTS" checked="checked" type="checkbox">
                                                                    </td>
                                                                    <td><input class="visibilityCheckbox giverCheckbox" value="STUDENTS" checked="checked" type="checkbox">
                                                                    </td>
                                                                </tr>
                                                                
                                                                
                                                                <tr id="response-instructors-1-2-1">
                                                                    <td class="text-left">
                                                                        <div data-toggle="tooltip" data-placement="top" title="" data-original-title="Control what instructors can view">
                                                                            Instructors</div>
                                                                    </td>
                                                                    <td><input class="visibilityCheckbox answerCheckbox" value="INSTRUCTORS" checked="checked" type="checkbox">
                                                                    </td>
                                                                    <td><input class="visibilityCheckbox giverCheckbox" value="INSTRUCTORS" checked="checked" type="checkbox">
                                                                    </td>
                                                                </tr>
                                                                
                                                            </tbody>
                                                        </table>
                                                    </div>
                                                    <textarea class="form-control" rows="3" placeholder="Your comment about this response" name="responsecommenttext" id="responseCommentAddForm-1-2-1"></textarea>
                                                </div>
                                                <div class="col-sm-offset-5">
                                                    <a href="/page/instructorFeedbackResponseCommentAdd" type="button" class="btn btn-primary" id="button_save_comment_for_add-1-2-1">Add</a>
                                                    <input class="btn btn-default" value="Cancel" onclick="hideResponseCommentAddForm(1,2,1)" type="button">
                                                    <input name="courseid" value="CFResultsUiT.CS2104" type="hidden">
                                                    <input name="fsname" value="First Session" type="hidden">
                                                    <input name="questionid" value="{*}" type="hidden">                                            
                                                    <input name="responseid" value="{*}" type="hidden">
                                                    <input name="user" value="CFResultsUiT.instr" type="hidden">
                                                    <input name="showresponsecommentsto" value="GIVER,INSTRUCTORS, RECEIVER, STUDENTS, OWN_TEAM_MEMBERS" type="hidden">
                                                    <input name="showresponsegiverto" value="GIVER,INSTRUCTORS, RECEIVER, STUDENTS, OWN_TEAM_MEMBERS" type="hidden">
                                                </div>
                                            </form>
                                        </li>
                                    </ul></div></div>
                            
<<<<<<< HEAD
=======
                                    <div class="panel panel-info">
                                        <!--Note: When an element has class text-preserve-space, do not insert and HTML spaces-->
                                        <div class="panel-heading">Question 12: <span class="text-preserve-space">Which teams do you like?&nbsp;<span style=" white-space: normal;">
    <a href="javascript:;" id="{*}" class="color_gray" onclick="toggleAdditionalQuestionInfo('12-giver-1-recipient-1')" data-more="[more]" data-less="[less]">[more]</a>
    <br>
    <span id="questionAdditionalInfo-12-giver-1-recipient-1" style="display:none;">Multiple-choice (multiple answers) question options:
<br>The options for this question is automatically generated from the list of all teams in this course.</span>
</span></span></div>
                                        <div class="panel-body">
                                            <div style="clear:both; overflow: hidden">
                                                <!--Note: When an element has class text-preserve-space, do not insert and HTML spaces-->
                                                <div class="pull-left text-preserve-space"><ul class="selectedOptionsList"><li>Team 1</li><li>Team 2</li></ul></div>
                                                <button data-original-title="Add comment" type="button" class="btn btn-default btn-xs icon-button pull-right" id="button_add_comment" onclick="showResponseCommentAddForm(1,1,7)" data-toggle="tooltip" data-placement="top" title="">
                                                    <span class="glyphicon glyphicon-comment glyphicon-primary"></span>
                                                </button>
                                            </div>
                                            
                                            <ul class="list-group" id="responseCommentTable-1-1-7" style="display:none">
                                            
                                        <!-- frComment Add form -->    
                                        <li class="list-group-item list-group-item-warning" id="showResponseCommentAddForm-1-1-7" style="display:none;">
                                            <form class="responseCommentAddForm">
                                                <div class="form-group">
                                                    <div class="form-group form-inline">
                                                        <div class="form-group text-muted">
                                                            <p>
                                                                Giver: Alice Betsy (Team 1)<br>
                                                                Recipient: Alice Betsy (Team 1)
                                                            </p>
                                                            You may change comment's visibility using the visibility options on the right hand side.
                                                        </div>
                                                        <a id="frComment-visibility-options-trigger-1-1-7" class="btn btn-sm btn-info pull-right" onclick="toggleVisibilityEditForm(1,1,7)">
                                                            <span class="glyphicon glyphicon-eye-close"></span>
                                                            Show Visibility Options
                                                        </a>
                                                    </div>
                                                    <div id="visibility-options-1-1-7" class="panel panel-default" style="display: none;">
                                                        <div class="panel-heading">Visibility Options</div>
                                                        <table class="table text-center" style="color:#000;">
                                                            <tbody>
                                                                <tr>
                                                                    <th class="text-center">User/Group</th>
                                                                    <th class="text-center">Can see
                                                                        your comment</th>
                                                                    <th class="text-center">Can see
                                                                        your name</th>
                                                                </tr>
                                                                <tr id="response-giver-1-1-7">
                                                                    <td class="text-left">
                                                                        <div data-toggle="tooltip" data-placement="top" title="" data-original-title="Control what response giver can view">
                                                                            Response Giver</div>
                                                                    </td>
                                                                    <td><input class="visibilityCheckbox answerCheckbox centered" name="receiverLeaderCheckbox" value="GIVER" checked="checked" type="checkbox">
                                                                    </td>
                                                                    <td><input class="visibilityCheckbox giverCheckbox" value="GIVER" checked="checked" type="checkbox">
                                                                    </td>
                                                                </tr>
                                                                
                                                                
                                                                <tr id="response-giver-team-1-1-7">
                                                                    <td class="text-left">
                                                                        <div data-toggle="tooltip" data-placement="top" title="" data-original-title="Control what team members of response giver can view">
                                                                            Response Giver's Team Members</div>
                                                                    </td>
                                                                    <td><input class="visibilityCheckbox answerCheckbox" value="OWN_TEAM_MEMBERS" checked="checked" type="checkbox">
                                                                    </td>
                                                                    <td><input class="visibilityCheckbox giverCheckbox" value="OWN_TEAM_MEMBERS" checked="checked" type="checkbox">
                                                                    </td>
                                                                </tr>
                                                                
                                                                
                                                                
                                                                <tr id="response-students-1-1-7">
                                                                    <td class="text-left">
                                                                        <div data-toggle="tooltip" data-placement="top" title="" data-original-title="Control what other students in this course can view">
                                                                            Other students in this course</div>
                                                                    </td>
                                                                    <td><input class="visibilityCheckbox answerCheckbox" value="STUDENTS" checked="checked" type="checkbox">
                                                                    </td>
                                                                    <td><input class="visibilityCheckbox giverCheckbox" value="STUDENTS" checked="checked" type="checkbox">
                                                                    </td>
                                                                </tr>
                                                                
                                                                
                                                                <tr id="response-instructors-1-1-7">
                                                                    <td class="text-left">
                                                                        <div data-toggle="tooltip" data-placement="top" title="" data-original-title="Control what instructors can view">
                                                                            Instructors</div>
                                                                    </td>
                                                                    <td><input class="visibilityCheckbox answerCheckbox" value="INSTRUCTORS" checked="checked" type="checkbox">
                                                                    </td>
                                                                    <td><input class="visibilityCheckbox giverCheckbox" value="INSTRUCTORS" checked="checked" type="checkbox">
                                                                    </td>
                                                                </tr>
                                                                
                                                            </tbody>
                                                        </table>
                                                    </div>
                                                    <textarea class="form-control" rows="3" placeholder="Your comment about this response" name="responsecommenttext" id="responseCommentAddForm-1-1-7"></textarea>
                                                </div>
                                                <div class="col-sm-offset-5">
                                                    <a href="/page/instructorFeedbackResponseCommentAdd" type="button" class="btn btn-primary" id="button_save_comment_for_add-1-1-7">Add</a>
                                                    <input class="btn btn-default" value="Cancel" onclick="hideResponseCommentAddForm(1,1,7)" type="button">
                                                    <input name="courseid" value="CFResultsUiT.CS2104" type="hidden">
                                                    <input name="fsname" value="First Session" type="hidden">
                                                    <input name="questionid" value="{*}" type="hidden">                                            
                                                    <input name="responseid" value="{*}" type="hidden">
                                                    <input name="user" value="CFResultsUiT.instr" type="hidden">
                                                    <input name="showresponsecommentsto" value="GIVER,RECEIVER, OWN_TEAM_MEMBERS, STUDENTS, INSTRUCTORS" type="hidden">
                                                    <input name="showresponsegiverto" value="GIVER,RECEIVER, OWN_TEAM_MEMBERS, STUDENTS, INSTRUCTORS" type="hidden">
                                                </div>
                                            </form>
                                        </li>
                                    </ul></div></div>
                            
                                    <div class="panel panel-info">
                                        <!--Note: When an element has class text-preserve-space, do not insert and HTML spaces-->
                                        <div class="panel-heading">Question 13: <span class="text-preserve-space">Rate our product.&nbsp;<span style=" white-space: normal;">
    <a href="javascript:;" id="{*}" class="color_gray" onclick="toggleAdditionalQuestionInfo('13-giver-1-recipient-1')" data-more="[more]" data-less="[less]">[more]</a>
    <br>
    <span id="questionAdditionalInfo-13-giver-1-recipient-1" style="display:none;">Numerical-scale question:<br>Minimum value: 1. Increment: 0.5. Maximum value: 5.</span>
</span></span></div>
                                        <div class="panel-body">
                                            <div style="clear:both; overflow: hidden">
                                                <!--Note: When an element has class text-preserve-space, do not insert and HTML spaces-->
                                                <div class="pull-left text-preserve-space">3.5</div>
                                                <button data-original-title="Add comment" type="button" class="btn btn-default btn-xs icon-button pull-right" id="button_add_comment" onclick="showResponseCommentAddForm(1,1,8)" data-toggle="tooltip" data-placement="top" title="">
                                                    <span class="glyphicon glyphicon-comment glyphicon-primary"></span>
                                                </button>
                                            </div>
                                            
                                            <ul class="list-group" id="responseCommentTable-1-1-8" style="display:none">
                                            
                                        <!-- frComment Add form -->    
                                        <li class="list-group-item list-group-item-warning" id="showResponseCommentAddForm-1-1-8" style="display:none;">
                                            <form class="responseCommentAddForm">
                                                <div class="form-group">
                                                    <div class="form-group form-inline">
                                                        <div class="form-group text-muted">
                                                            <p>
                                                                Giver: Alice Betsy (Team 1)<br>
                                                                Recipient: Alice Betsy (Team 1)
                                                            </p>
                                                            You may change comment's visibility using the visibility options on the right hand side.
                                                        </div>
                                                        <a id="frComment-visibility-options-trigger-1-1-8" class="btn btn-sm btn-info pull-right" onclick="toggleVisibilityEditForm(1,1,8)">
                                                            <span class="glyphicon glyphicon-eye-close"></span>
                                                            Show Visibility Options
                                                        </a>
                                                    </div>
                                                    <div id="visibility-options-1-1-8" class="panel panel-default" style="display: none;">
                                                        <div class="panel-heading">Visibility Options</div>
                                                        <table class="table text-center" style="color:#000;">
                                                            <tbody>
                                                                <tr>
                                                                    <th class="text-center">User/Group</th>
                                                                    <th class="text-center">Can see
                                                                        your comment</th>
                                                                    <th class="text-center">Can see
                                                                        your name</th>
                                                                </tr>
                                                                <tr id="response-giver-1-1-8">
                                                                    <td class="text-left">
                                                                        <div data-toggle="tooltip" data-placement="top" title="" data-original-title="Control what response giver can view">
                                                                            Response Giver</div>
                                                                    </td>
                                                                    <td><input class="visibilityCheckbox answerCheckbox centered" name="receiverLeaderCheckbox" value="GIVER" checked="checked" type="checkbox">
                                                                    </td>
                                                                    <td><input class="visibilityCheckbox giverCheckbox" value="GIVER" checked="checked" type="checkbox">
                                                                    </td>
                                                                </tr>
                                                                
                                                                
                                                                
                                                                
                                                                
                                                                <tr id="response-instructors-1-1-8">
                                                                    <td class="text-left">
                                                                        <div data-toggle="tooltip" data-placement="top" title="" data-original-title="Control what instructors can view">
                                                                            Instructors</div>
                                                                    </td>
                                                                    <td><input class="visibilityCheckbox answerCheckbox" value="INSTRUCTORS" checked="checked" type="checkbox">
                                                                    </td>
                                                                    <td><input class="visibilityCheckbox giverCheckbox" value="INSTRUCTORS" checked="checked" type="checkbox">
                                                                    </td>
                                                                </tr>
                                                                
                                                            </tbody>
                                                        </table>
                                                    </div>
                                                    <textarea class="form-control" rows="3" placeholder="Your comment about this response" name="responsecommenttext" id="responseCommentAddForm-1-1-8"></textarea>
                                                </div>
                                                <div class="col-sm-offset-5">
                                                    <a href="/page/instructorFeedbackResponseCommentAdd" type="button" class="btn btn-primary" id="button_save_comment_for_add-1-1-8">Add</a>
                                                    <input class="btn btn-default" value="Cancel" onclick="hideResponseCommentAddForm(1,1,8)" type="button">
                                                    <input name="courseid" value="CFResultsUiT.CS2104" type="hidden">
                                                    <input name="fsname" value="First Session" type="hidden">
                                                    <input name="questionid" value="{*}" type="hidden">                                            
                                                    <input name="responseid" value="{*}" type="hidden">
                                                    <input name="user" value="CFResultsUiT.instr" type="hidden">
                                                    <input name="showresponsecommentsto" value="GIVER,INSTRUCTORS" type="hidden">
                                                    <input name="showresponsegiverto" value="GIVER,INSTRUCTORS" type="hidden">
                                                </div>
                                            </form>
                                        </li>
                                    </ul></div></div>
                            
                                    <div class="panel panel-info">
                                        <!--Note: When an element has class text-preserve-space, do not insert and HTML spaces-->
                                        <div class="panel-heading">Question 14: <span class="text-preserve-space">How important are the following factors to you? Give points accordingly.&nbsp;<span style=" white-space: normal;">
    <a href="javascript:;" id="{*}" class="color_gray" onclick="toggleAdditionalQuestionInfo('14-giver-1-recipient-1')" data-more="[more]" data-less="[less]">[more]</a>
    <br>
    <span id="questionAdditionalInfo-14-giver-1-recipient-1" style="display:none;">Distribute points (among options) question options:
<ul style="list-style-type: disc;margin-left: 20px;"><li>Grades</li><li>Fun</li></ul>Total points: 100</span>
</span></span></div>
                                        <div class="panel-body">
                                            <div style="clear:both; overflow: hidden">
                                                <!--Note: When an element has class text-preserve-space, do not insert and HTML spaces-->
                                                <div class="pull-left text-preserve-space"><ul><li>Grades: 45</li><li>Fun: 55</li></ul></div>
                                                <button data-original-title="Add comment" type="button" class="btn btn-default btn-xs icon-button pull-right" id="button_add_comment" onclick="showResponseCommentAddForm(1,1,9)" data-toggle="tooltip" data-placement="top" title="">
                                                    <span class="glyphicon glyphicon-comment glyphicon-primary"></span>
                                                </button>
                                            </div>
                                            
                                            <ul class="list-group" id="responseCommentTable-1-1-9" style="display:none">
                                            
                                        <!-- frComment Add form -->    
                                        <li class="list-group-item list-group-item-warning" id="showResponseCommentAddForm-1-1-9" style="display:none;">
                                            <form class="responseCommentAddForm">
                                                <div class="form-group">
                                                    <div class="form-group form-inline">
                                                        <div class="form-group text-muted">
                                                            <p>
                                                                Giver: Alice Betsy (Team 1)<br>
                                                                Recipient: Alice Betsy (Team 1)
                                                            </p>
                                                            You may change comment's visibility using the visibility options on the right hand side.
                                                        </div>
                                                        <a id="frComment-visibility-options-trigger-1-1-9" class="btn btn-sm btn-info pull-right" onclick="toggleVisibilityEditForm(1,1,9)">
                                                            <span class="glyphicon glyphicon-eye-close"></span>
                                                            Show Visibility Options
                                                        </a>
                                                    </div>
                                                    <div id="visibility-options-1-1-9" class="panel panel-default" style="display: none;">
                                                        <div class="panel-heading">Visibility Options</div>
                                                        <table class="table text-center" style="color:#000;">
                                                            <tbody>
                                                                <tr>
                                                                    <th class="text-center">User/Group</th>
                                                                    <th class="text-center">Can see
                                                                        your comment</th>
                                                                    <th class="text-center">Can see
                                                                        your name</th>
                                                                </tr>
                                                                <tr id="response-giver-1-1-9">
                                                                    <td class="text-left">
                                                                        <div data-toggle="tooltip" data-placement="top" title="" data-original-title="Control what response giver can view">
                                                                            Response Giver</div>
                                                                    </td>
                                                                    <td><input class="visibilityCheckbox answerCheckbox centered" name="receiverLeaderCheckbox" value="GIVER" checked="checked" type="checkbox">
                                                                    </td>
                                                                    <td><input class="visibilityCheckbox giverCheckbox" value="GIVER" checked="checked" type="checkbox">
                                                                    </td>
                                                                </tr>
                                                                
                                                                
                                                                
                                                                
                                                                
                                                                <tr id="response-instructors-1-1-9">
                                                                    <td class="text-left">
                                                                        <div data-toggle="tooltip" data-placement="top" title="" data-original-title="Control what instructors can view">
                                                                            Instructors</div>
                                                                    </td>
                                                                    <td><input class="visibilityCheckbox answerCheckbox" value="INSTRUCTORS" checked="checked" type="checkbox">
                                                                    </td>
                                                                    <td><input class="visibilityCheckbox giverCheckbox" value="INSTRUCTORS" checked="checked" type="checkbox">
                                                                    </td>
                                                                </tr>
                                                                
                                                            </tbody>
                                                        </table>
                                                    </div>
                                                    <textarea class="form-control" rows="3" placeholder="Your comment about this response" name="responsecommenttext" id="responseCommentAddForm-1-1-9"></textarea>
                                                </div>
                                                <div class="col-sm-offset-5">
                                                    <a href="/page/instructorFeedbackResponseCommentAdd" type="button" class="btn btn-primary" id="button_save_comment_for_add-1-1-9">Add</a>
                                                    <input class="btn btn-default" value="Cancel" onclick="hideResponseCommentAddForm(1,1,9)" type="button">
                                                    <input name="courseid" value="CFResultsUiT.CS2104" type="hidden">
                                                    <input name="fsname" value="First Session" type="hidden">
                                                    <input name="questionid" value="{*}" type="hidden">                                            
                                                    <input name="responseid" value="{*}" type="hidden">
                                                    <input name="user" value="CFResultsUiT.instr" type="hidden">
                                                    <input name="showresponsecommentsto" value="GIVER,RECEIVER, INSTRUCTORS" type="hidden">
                                                    <input name="showresponsegiverto" value="GIVER,RECEIVER, INSTRUCTORS" type="hidden">
                                                </div>
                                            </form>
                                        </li>
                                    </ul></div></div>
                            
                                    <div class="panel panel-info">
                                        <!--Note: When an element has class text-preserve-space, do not insert and HTML spaces-->
                                        <div class="panel-heading">Question 15: <span class="text-preserve-space">Split points among the your team members and yourself, according to how much you think each member has contributed.&nbsp;<span style=" white-space: normal;">
    <a href="javascript:;" id="{*}" class="color_gray" onclick="toggleAdditionalQuestionInfo('15-giver-1-recipient-1')" data-more="[more]" data-less="[less]">[more]</a>
    <br>
    <span id="questionAdditionalInfo-15-giver-1-recipient-1" style="display:none;">Distribute points (among recipients) question<br>Points per recipient: 100</span>
</span></span></div>
                                        <div class="panel-body">
                                            <div style="clear:both; overflow: hidden">
                                                <!--Note: When an element has class text-preserve-space, do not insert and HTML spaces-->
                                                <div class="pull-left text-preserve-space">110</div>
                                                <button data-original-title="Add comment" type="button" class="btn btn-default btn-xs icon-button pull-right" id="button_add_comment" onclick="showResponseCommentAddForm(1,1,10)" data-toggle="tooltip" data-placement="top" title="">
                                                    <span class="glyphicon glyphicon-comment glyphicon-primary"></span>
                                                </button>
                                            </div>
                                            
                                            <ul class="list-group" id="responseCommentTable-1-1-10" style="display:none">
                                            
                                        <!-- frComment Add form -->    
                                        <li class="list-group-item list-group-item-warning" id="showResponseCommentAddForm-1-1-10" style="display:none;">
                                            <form class="responseCommentAddForm">
                                                <div class="form-group">
                                                    <div class="form-group form-inline">
                                                        <div class="form-group text-muted">
                                                            <p>
                                                                Giver: Alice Betsy (Team 1)<br>
                                                                Recipient: Alice Betsy (Team 1)
                                                            </p>
                                                            You may change comment's visibility using the visibility options on the right hand side.
                                                        </div>
                                                        <a id="frComment-visibility-options-trigger-1-1-10" class="btn btn-sm btn-info pull-right" onclick="toggleVisibilityEditForm(1,1,10)">
                                                            <span class="glyphicon glyphicon-eye-close"></span>
                                                            Show Visibility Options
                                                        </a>
                                                    </div>
                                                    <div id="visibility-options-1-1-10" class="panel panel-default" style="display: none;">
                                                        <div class="panel-heading">Visibility Options</div>
                                                        <table class="table text-center" style="color:#000;">
                                                            <tbody>
                                                                <tr>
                                                                    <th class="text-center">User/Group</th>
                                                                    <th class="text-center">Can see
                                                                        your comment</th>
                                                                    <th class="text-center">Can see
                                                                        your name</th>
                                                                </tr>
                                                                <tr id="response-giver-1-1-10">
                                                                    <td class="text-left">
                                                                        <div data-toggle="tooltip" data-placement="top" title="" data-original-title="Control what response giver can view">
                                                                            Response Giver</div>
                                                                    </td>
                                                                    <td><input class="visibilityCheckbox answerCheckbox centered" name="receiverLeaderCheckbox" value="GIVER" checked="checked" type="checkbox">
                                                                    </td>
                                                                    <td><input class="visibilityCheckbox giverCheckbox" value="GIVER" checked="checked" type="checkbox">
                                                                    </td>
                                                                </tr>
                                                                
                                                                <tr id="response-recipient-1-1-10">
                                                                    <td class="text-left">
                                                                        <div data-toggle="tooltip" data-placement="top" title="" data-original-title="Control what response recipient(s) can view">
                                                                            Response Recipient(s)</div>
                                                                    </td>
                                                                    <td><input class="visibilityCheckbox answerCheckbox centered" name="receiverLeaderCheckbox" value="RECEIVER" checked="checked" type="checkbox">
                                                                    </td>
                                                                    <td><input class="visibilityCheckbox giverCheckbox" value="RECEIVER" checked="checked" type="checkbox">
                                                                    </td>
                                                                </tr>
                                                                
                                                                
                                                                
                                                                
                                                                
                                                                <tr id="response-instructors-1-1-10">
                                                                    <td class="text-left">
                                                                        <div data-toggle="tooltip" data-placement="top" title="" data-original-title="Control what instructors can view">
                                                                            Instructors</div>
                                                                    </td>
                                                                    <td><input class="visibilityCheckbox answerCheckbox" value="INSTRUCTORS" checked="checked" type="checkbox">
                                                                    </td>
                                                                    <td><input class="visibilityCheckbox giverCheckbox" value="INSTRUCTORS" checked="checked" type="checkbox">
                                                                    </td>
                                                                </tr>
                                                                
                                                            </tbody>
                                                        </table>
                                                    </div>
                                                    <textarea class="form-control" rows="3" placeholder="Your comment about this response" name="responsecommenttext" id="responseCommentAddForm-1-1-10"></textarea>
                                                </div>
                                                <div class="col-sm-offset-5">
                                                    <a href="/page/instructorFeedbackResponseCommentAdd" type="button" class="btn btn-primary" id="button_save_comment_for_add-1-1-10">Add</a>
                                                    <input class="btn btn-default" value="Cancel" onclick="hideResponseCommentAddForm(1,1,10)" type="button">
                                                    <input name="courseid" value="CFResultsUiT.CS2104" type="hidden">
                                                    <input name="fsname" value="First Session" type="hidden">
                                                    <input name="questionid" value="{*}" type="hidden">                                            
                                                    <input name="responseid" value="{*}" type="hidden">
                                                    <input name="user" value="CFResultsUiT.instr" type="hidden">
                                                    <input name="showresponsecommentsto" value="GIVER,RECEIVER, INSTRUCTORS" type="hidden">
                                                    <input name="showresponsegiverto" value="GIVER,RECEIVER, INSTRUCTORS" type="hidden">
                                                </div>
                                            </form>
                                        </li>
                                    </ul></div></div>
                            
                                    <div class="panel panel-info">
                                        <!--Note: When an element has class text-preserve-space, do not insert and HTML spaces-->
                                        <div class="panel-heading">Question 16: <span class="text-preserve-space">Rate the contribution of yourself and your team members towards the latest project.&nbsp;<span style=" white-space: normal;">
    <a href="javascript:;" id="{*}" class="color_gray" onclick="toggleAdditionalQuestionInfo('16-giver-1-recipient-1')" data-more="[more]" data-less="[less]">[more]</a>
    <br>
    <span id="questionAdditionalInfo-16-giver-1-recipient-1" style="display:none;">Team contribution question</span>
</span></span></div>
                                        <div class="panel-body">
                                            <div style="clear:both; overflow: hidden">
                                                <!--Note: When an element has class text-preserve-space, do not insert and HTML spaces-->
                                                <div class="pull-left text-preserve-space"><span class="color-positive">Equal Share +11%</span><span>&nbsp;&nbsp;[Perceived Contribution: <span class="color_neutral">N/A</span>]</span></div>
                                                <button data-original-title="Add comment" type="button" class="btn btn-default btn-xs icon-button pull-right" id="button_add_comment" onclick="showResponseCommentAddForm(1,1,11)" data-toggle="tooltip" data-placement="top" title="">
                                                    <span class="glyphicon glyphicon-comment glyphicon-primary"></span>
                                                </button>
                                            </div>
                                            
                                            <ul class="list-group" id="responseCommentTable-1-1-11" style="display:none">
                                            
                                        <!-- frComment Add form -->    
                                        <li class="list-group-item list-group-item-warning" id="showResponseCommentAddForm-1-1-11" style="display:none;">
                                            <form class="responseCommentAddForm">
                                                <div class="form-group">
                                                    <div class="form-group form-inline">
                                                        <div class="form-group text-muted">
                                                            <p>
                                                                Giver: Alice Betsy (Team 1)<br>
                                                                Recipient: Alice Betsy (Team 1)
                                                            </p>
                                                            You may change comment's visibility using the visibility options on the right hand side.
                                                        </div>
                                                        <a id="frComment-visibility-options-trigger-1-1-11" class="btn btn-sm btn-info pull-right" onclick="toggleVisibilityEditForm(1,1,11)">
                                                            <span class="glyphicon glyphicon-eye-close"></span>
                                                            Show Visibility Options
                                                        </a>
                                                    </div>
                                                    <div id="visibility-options-1-1-11" class="panel panel-default" style="display: none;">
                                                        <div class="panel-heading">Visibility Options</div>
                                                        <table class="table text-center" style="color:#000;">
                                                            <tbody>
                                                                <tr>
                                                                    <th class="text-center">User/Group</th>
                                                                    <th class="text-center">Can see
                                                                        your comment</th>
                                                                    <th class="text-center">Can see
                                                                        your name</th>
                                                                </tr>
                                                                <tr id="response-giver-1-1-11">
                                                                    <td class="text-left">
                                                                        <div data-toggle="tooltip" data-placement="top" title="" data-original-title="Control what response giver can view">
                                                                            Response Giver</div>
                                                                    </td>
                                                                    <td><input class="visibilityCheckbox answerCheckbox centered" name="receiverLeaderCheckbox" value="GIVER" checked="checked" type="checkbox">
                                                                    </td>
                                                                    <td><input class="visibilityCheckbox giverCheckbox" value="GIVER" checked="checked" type="checkbox">
                                                                    </td>
                                                                </tr>
                                                                
                                                                <tr id="response-recipient-1-1-11">
                                                                    <td class="text-left">
                                                                        <div data-toggle="tooltip" data-placement="top" title="" data-original-title="Control what response recipient(s) can view">
                                                                            Response Recipient(s)</div>
                                                                    </td>
                                                                    <td><input class="visibilityCheckbox answerCheckbox centered" name="receiverLeaderCheckbox" value="RECEIVER" checked="checked" type="checkbox">
                                                                    </td>
                                                                    <td><input class="visibilityCheckbox giverCheckbox" value="RECEIVER" checked="checked" type="checkbox">
                                                                    </td>
                                                                </tr>
                                                                
                                                                
                                                                <tr id="response-giver-team-1-1-11">
                                                                    <td class="text-left">
                                                                        <div data-toggle="tooltip" data-placement="top" title="" data-original-title="Control what team members of response giver can view">
                                                                            Response Giver's Team Members</div>
                                                                    </td>
                                                                    <td><input class="visibilityCheckbox answerCheckbox" value="OWN_TEAM_MEMBERS" checked="checked" type="checkbox">
                                                                    </td>
                                                                    <td><input class="visibilityCheckbox giverCheckbox" value="OWN_TEAM_MEMBERS" checked="checked" type="checkbox">
                                                                    </td>
                                                                </tr>
                                                                
                                                                
                                                                <tr id="response-recipient-team-1-1-11">
                                                                    <td class="text-left">
                                                                        <div data-toggle="tooltip" data-placement="top" title="" data-original-title="Control what team members of response recipient(s) can view">
                                                                            Response Recipient's Team Members</div>
                                                                    </td>
                                                                    <td><input class="visibilityCheckbox answerCheckbox" value="RECEIVER_TEAM_MEMBERS" checked="checked" type="checkbox">
                                                                    </td>
                                                                    <td><input class="visibilityCheckbox giverCheckbox" value="RECEIVER_TEAM_MEMBERS" checked="checked" type="checkbox">
                                                                    </td>
                                                                </tr>
                                                                
                                                                
                                                                
                                                                <tr id="response-instructors-1-1-11">
                                                                    <td class="text-left">
                                                                        <div data-toggle="tooltip" data-placement="top" title="" data-original-title="Control what instructors can view">
                                                                            Instructors</div>
                                                                    </td>
                                                                    <td><input class="visibilityCheckbox answerCheckbox" value="INSTRUCTORS" checked="checked" type="checkbox">
                                                                    </td>
                                                                    <td><input class="visibilityCheckbox giverCheckbox" value="INSTRUCTORS" checked="checked" type="checkbox">
                                                                    </td>
                                                                </tr>
                                                                
                                                            </tbody>
                                                        </table>
                                                    </div>
                                                    <textarea class="form-control" rows="3" placeholder="Your comment about this response" name="responsecommenttext" id="responseCommentAddForm-1-1-11"></textarea>
                                                </div>
                                                <div class="col-sm-offset-5">
                                                    <a href="/page/instructorFeedbackResponseCommentAdd" type="button" class="btn btn-primary" id="button_save_comment_for_add-1-1-11">Add</a>
                                                    <input class="btn btn-default" value="Cancel" onclick="hideResponseCommentAddForm(1,1,11)" type="button">
                                                    <input name="courseid" value="CFResultsUiT.CS2104" type="hidden">
                                                    <input name="fsname" value="First Session" type="hidden">
                                                    <input name="questionid" value="{*}" type="hidden">                                            
                                                    <input name="responseid" value="{*}" type="hidden">
                                                    <input name="user" value="CFResultsUiT.instr" type="hidden">
                                                    <input name="showresponsecommentsto" value="GIVER,RECEIVER, OWN_TEAM_MEMBERS, RECEIVER_TEAM_MEMBERS, INSTRUCTORS" type="hidden">
                                                    <input name="showresponsegiverto" value="GIVER,RECEIVER, OWN_TEAM_MEMBERS, RECEIVER_TEAM_MEMBERS, INSTRUCTORS" type="hidden">
                                                </div>
                                            </form>
                                        </li>
                                    </ul></div></div>
                            
                                    <div class="panel panel-info">
                                        <!--Note: When an element has class text-preserve-space, do not insert and HTML spaces-->
                                        <div class="panel-heading">Question 17: <span class="text-preserve-space">Rate you and your team members work.&nbsp;<span style=" white-space: normal;">
    <a href="javascript:;" id="{*}" class="color_gray" onclick="toggleAdditionalQuestionInfo('17-giver-1-recipient-1')" data-more="[more]" data-less="[less]">[more]</a>
    <br>
    <span id="questionAdditionalInfo-17-giver-1-recipient-1" style="display:none;">Numerical-scale question:<br>Minimum value: 1. Increment: 0.5. Maximum value: 5.</span>
</span></span></div>
                                        <div class="panel-body">
                                            <div style="clear:both; overflow: hidden">
                                                <!--Note: When an element has class text-preserve-space, do not insert and HTML spaces-->
                                                <div class="pull-left text-preserve-space">3</div>
                                                <button data-original-title="Add comment" type="button" class="btn btn-default btn-xs icon-button pull-right" id="button_add_comment" onclick="showResponseCommentAddForm(1,1,12)" data-toggle="tooltip" data-placement="top" title="">
                                                    <span class="glyphicon glyphicon-comment glyphicon-primary"></span>
                                                </button>
                                            </div>
                                            
                                            <ul class="list-group" id="responseCommentTable-1-1-12" style="display:none">
                                            
                                        <!-- frComment Add form -->    
                                        <li class="list-group-item list-group-item-warning" id="showResponseCommentAddForm-1-1-12" style="display:none;">
                                            <form class="responseCommentAddForm">
                                                <div class="form-group">
                                                    <div class="form-group form-inline">
                                                        <div class="form-group text-muted">
                                                            <p>
                                                                Giver: Alice Betsy (Team 1)<br>
                                                                Recipient: Alice Betsy (Team 1)
                                                            </p>
                                                            You may change comment's visibility using the visibility options on the right hand side.
                                                        </div>
                                                        <a id="frComment-visibility-options-trigger-1-1-12" class="btn btn-sm btn-info pull-right" onclick="toggleVisibilityEditForm(1,1,12)">
                                                            <span class="glyphicon glyphicon-eye-close"></span>
                                                            Show Visibility Options
                                                        </a>
                                                    </div>
                                                    <div id="visibility-options-1-1-12" class="panel panel-default" style="display: none;">
                                                        <div class="panel-heading">Visibility Options</div>
                                                        <table class="table text-center" style="color:#000;">
                                                            <tbody>
                                                                <tr>
                                                                    <th class="text-center">User/Group</th>
                                                                    <th class="text-center">Can see
                                                                        your comment</th>
                                                                    <th class="text-center">Can see
                                                                        your name</th>
                                                                </tr>
                                                                <tr id="response-giver-1-1-12">
                                                                    <td class="text-left">
                                                                        <div data-toggle="tooltip" data-placement="top" title="" data-original-title="Control what response giver can view">
                                                                            Response Giver</div>
                                                                    </td>
                                                                    <td><input class="visibilityCheckbox answerCheckbox centered" name="receiverLeaderCheckbox" value="GIVER" checked="checked" type="checkbox">
                                                                    </td>
                                                                    <td><input class="visibilityCheckbox giverCheckbox" value="GIVER" checked="checked" type="checkbox">
                                                                    </td>
                                                                </tr>
                                                                
                                                                
                                                                
                                                                
                                                                
                                                                <tr id="response-instructors-1-1-12">
                                                                    <td class="text-left">
                                                                        <div data-toggle="tooltip" data-placement="top" title="" data-original-title="Control what instructors can view">
                                                                            Instructors</div>
                                                                    </td>
                                                                    <td><input class="visibilityCheckbox answerCheckbox" value="INSTRUCTORS" checked="checked" type="checkbox">
                                                                    </td>
                                                                    <td><input class="visibilityCheckbox giverCheckbox" value="INSTRUCTORS" checked="checked" type="checkbox">
                                                                    </td>
                                                                </tr>
                                                                
                                                            </tbody>
                                                        </table>
                                                    </div>
                                                    <textarea class="form-control" rows="3" placeholder="Your comment about this response" name="responsecommenttext" id="responseCommentAddForm-1-1-12"></textarea>
                                                </div>
                                                <div class="col-sm-offset-5">
                                                    <a href="/page/instructorFeedbackResponseCommentAdd" type="button" class="btn btn-primary" id="button_save_comment_for_add-1-1-12">Add</a>
                                                    <input class="btn btn-default" value="Cancel" onclick="hideResponseCommentAddForm(1,1,12)" type="button">
                                                    <input name="courseid" value="CFResultsUiT.CS2104" type="hidden">
                                                    <input name="fsname" value="First Session" type="hidden">
                                                    <input name="questionid" value="{*}" type="hidden">                                            
                                                    <input name="responseid" value="{*}" type="hidden">
                                                    <input name="user" value="CFResultsUiT.instr" type="hidden">
                                                    <input name="showresponsecommentsto" value="GIVER,INSTRUCTORS" type="hidden">
                                                    <input name="showresponsegiverto" value="GIVER,INSTRUCTORS" type="hidden">
                                                </div>
                                            </form>
                                        </li>
                                    </ul></div></div>
                            
                        </div></div>
                
                        <div class="row border-top-gray">
                            <div class="col-md-2">
                                <div class="col-md-12">
                                    From: 
                                    
                                            <div title="" data-original-title="" class="middlealign profile-pic-icon-hover inline-block" data-link="/page/studentProfilePic?studentemail={*}&amp;courseid={*}&amp;user=CFResultsUiT.instr">
                                                <strong>Drop out (Team 2)</strong>
                                                <img src="" alt="No Image Given" class="hidden profile-pic-icon-hidden">
                                            </div>
                                    
                                    
                                </div>
                                    
                                <div class="col-md-12 text-muted small"><br>
                                    To: 
                                
                                    <div title="" data-original-title="" class="middlealign profile-pic-icon-hover inline-block" data-link="/page/studentProfilePic?studentemail={*}&amp;courseid={*}&amp;user=CFResultsUiT.instr">
                                        <strong>Alice Betsy (Team 1)</strong>
                                        <img src="" alt="No Image Given" class="hidden profile-pic-icon-hidden">
                                    </div>
                                 
                                </div>
                                &nbsp;
                                <div class="col-md-12">
                                    
                                    <form class="inline" method="post" action="/page/instructorEditStudentFeedbackPage?user=CFResultsUiT.instr" target="_blank"> 
                                        <input data-original-title="Edit the responses given by this student" class="btn btn-default btn-xs" value="Moderate Responses" data-toggle="tooltip" title="" type="submit">
                                        <input name="courseid" value="CFResultsUiT.CS2104" type="hidden">
                                        <input name="fsname" value="First Session" type="hidden">
                                        
                                        <input name="moderatedstudent" value="drop.out@gmail.tmt" type="hidden">
                                        
                                    </form>
                                    
                                </div>
                                &nbsp;
                            </div>
                            <div class="col-md-10">
                            
                                    <div class="panel panel-info">
                                        <!--Note: When an element has class text-preserve-space, do not insert and HTML spaces-->
                                        <div class="panel-heading">Question 1: <span class="text-preserve-space">Rate 3 other students' products</span></div>
                                        <div class="panel-body">
                                            <div style="clear:both; overflow: hidden">
                                                <!--Note: When an element has class text-preserve-space, do not insert and HTML spaces-->
                                                <div class="pull-left text-preserve-space">Response to Alice from Dropout.</div>
                                                <button data-original-title="Add comment" type="button" class="btn btn-default btn-xs icon-button pull-right" id="button_add_comment" onclick="showResponseCommentAddForm(1,2,1)" data-toggle="tooltip" data-placement="top" title="">
                                                    <span class="glyphicon glyphicon-comment glyphicon-primary"></span>
                                                </button>
                                            </div>
                                            
                                            <ul class="list-group" id="responseCommentTable-1-2-1" style="display:none">
                                            
                                        <!-- frComment Add form -->    
                                        <li class="list-group-item list-group-item-warning" id="showResponseCommentAddForm-1-2-1" style="display:none;">
                                            <form class="responseCommentAddForm">
                                                <div class="form-group">
                                                    <div class="form-group form-inline">
                                                        <div class="form-group text-muted">
                                                            <p>
                                                                Giver: Drop out (Team 2)<br>
                                                                Recipient: Alice Betsy (Team 1)
                                                            </p>
                                                            You may change comment's visibility using the visibility options on the right hand side.
                                                        </div>
                                                        <a id="frComment-visibility-options-trigger-1-2-1" class="btn btn-sm btn-info pull-right" onclick="toggleVisibilityEditForm(1,2,1)">
                                                            <span class="glyphicon glyphicon-eye-close"></span>
                                                            Show Visibility Options
                                                        </a>
                                                    </div>
                                                    <div id="visibility-options-1-2-1" class="panel panel-default" style="display: none;">
                                                        <div class="panel-heading">Visibility Options</div>
                                                        <table class="table text-center" style="color:#000;">
                                                            <tbody>
                                                                <tr>
                                                                    <th class="text-center">User/Group</th>
                                                                    <th class="text-center">Can see
                                                                        your comment</th>
                                                                    <th class="text-center">Can see
                                                                        your name</th>
                                                                </tr>
                                                                <tr id="response-giver-1-2-1">
                                                                    <td class="text-left">
                                                                        <div data-toggle="tooltip" data-placement="top" title="" data-original-title="Control what response giver can view">
                                                                            Response Giver</div>
                                                                    </td>
                                                                    <td><input class="visibilityCheckbox answerCheckbox centered" name="receiverLeaderCheckbox" value="GIVER" checked="checked" type="checkbox">
                                                                    </td>
                                                                    <td><input class="visibilityCheckbox giverCheckbox" value="GIVER" checked="checked" type="checkbox">
                                                                    </td>
                                                                </tr>
                                                                
                                                                <tr id="response-recipient-1-2-1">
                                                                    <td class="text-left">
                                                                        <div data-toggle="tooltip" data-placement="top" title="" data-original-title="Control what response recipient(s) can view">
                                                                            Response Recipient(s)</div>
                                                                    </td>
                                                                    <td><input class="visibilityCheckbox answerCheckbox centered" name="receiverLeaderCheckbox" value="RECEIVER" checked="checked" type="checkbox">
                                                                    </td>
                                                                    <td><input class="visibilityCheckbox giverCheckbox" value="RECEIVER" checked="checked" type="checkbox">
                                                                    </td>
                                                                </tr>
                                                                
                                                                
                                                                <tr id="response-giver-team-1-2-1">
                                                                    <td class="text-left">
                                                                        <div data-toggle="tooltip" data-placement="top" title="" data-original-title="Control what team members of response giver can view">
                                                                            Response Giver's Team Members</div>
                                                                    </td>
                                                                    <td><input class="visibilityCheckbox answerCheckbox" value="OWN_TEAM_MEMBERS" checked="checked" type="checkbox">
                                                                    </td>
                                                                    <td><input class="visibilityCheckbox giverCheckbox" value="OWN_TEAM_MEMBERS" checked="checked" type="checkbox">
                                                                    </td>
                                                                </tr>
                                                                
                                                                
                                                                
                                                                <tr id="response-students-1-2-1">
                                                                    <td class="text-left">
                                                                        <div data-toggle="tooltip" data-placement="top" title="" data-original-title="Control what other students in this course can view">
                                                                            Other students in this course</div>
                                                                    </td>
                                                                    <td><input class="visibilityCheckbox answerCheckbox" value="STUDENTS" checked="checked" type="checkbox">
                                                                    </td>
                                                                    <td><input class="visibilityCheckbox giverCheckbox" value="STUDENTS" checked="checked" type="checkbox">
                                                                    </td>
                                                                </tr>
                                                                
                                                                
                                                                <tr id="response-instructors-1-2-1">
                                                                    <td class="text-left">
                                                                        <div data-toggle="tooltip" data-placement="top" title="" data-original-title="Control what instructors can view">
                                                                            Instructors</div>
                                                                    </td>
                                                                    <td><input class="visibilityCheckbox answerCheckbox" value="INSTRUCTORS" checked="checked" type="checkbox">
                                                                    </td>
                                                                    <td><input class="visibilityCheckbox giverCheckbox" value="INSTRUCTORS" checked="checked" type="checkbox">
                                                                    </td>
                                                                </tr>
                                                                
                                                            </tbody>
                                                        </table>
                                                    </div>
                                                    <textarea class="form-control" rows="3" placeholder="Your comment about this response" name="responsecommenttext" id="responseCommentAddForm-1-2-1"></textarea>
                                                </div>
                                                <div class="col-sm-offset-5">
                                                    <a href="/page/instructorFeedbackResponseCommentAdd" type="button" class="btn btn-primary" id="button_save_comment_for_add-1-2-1">Add</a>
                                                    <input class="btn btn-default" value="Cancel" onclick="hideResponseCommentAddForm(1,2,1)" type="button">
                                                    <input name="courseid" value="CFResultsUiT.CS2104" type="hidden">
                                                    <input name="fsname" value="First Session" type="hidden">
                                                    <input name="questionid" value="{*}" type="hidden">                                            
                                                    <input name="responseid" value="{*}" type="hidden">
                                                    <input name="user" value="CFResultsUiT.instr" type="hidden">
                                                    <input name="showresponsecommentsto" value="GIVER,INSTRUCTORS, RECEIVER, STUDENTS, OWN_TEAM_MEMBERS" type="hidden">
                                                    <input name="showresponsegiverto" value="GIVER,INSTRUCTORS, RECEIVER, STUDENTS, OWN_TEAM_MEMBERS" type="hidden">
                                                </div>
                                            </form>
                                        </li>
                                    </ul></div></div>
                            
>>>>>>> c6509fe8
                        </div></div>
                
                </div>
                </div>
            </div>
        
            

            

            

            


            <div class="panel panel-primary">
                <div style="cursor: pointer;" id="panelHeading-5" data-target="#panelBodyCollapse-5" class="panel-heading">
                    To: 
                    
                        <div title="" data-original-title="" class="middlealign profile-pic-icon-hover inline panel-heading-text" data-link="/page/studentProfilePic?studentemail={*}&amp;courseid={*}&amp;user=CFResultsUiT.instr">
                            <strong>Benny Charles (Team 1)</strong>
                            <img src="" alt="No Image Given" class="hidden profile-pic-icon-hidden">
                            <a class="link-in-dark-bg" href="mailTo:CFResultsUiT.benny.c@gmail.tmt ">[CFResultsUiT.benny.c@gmail.tmt]</a>
                        </div>
                    
                    <span class="glyphicon glyphicon-chevron-up pull-right"></span>
                </div>
                <div id="panelBodyCollapse-5" class="panel-collapse collapse in">
                <div class="panel-body">
                
                        <div class="row ">
                            <div class="col-md-2">
                                <div class="col-md-12">
                                    From: 
                                    
                                            <div title="" data-original-title="" class="middlealign profile-pic-icon-hover inline-block" data-link="/page/studentProfilePic?studentemail={*}&amp;courseid={*}&amp;user=CFResultsUiT.instr">
                                                <strong>Alice Betsy (Team 1)</strong>
                                                <img src="" alt="No Image Given" class="hidden profile-pic-icon-hidden">
<<<<<<< HEAD
=======
                                            </div>
                                    
                                    
                                </div>
                                    
                                <div class="col-md-12 text-muted small"><br>
                                    To: 
                                
                                    <div title="" data-original-title="" class="middlealign profile-pic-icon-hover inline-block" data-link="/page/studentProfilePic?studentemail={*}&amp;courseid={*}&amp;user=CFResultsUiT.instr">
                                        <strong>Benny Charles (Team 1)</strong>
                                        <img src="" alt="No Image Given" class="hidden profile-pic-icon-hidden">
                                    </div>
                                 
                                </div>
                                &nbsp;
                                <div class="col-md-12">
                                    
                                    <form class="inline" method="post" action="/page/instructorEditStudentFeedbackPage?user=CFResultsUiT.instr" target="_blank"> 
                                        <input data-original-title="Edit the responses given by this student" class="btn btn-default btn-xs" value="Moderate Responses" data-toggle="tooltip" title="" type="submit">
                                        <input name="courseid" value="CFResultsUiT.CS2104" type="hidden">
                                        <input name="fsname" value="First Session" type="hidden">
                                        
                                        <input name="moderatedstudent" value="CFResultsUiT.alice.b@gmail.tmt" type="hidden">
                                        
                                    </form>
                                    
                                </div>
                                &nbsp;
                            </div>
                            <div class="col-md-10">
                            
                                    <div class="panel panel-info">
                                        <!--Note: When an element has class text-preserve-space, do not insert and HTML spaces-->
                                        <div class="panel-heading">Question 1: <span class="text-preserve-space">Rate 3 other students' products</span></div>
                                        <div class="panel-body">
                                            <div style="clear:both; overflow: hidden">
                                                <!--Note: When an element has class text-preserve-space, do not insert and HTML spaces-->
                                                <div class="pull-left text-preserve-space">2 Response to Benny.</div>
                                                <button data-original-title="Add comment" type="button" class="btn btn-default btn-xs icon-button pull-right" id="button_add_comment" onclick="showResponseCommentAddForm(2,1,1)" data-toggle="tooltip" data-placement="top" title="">
                                                    <span class="glyphicon glyphicon-comment glyphicon-primary"></span>
                                                </button>
                                            </div>
                                            
                                            <ul class="list-group" id="responseCommentTable-2-1-1" style="display:none">
                                            
                                        <!-- frComment Add form -->    
                                        <li class="list-group-item list-group-item-warning" id="showResponseCommentAddForm-2-1-1" style="display:none;">
                                            <form class="responseCommentAddForm">
                                                <div class="form-group">
                                                    <div class="form-group form-inline">
                                                        <div class="form-group text-muted">
                                                            <p>
                                                                Giver: Alice Betsy (Team 1)<br>
                                                                Recipient: Benny Charles (Team 1)
                                                            </p>
                                                            You may change comment's visibility using the visibility options on the right hand side.
                                                        </div>
                                                        <a id="frComment-visibility-options-trigger-2-1-1" class="btn btn-sm btn-info pull-right" onclick="toggleVisibilityEditForm(2,1,1)">
                                                            <span class="glyphicon glyphicon-eye-close"></span>
                                                            Show Visibility Options
                                                        </a>
                                                    </div>
                                                    <div id="visibility-options-2-1-1" class="panel panel-default" style="display: none;">
                                                        <div class="panel-heading">Visibility Options</div>
                                                        <table class="table text-center" style="color:#000;">
                                                            <tbody>
                                                                <tr>
                                                                    <th class="text-center">User/Group</th>
                                                                    <th class="text-center">Can see
                                                                        your comment</th>
                                                                    <th class="text-center">Can see
                                                                        your name</th>
                                                                </tr>
                                                                <tr id="response-giver-2-1-1">
                                                                    <td class="text-left">
                                                                        <div data-toggle="tooltip" data-placement="top" title="" data-original-title="Control what response giver can view">
                                                                            Response Giver</div>
                                                                    </td>
                                                                    <td><input class="visibilityCheckbox answerCheckbox centered" name="receiverLeaderCheckbox" value="GIVER" checked="checked" type="checkbox">
                                                                    </td>
                                                                    <td><input class="visibilityCheckbox giverCheckbox" value="GIVER" checked="checked" type="checkbox">
                                                                    </td>
                                                                </tr>
                                                                
                                                                <tr id="response-recipient-2-1-1">
                                                                    <td class="text-left">
                                                                        <div data-toggle="tooltip" data-placement="top" title="" data-original-title="Control what response recipient(s) can view">
                                                                            Response Recipient(s)</div>
                                                                    </td>
                                                                    <td><input class="visibilityCheckbox answerCheckbox centered" name="receiverLeaderCheckbox" value="RECEIVER" checked="checked" type="checkbox">
                                                                    </td>
                                                                    <td><input class="visibilityCheckbox giverCheckbox" value="RECEIVER" checked="checked" type="checkbox">
                                                                    </td>
                                                                </tr>
                                                                
                                                                
                                                                <tr id="response-giver-team-2-1-1">
                                                                    <td class="text-left">
                                                                        <div data-toggle="tooltip" data-placement="top" title="" data-original-title="Control what team members of response giver can view">
                                                                            Response Giver's Team Members</div>
                                                                    </td>
                                                                    <td><input class="visibilityCheckbox answerCheckbox" value="OWN_TEAM_MEMBERS" checked="checked" type="checkbox">
                                                                    </td>
                                                                    <td><input class="visibilityCheckbox giverCheckbox" value="OWN_TEAM_MEMBERS" checked="checked" type="checkbox">
                                                                    </td>
                                                                </tr>
                                                                
                                                                
                                                                
                                                                <tr id="response-students-2-1-1">
                                                                    <td class="text-left">
                                                                        <div data-toggle="tooltip" data-placement="top" title="" data-original-title="Control what other students in this course can view">
                                                                            Other students in this course</div>
                                                                    </td>
                                                                    <td><input class="visibilityCheckbox answerCheckbox" value="STUDENTS" checked="checked" type="checkbox">
                                                                    </td>
                                                                    <td><input class="visibilityCheckbox giverCheckbox" value="STUDENTS" checked="checked" type="checkbox">
                                                                    </td>
                                                                </tr>
                                                                
                                                                
                                                                <tr id="response-instructors-2-1-1">
                                                                    <td class="text-left">
                                                                        <div data-toggle="tooltip" data-placement="top" title="" data-original-title="Control what instructors can view">
                                                                            Instructors</div>
                                                                    </td>
                                                                    <td><input class="visibilityCheckbox answerCheckbox" value="INSTRUCTORS" checked="checked" type="checkbox">
                                                                    </td>
                                                                    <td><input class="visibilityCheckbox giverCheckbox" value="INSTRUCTORS" checked="checked" type="checkbox">
                                                                    </td>
                                                                </tr>
                                                                
                                                            </tbody>
                                                        </table>
                                                    </div>
                                                    <textarea class="form-control" rows="3" placeholder="Your comment about this response" name="responsecommenttext" id="responseCommentAddForm-2-1-1"></textarea>
                                                </div>
                                                <div class="col-sm-offset-5">
                                                    <a href="/page/instructorFeedbackResponseCommentAdd" type="button" class="btn btn-primary" id="button_save_comment_for_add-2-1-1">Add</a>
                                                    <input class="btn btn-default" value="Cancel" onclick="hideResponseCommentAddForm(2,1,1)" type="button">
                                                    <input name="courseid" value="CFResultsUiT.CS2104" type="hidden">
                                                    <input name="fsname" value="First Session" type="hidden">
                                                    <input name="questionid" value="{*}" type="hidden">                                            
                                                    <input name="responseid" value="{*}" type="hidden">
                                                    <input name="user" value="CFResultsUiT.instr" type="hidden">
                                                    <input name="showresponsecommentsto" value="GIVER,INSTRUCTORS, RECEIVER, STUDENTS, OWN_TEAM_MEMBERS" type="hidden">
                                                    <input name="showresponsegiverto" value="GIVER,INSTRUCTORS, RECEIVER, STUDENTS, OWN_TEAM_MEMBERS" type="hidden">
                                                </div>
                                            </form>
                                        </li>
                                    </ul></div></div>
                            
                                    <div class="panel panel-info">
                                        <!--Note: When an element has class text-preserve-space, do not insert and HTML spaces-->
                                        <div class="panel-heading">Question 15: <span class="text-preserve-space">Split points among the your team members and yourself, according to how much you think each member has contributed.&nbsp;<span style=" white-space: normal;">
    <a href="javascript:;" id="{*}" class="color_gray" onclick="toggleAdditionalQuestionInfo('15-giver-1-recipient-2')" data-more="[more]" data-less="[less]">[more]</a>
    <br>
    <span id="questionAdditionalInfo-15-giver-1-recipient-2" style="display:none;">Distribute points (among recipients) question<br>Points per recipient: 100</span>
</span></span></div>
                                        <div class="panel-body">
                                            <div style="clear:both; overflow: hidden">
                                                <!--Note: When an element has class text-preserve-space, do not insert and HTML spaces-->
                                                <div class="pull-left text-preserve-space">90</div>
                                                <button data-original-title="Add comment" type="button" class="btn btn-default btn-xs icon-button pull-right" id="button_add_comment" onclick="showResponseCommentAddForm(2,1,2)" data-toggle="tooltip" data-placement="top" title="">
                                                    <span class="glyphicon glyphicon-comment glyphicon-primary"></span>
                                                </button>
                                            </div>
                                            
                                            <ul class="list-group" id="responseCommentTable-2-1-2" style="display:none">
                                            
                                        <!-- frComment Add form -->    
                                        <li class="list-group-item list-group-item-warning" id="showResponseCommentAddForm-2-1-2" style="display:none;">
                                            <form class="responseCommentAddForm">
                                                <div class="form-group">
                                                    <div class="form-group form-inline">
                                                        <div class="form-group text-muted">
                                                            <p>
                                                                Giver: Alice Betsy (Team 1)<br>
                                                                Recipient: Benny Charles (Team 1)
                                                            </p>
                                                            You may change comment's visibility using the visibility options on the right hand side.
                                                        </div>
                                                        <a id="frComment-visibility-options-trigger-2-1-2" class="btn btn-sm btn-info pull-right" onclick="toggleVisibilityEditForm(2,1,2)">
                                                            <span class="glyphicon glyphicon-eye-close"></span>
                                                            Show Visibility Options
                                                        </a>
                                                    </div>
                                                    <div id="visibility-options-2-1-2" class="panel panel-default" style="display: none;">
                                                        <div class="panel-heading">Visibility Options</div>
                                                        <table class="table text-center" style="color:#000;">
                                                            <tbody>
                                                                <tr>
                                                                    <th class="text-center">User/Group</th>
                                                                    <th class="text-center">Can see
                                                                        your comment</th>
                                                                    <th class="text-center">Can see
                                                                        your name</th>
                                                                </tr>
                                                                <tr id="response-giver-2-1-2">
                                                                    <td class="text-left">
                                                                        <div data-toggle="tooltip" data-placement="top" title="" data-original-title="Control what response giver can view">
                                                                            Response Giver</div>
                                                                    </td>
                                                                    <td><input class="visibilityCheckbox answerCheckbox centered" name="receiverLeaderCheckbox" value="GIVER" checked="checked" type="checkbox">
                                                                    </td>
                                                                    <td><input class="visibilityCheckbox giverCheckbox" value="GIVER" checked="checked" type="checkbox">
                                                                    </td>
                                                                </tr>
                                                                
                                                                <tr id="response-recipient-2-1-2">
                                                                    <td class="text-left">
                                                                        <div data-toggle="tooltip" data-placement="top" title="" data-original-title="Control what response recipient(s) can view">
                                                                            Response Recipient(s)</div>
                                                                    </td>
                                                                    <td><input class="visibilityCheckbox answerCheckbox centered" name="receiverLeaderCheckbox" value="RECEIVER" checked="checked" type="checkbox">
                                                                    </td>
                                                                    <td><input class="visibilityCheckbox giverCheckbox" value="RECEIVER" checked="checked" type="checkbox">
                                                                    </td>
                                                                </tr>
                                                                
                                                                
                                                                
                                                                
                                                                
                                                                <tr id="response-instructors-2-1-2">
                                                                    <td class="text-left">
                                                                        <div data-toggle="tooltip" data-placement="top" title="" data-original-title="Control what instructors can view">
                                                                            Instructors</div>
                                                                    </td>
                                                                    <td><input class="visibilityCheckbox answerCheckbox" value="INSTRUCTORS" checked="checked" type="checkbox">
                                                                    </td>
                                                                    <td><input class="visibilityCheckbox giverCheckbox" value="INSTRUCTORS" checked="checked" type="checkbox">
                                                                    </td>
                                                                </tr>
                                                                
                                                            </tbody>
                                                        </table>
                                                    </div>
                                                    <textarea class="form-control" rows="3" placeholder="Your comment about this response" name="responsecommenttext" id="responseCommentAddForm-2-1-2"></textarea>
                                                </div>
                                                <div class="col-sm-offset-5">
                                                    <a href="/page/instructorFeedbackResponseCommentAdd" type="button" class="btn btn-primary" id="button_save_comment_for_add-2-1-2">Add</a>
                                                    <input class="btn btn-default" value="Cancel" onclick="hideResponseCommentAddForm(2,1,2)" type="button">
                                                    <input name="courseid" value="CFResultsUiT.CS2104" type="hidden">
                                                    <input name="fsname" value="First Session" type="hidden">
                                                    <input name="questionid" value="{*}" type="hidden">                                            
                                                    <input name="responseid" value="{*}" type="hidden">
                                                    <input name="user" value="CFResultsUiT.instr" type="hidden">
                                                    <input name="showresponsecommentsto" value="GIVER,RECEIVER, INSTRUCTORS" type="hidden">
                                                    <input name="showresponsegiverto" value="GIVER,RECEIVER, INSTRUCTORS" type="hidden">
                                                </div>
                                            </form>
                                        </li>
                                    </ul></div></div>
                            
                                    <div class="panel panel-info">
                                        <!--Note: When an element has class text-preserve-space, do not insert and HTML spaces-->
                                        <div class="panel-heading">Question 16: <span class="text-preserve-space">Rate the contribution of yourself and your team members towards the latest project.&nbsp;<span style=" white-space: normal;">
    <a href="javascript:;" id="{*}" class="color_gray" onclick="toggleAdditionalQuestionInfo('16-giver-1-recipient-2')" data-more="[more]" data-less="[less]">[more]</a>
    <br>
    <span id="questionAdditionalInfo-16-giver-1-recipient-2" style="display:none;">Team contribution question</span>
</span></span></div>
                                        <div class="panel-body">
                                            <div style="clear:both; overflow: hidden">
                                                <!--Note: When an element has class text-preserve-space, do not insert and HTML spaces-->
                                                <div class="pull-left text-preserve-space"><span class="color_neutral">Equal Share</span></div>
                                                <button data-original-title="Add comment" type="button" class="btn btn-default btn-xs icon-button pull-right" id="button_add_comment" onclick="showResponseCommentAddForm(2,1,3)" data-toggle="tooltip" data-placement="top" title="">
                                                    <span class="glyphicon glyphicon-comment glyphicon-primary"></span>
                                                </button>
                                            </div>
                                            
                                            <ul class="list-group" id="responseCommentTable-2-1-3" style="display:none">
                                            
                                        <!-- frComment Add form -->    
                                        <li class="list-group-item list-group-item-warning" id="showResponseCommentAddForm-2-1-3" style="display:none;">
                                            <form class="responseCommentAddForm">
                                                <div class="form-group">
                                                    <div class="form-group form-inline">
                                                        <div class="form-group text-muted">
                                                            <p>
                                                                Giver: Alice Betsy (Team 1)<br>
                                                                Recipient: Benny Charles (Team 1)
                                                            </p>
                                                            You may change comment's visibility using the visibility options on the right hand side.
                                                        </div>
                                                        <a id="frComment-visibility-options-trigger-2-1-3" class="btn btn-sm btn-info pull-right" onclick="toggleVisibilityEditForm(2,1,3)">
                                                            <span class="glyphicon glyphicon-eye-close"></span>
                                                            Show Visibility Options
                                                        </a>
                                                    </div>
                                                    <div id="visibility-options-2-1-3" class="panel panel-default" style="display: none;">
                                                        <div class="panel-heading">Visibility Options</div>
                                                        <table class="table text-center" style="color:#000;">
                                                            <tbody>
                                                                <tr>
                                                                    <th class="text-center">User/Group</th>
                                                                    <th class="text-center">Can see
                                                                        your comment</th>
                                                                    <th class="text-center">Can see
                                                                        your name</th>
                                                                </tr>
                                                                <tr id="response-giver-2-1-3">
                                                                    <td class="text-left">
                                                                        <div data-toggle="tooltip" data-placement="top" title="" data-original-title="Control what response giver can view">
                                                                            Response Giver</div>
                                                                    </td>
                                                                    <td><input class="visibilityCheckbox answerCheckbox centered" name="receiverLeaderCheckbox" value="GIVER" checked="checked" type="checkbox">
                                                                    </td>
                                                                    <td><input class="visibilityCheckbox giverCheckbox" value="GIVER" checked="checked" type="checkbox">
                                                                    </td>
                                                                </tr>
                                                                
                                                                <tr id="response-recipient-2-1-3">
                                                                    <td class="text-left">
                                                                        <div data-toggle="tooltip" data-placement="top" title="" data-original-title="Control what response recipient(s) can view">
                                                                            Response Recipient(s)</div>
                                                                    </td>
                                                                    <td><input class="visibilityCheckbox answerCheckbox centered" name="receiverLeaderCheckbox" value="RECEIVER" checked="checked" type="checkbox">
                                                                    </td>
                                                                    <td><input class="visibilityCheckbox giverCheckbox" value="RECEIVER" checked="checked" type="checkbox">
                                                                    </td>
                                                                </tr>
                                                                
                                                                
                                                                <tr id="response-giver-team-2-1-3">
                                                                    <td class="text-left">
                                                                        <div data-toggle="tooltip" data-placement="top" title="" data-original-title="Control what team members of response giver can view">
                                                                            Response Giver's Team Members</div>
                                                                    </td>
                                                                    <td><input class="visibilityCheckbox answerCheckbox" value="OWN_TEAM_MEMBERS" checked="checked" type="checkbox">
                                                                    </td>
                                                                    <td><input class="visibilityCheckbox giverCheckbox" value="OWN_TEAM_MEMBERS" checked="checked" type="checkbox">
                                                                    </td>
                                                                </tr>
                                                                
                                                                
                                                                <tr id="response-recipient-team-2-1-3">
                                                                    <td class="text-left">
                                                                        <div data-toggle="tooltip" data-placement="top" title="" data-original-title="Control what team members of response recipient(s) can view">
                                                                            Response Recipient's Team Members</div>
                                                                    </td>
                                                                    <td><input class="visibilityCheckbox answerCheckbox" value="RECEIVER_TEAM_MEMBERS" checked="checked" type="checkbox">
                                                                    </td>
                                                                    <td><input class="visibilityCheckbox giverCheckbox" value="RECEIVER_TEAM_MEMBERS" checked="checked" type="checkbox">
                                                                    </td>
                                                                </tr>
                                                                
                                                                
                                                                
                                                                <tr id="response-instructors-2-1-3">
                                                                    <td class="text-left">
                                                                        <div data-toggle="tooltip" data-placement="top" title="" data-original-title="Control what instructors can view">
                                                                            Instructors</div>
                                                                    </td>
                                                                    <td><input class="visibilityCheckbox answerCheckbox" value="INSTRUCTORS" checked="checked" type="checkbox">
                                                                    </td>
                                                                    <td><input class="visibilityCheckbox giverCheckbox" value="INSTRUCTORS" checked="checked" type="checkbox">
                                                                    </td>
                                                                </tr>
                                                                
                                                            </tbody>
                                                        </table>
                                                    </div>
                                                    <textarea class="form-control" rows="3" placeholder="Your comment about this response" name="responsecommenttext" id="responseCommentAddForm-2-1-3"></textarea>
                                                </div>
                                                <div class="col-sm-offset-5">
                                                    <a href="/page/instructorFeedbackResponseCommentAdd" type="button" class="btn btn-primary" id="button_save_comment_for_add-2-1-3">Add</a>
                                                    <input class="btn btn-default" value="Cancel" onclick="hideResponseCommentAddForm(2,1,3)" type="button">
                                                    <input name="courseid" value="CFResultsUiT.CS2104" type="hidden">
                                                    <input name="fsname" value="First Session" type="hidden">
                                                    <input name="questionid" value="{*}" type="hidden">                                            
                                                    <input name="responseid" value="{*}" type="hidden">
                                                    <input name="user" value="CFResultsUiT.instr" type="hidden">
                                                    <input name="showresponsecommentsto" value="GIVER,RECEIVER, OWN_TEAM_MEMBERS, RECEIVER_TEAM_MEMBERS, INSTRUCTORS" type="hidden">
                                                    <input name="showresponsegiverto" value="GIVER,RECEIVER, OWN_TEAM_MEMBERS, RECEIVER_TEAM_MEMBERS, INSTRUCTORS" type="hidden">
                                                </div>
                                            </form>
                                        </li>
                                    </ul></div></div>
                            
                                    <div class="panel panel-info">
                                        <!--Note: When an element has class text-preserve-space, do not insert and HTML spaces-->
                                        <div class="panel-heading">Question 17: <span class="text-preserve-space">Rate you and your team members work.&nbsp;<span style=" white-space: normal;">
    <a href="javascript:;" id="{*}" class="color_gray" onclick="toggleAdditionalQuestionInfo('17-giver-1-recipient-2')" data-more="[more]" data-less="[less]">[more]</a>
    <br>
    <span id="questionAdditionalInfo-17-giver-1-recipient-2" style="display:none;">Numerical-scale question:<br>Minimum value: 1. Increment: 0.5. Maximum value: 5.</span>
</span></span></div>
                                        <div class="panel-body">
                                            <div style="clear:both; overflow: hidden">
                                                <!--Note: When an element has class text-preserve-space, do not insert and HTML spaces-->
                                                <div class="pull-left text-preserve-space">4</div>
                                                <button data-original-title="Add comment" type="button" class="btn btn-default btn-xs icon-button pull-right" id="button_add_comment" onclick="showResponseCommentAddForm(2,1,4)" data-toggle="tooltip" data-placement="top" title="">
                                                    <span class="glyphicon glyphicon-comment glyphicon-primary"></span>
                                                </button>
                                            </div>
                                            
                                            <ul class="list-group" id="responseCommentTable-2-1-4" style="display:none">
                                            
                                        <!-- frComment Add form -->    
                                        <li class="list-group-item list-group-item-warning" id="showResponseCommentAddForm-2-1-4" style="display:none;">
                                            <form class="responseCommentAddForm">
                                                <div class="form-group">
                                                    <div class="form-group form-inline">
                                                        <div class="form-group text-muted">
                                                            <p>
                                                                Giver: Alice Betsy (Team 1)<br>
                                                                Recipient: Benny Charles (Team 1)
                                                            </p>
                                                            You may change comment's visibility using the visibility options on the right hand side.
                                                        </div>
                                                        <a id="frComment-visibility-options-trigger-2-1-4" class="btn btn-sm btn-info pull-right" onclick="toggleVisibilityEditForm(2,1,4)">
                                                            <span class="glyphicon glyphicon-eye-close"></span>
                                                            Show Visibility Options
                                                        </a>
                                                    </div>
                                                    <div id="visibility-options-2-1-4" class="panel panel-default" style="display: none;">
                                                        <div class="panel-heading">Visibility Options</div>
                                                        <table class="table text-center" style="color:#000;">
                                                            <tbody>
                                                                <tr>
                                                                    <th class="text-center">User/Group</th>
                                                                    <th class="text-center">Can see
                                                                        your comment</th>
                                                                    <th class="text-center">Can see
                                                                        your name</th>
                                                                </tr>
                                                                <tr id="response-giver-2-1-4">
                                                                    <td class="text-left">
                                                                        <div data-toggle="tooltip" data-placement="top" title="" data-original-title="Control what response giver can view">
                                                                            Response Giver</div>
                                                                    </td>
                                                                    <td><input class="visibilityCheckbox answerCheckbox centered" name="receiverLeaderCheckbox" value="GIVER" checked="checked" type="checkbox">
                                                                    </td>
                                                                    <td><input class="visibilityCheckbox giverCheckbox" value="GIVER" checked="checked" type="checkbox">
                                                                    </td>
                                                                </tr>
                                                                
                                                                
                                                                
                                                                
                                                                
                                                                <tr id="response-instructors-2-1-4">
                                                                    <td class="text-left">
                                                                        <div data-toggle="tooltip" data-placement="top" title="" data-original-title="Control what instructors can view">
                                                                            Instructors</div>
                                                                    </td>
                                                                    <td><input class="visibilityCheckbox answerCheckbox" value="INSTRUCTORS" checked="checked" type="checkbox">
                                                                    </td>
                                                                    <td><input class="visibilityCheckbox giverCheckbox" value="INSTRUCTORS" checked="checked" type="checkbox">
                                                                    </td>
                                                                </tr>
                                                                
                                                            </tbody>
                                                        </table>
                                                    </div>
                                                    <textarea class="form-control" rows="3" placeholder="Your comment about this response" name="responsecommenttext" id="responseCommentAddForm-2-1-4"></textarea>
                                                </div>
                                                <div class="col-sm-offset-5">
                                                    <a href="/page/instructorFeedbackResponseCommentAdd" type="button" class="btn btn-primary" id="button_save_comment_for_add-2-1-4">Add</a>
                                                    <input class="btn btn-default" value="Cancel" onclick="hideResponseCommentAddForm(2,1,4)" type="button">
                                                    <input name="courseid" value="CFResultsUiT.CS2104" type="hidden">
                                                    <input name="fsname" value="First Session" type="hidden">
                                                    <input name="questionid" value="{*}" type="hidden">                                            
                                                    <input name="responseid" value="{*}" type="hidden">
                                                    <input name="user" value="CFResultsUiT.instr" type="hidden">
                                                    <input name="showresponsecommentsto" value="GIVER,INSTRUCTORS" type="hidden">
                                                    <input name="showresponsegiverto" value="GIVER,INSTRUCTORS" type="hidden">
                                                </div>
                                            </form>
                                        </li>
                                    </ul></div></div>
                            
                        </div></div>
                
                        <div class="row border-top-gray">
                            <div class="col-md-2">
                                <div class="col-md-12">
                                    From: 
                                    
                                            <div title="" data-original-title="" class="middlealign profile-pic-icon-hover inline-block" data-link="/page/studentProfilePic?studentemail={*}&amp;courseid={*}&amp;user=CFResultsUiT.instr">
                                                <strong>Benny Charles (Team 1)</strong>
                                                <img src="" alt="No Image Given" class="hidden profile-pic-icon-hidden">
                                            </div>
                                    
                                    
                                </div>
                                    
                                <div class="col-md-12 text-muted small"><br>
                                    To: 
                                
                                    <div title="" data-original-title="" class="middlealign profile-pic-icon-hover inline-block" data-link="/page/studentProfilePic?studentemail={*}&amp;courseid={*}&amp;user=CFResultsUiT.instr">
                                        <strong>Benny Charles (Team 1)</strong>
                                        <img src="" alt="No Image Given" class="hidden profile-pic-icon-hidden">
                                    </div>
                                 
                                </div>
                                &nbsp;
                                <div class="col-md-12">
                                    
                                    <form class="inline" method="post" action="/page/instructorEditStudentFeedbackPage?user=CFResultsUiT.instr" target="_blank"> 
                                        <input data-original-title="Edit the responses given by this student" class="btn btn-default btn-xs" value="Moderate Responses" data-toggle="tooltip" title="" type="submit">
                                        <input name="courseid" value="CFResultsUiT.CS2104" type="hidden">
                                        <input name="fsname" value="First Session" type="hidden">
                                        
                                        <input name="moderatedstudent" value="CFResultsUiT.benny.c@gmail.tmt" type="hidden">
                                        
                                    </form>
                                    
                                </div>
                                &nbsp;
                            </div>
                            <div class="col-md-10">
                            
                                    <div class="panel panel-info">
                                        <!--Note: When an element has class text-preserve-space, do not insert and HTML spaces-->
                                        <div class="panel-heading">Question 8: <span class="text-preserve-space">What is your extra feature?&nbsp;<span style=" white-space: normal;">
    <a href="javascript:;" id="{*}" class="color_gray" onclick="toggleAdditionalQuestionInfo('8-giver-2-recipient-2')" data-more="[more]" data-less="[less]">[more]</a>
    <br>
    <span id="questionAdditionalInfo-8-giver-2-recipient-2" style="display:none;">Multiple-choice (multiple answers) question options:
<ul style="list-style-type: disc;margin-left: 20px;"><li>FlexiCommand</li><li>PowerSearch</li><li>GoodUI</li><li>Google Integration</li></ul></span>
</span></span></div>
                                        <div class="panel-body">
                                            <div style="clear:both; overflow: hidden">
                                                <!--Note: When an element has class text-preserve-space, do not insert and HTML spaces-->
                                                <div class="pull-left text-preserve-space"></div>
                                                <button data-original-title="Add comment" type="button" class="btn btn-default btn-xs icon-button pull-right" id="button_add_comment" onclick="showResponseCommentAddForm(2,2,1)" data-toggle="tooltip" data-placement="top" title="">
                                                    <span class="glyphicon glyphicon-comment glyphicon-primary"></span>
                                                </button>
                                            </div>
                                            
                                            <ul class="list-group" id="responseCommentTable-2-2-1" style="display:none">
                                            
                                        <!-- frComment Add form -->    
                                        <li class="list-group-item list-group-item-warning" id="showResponseCommentAddForm-2-2-1" style="display:none;">
                                            <form class="responseCommentAddForm">
                                                <div class="form-group">
                                                    <div class="form-group form-inline">
                                                        <div class="form-group text-muted">
                                                            <p>
                                                                Giver: Benny Charles (Team 1)<br>
                                                                Recipient: Benny Charles (Team 1)
                                                            </p>
                                                            You may change comment's visibility using the visibility options on the right hand side.
                                                        </div>
                                                        <a id="frComment-visibility-options-trigger-2-2-1" class="btn btn-sm btn-info pull-right" onclick="toggleVisibilityEditForm(2,2,1)">
                                                            <span class="glyphicon glyphicon-eye-close"></span>
                                                            Show Visibility Options
                                                        </a>
                                                    </div>
                                                    <div id="visibility-options-2-2-1" class="panel panel-default" style="display: none;">
                                                        <div class="panel-heading">Visibility Options</div>
                                                        <table class="table text-center" style="color:#000;">
                                                            <tbody>
                                                                <tr>
                                                                    <th class="text-center">User/Group</th>
                                                                    <th class="text-center">Can see
                                                                        your comment</th>
                                                                    <th class="text-center">Can see
                                                                        your name</th>
                                                                </tr>
                                                                <tr id="response-giver-2-2-1">
                                                                    <td class="text-left">
                                                                        <div data-toggle="tooltip" data-placement="top" title="" data-original-title="Control what response giver can view">
                                                                            Response Giver</div>
                                                                    </td>
                                                                    <td><input class="visibilityCheckbox answerCheckbox centered" name="receiverLeaderCheckbox" value="GIVER" checked="checked" type="checkbox">
                                                                    </td>
                                                                    <td><input class="visibilityCheckbox giverCheckbox" value="GIVER" checked="checked" type="checkbox">
                                                                    </td>
                                                                </tr>
                                                                
                                                                
                                                                <tr id="response-giver-team-2-2-1">
                                                                    <td class="text-left">
                                                                        <div data-toggle="tooltip" data-placement="top" title="" data-original-title="Control what team members of response giver can view">
                                                                            Response Giver's Team Members</div>
                                                                    </td>
                                                                    <td><input class="visibilityCheckbox answerCheckbox" value="OWN_TEAM_MEMBERS" checked="checked" type="checkbox">
                                                                    </td>
                                                                    <td><input class="visibilityCheckbox giverCheckbox" value="OWN_TEAM_MEMBERS" checked="checked" type="checkbox">
                                                                    </td>
                                                                </tr>
                                                                
                                                                
                                                                
                                                                <tr id="response-students-2-2-1">
                                                                    <td class="text-left">
                                                                        <div data-toggle="tooltip" data-placement="top" title="" data-original-title="Control what other students in this course can view">
                                                                            Other students in this course</div>
                                                                    </td>
                                                                    <td><input class="visibilityCheckbox answerCheckbox" value="STUDENTS" checked="checked" type="checkbox">
                                                                    </td>
                                                                    <td><input class="visibilityCheckbox giverCheckbox" value="STUDENTS" checked="checked" type="checkbox">
                                                                    </td>
                                                                </tr>
                                                                
                                                                
                                                                <tr id="response-instructors-2-2-1">
                                                                    <td class="text-left">
                                                                        <div data-toggle="tooltip" data-placement="top" title="" data-original-title="Control what instructors can view">
                                                                            Instructors</div>
                                                                    </td>
                                                                    <td><input class="visibilityCheckbox answerCheckbox" value="INSTRUCTORS" checked="checked" type="checkbox">
                                                                    </td>
                                                                    <td><input class="visibilityCheckbox giverCheckbox" value="INSTRUCTORS" checked="checked" type="checkbox">
                                                                    </td>
                                                                </tr>
                                                                
                                                            </tbody>
                                                        </table>
                                                    </div>
                                                    <textarea class="form-control" rows="3" placeholder="Your comment about this response" name="responsecommenttext" id="responseCommentAddForm-2-2-1"></textarea>
                                                </div>
                                                <div class="col-sm-offset-5">
                                                    <a href="/page/instructorFeedbackResponseCommentAdd" type="button" class="btn btn-primary" id="button_save_comment_for_add-2-2-1">Add</a>
                                                    <input class="btn btn-default" value="Cancel" onclick="hideResponseCommentAddForm(2,2,1)" type="button">
                                                    <input name="courseid" value="CFResultsUiT.CS2104" type="hidden">
                                                    <input name="fsname" value="First Session" type="hidden">
                                                    <input name="questionid" value="{*}" type="hidden">                                            
                                                    <input name="responseid" value="{*}" type="hidden">
                                                    <input name="user" value="CFResultsUiT.instr" type="hidden">
                                                    <input name="showresponsecommentsto" value="GIVER,RECEIVER, OWN_TEAM_MEMBERS, STUDENTS, INSTRUCTORS" type="hidden">
                                                    <input name="showresponsegiverto" value="GIVER,RECEIVER, OWN_TEAM_MEMBERS, STUDENTS, INSTRUCTORS" type="hidden">
                                                </div>
                                            </form>
                                        </li>
                                    </ul></div></div>
                            
                        </div></div>
                
                        <div class="row border-top-gray">
                            <div class="col-md-2">
                                <div class="col-md-12">
                                    From: 
                                    
                                            <div title="" data-original-title="" class="middlealign profile-pic-icon-hover inline-block" data-link="/page/studentProfilePic?studentemail={*}&amp;courseid={*}&amp;user=CFResultsUiT.instr">
                                                <strong>Drop out (Team 2)</strong>
                                                <img src="" alt="No Image Given" class="hidden profile-pic-icon-hidden">
>>>>>>> c6509fe8
                                            </div>
                                    
                                    
                                </div>
                                    
                                <div class="col-md-12 text-muted small"><br>
                                    To: 
                                
                                    <div title="" data-original-title="" class="middlealign profile-pic-icon-hover inline-block" data-link="/page/studentProfilePic?studentemail={*}&amp;courseid={*}&amp;user=CFResultsUiT.instr">
                                        <strong>Benny Charles (Team 1)</strong>
                                        <img src="" alt="No Image Given" class="hidden profile-pic-icon-hidden">
                                    </div>
                                 
                                </div>
                                &nbsp;
                                <div class="col-md-12">
                                    
                                    <form class="inline" method="post" action="/page/instructorEditStudentFeedbackPage?user=CFResultsUiT.instr" target="_blank"> 
                                        <input data-original-title="Edit the responses given by this student" class="btn btn-default btn-xs" value="Moderate Responses" data-toggle="tooltip" title="" type="submit">
                                        <input name="courseid" value="CFResultsUiT.CS2104" type="hidden">
                                        <input name="fsname" value="First Session" type="hidden">
                                        
                                        <input name="moderatedstudent" value="CFResultsUiT.alice.b@gmail.tmt" type="hidden">
                                        
                                    </form>
                                    
                                </div>
                                &nbsp;
                            </div>
                            <div class="col-md-10">
                            
                                    <div class="panel panel-info">
                                        <!--Note: When an element has class text-preserve-space, do not insert and HTML spaces-->
                                        <div class="panel-heading">Question 1: <span class="text-preserve-space">Rate 3 other students' products</span></div>
                                        <div class="panel-body">
                                            <div style="clear:both; overflow: hidden">
                                                <!--Note: When an element has class text-preserve-space, do not insert and HTML spaces-->
<<<<<<< HEAD
                                                <div class="pull-left text-preserve-space">2 Response to Benny.</div>
                                                <button data-original-title="Add comment" type="button" class="btn btn-default btn-xs icon-button pull-right" id="button_add_comment" onclick="showResponseCommentAddForm(2,1,1)" data-toggle="tooltip" data-placement="top" title="">
=======
                                                <div class="pull-left text-preserve-space">Response to Benny from Dropout.</div>
                                                <button data-original-title="Add comment" type="button" class="btn btn-default btn-xs icon-button pull-right" id="button_add_comment" onclick="showResponseCommentAddForm(2,3,1)" data-toggle="tooltip" data-placement="top" title="">
>>>>>>> c6509fe8
                                                    <span class="glyphicon glyphicon-comment glyphicon-primary"></span>
                                                </button>
                                            </div>
                                            
                                            <ul class="list-group" id="responseCommentTable-2-1-1" style="display:none">
                                            
                                        <!-- frComment Add form -->    
                                        <li class="list-group-item list-group-item-warning" id="showResponseCommentAddForm-2-1-1" style="display:none;">
                                            <form class="responseCommentAddForm">
                                                <div class="form-group">
                                                    <div class="form-group form-inline">
                                                        <div class="form-group text-muted">
                                                            <p>
                                                                Giver: Alice Betsy (Team 1)<br>
                                                                Recipient: Benny Charles (Team 1)
                                                            </p>
                                                            You may change comment's visibility using the visibility options on the right hand side.
                                                        </div>
                                                        <a id="frComment-visibility-options-trigger-2-1-1" class="btn btn-sm btn-info pull-right" onclick="toggleVisibilityEditForm(2,1,1)">
                                                            <span class="glyphicon glyphicon-eye-close"></span>
                                                            Show Visibility Options
                                                        </a>
                                                    </div>
                                                    <div id="visibility-options-2-1-1" class="panel panel-default" style="display: none;">
                                                        <div class="panel-heading">Visibility Options</div>
                                                        <table class="table text-center" style="color:#000;">
                                                            <tbody>
                                                                <tr>
                                                                    <th class="text-center">User/Group</th>
                                                                    <th class="text-center">Can see
                                                                        your comment</th>
                                                                    <th class="text-center">Can see
                                                                        your name</th>
                                                                </tr>
                                                                <tr id="response-giver-2-1-1">
                                                                    <td class="text-left">
                                                                        <div data-toggle="tooltip" data-placement="top" title="" data-original-title="Control what response giver can view">
                                                                            Response Giver</div>
                                                                    </td>
                                                                    <td><input class="visibilityCheckbox answerCheckbox centered" name="receiverLeaderCheckbox" value="GIVER" checked="checked" type="checkbox">
                                                                    </td>
                                                                    <td><input class="visibilityCheckbox giverCheckbox" value="GIVER" checked="checked" type="checkbox">
                                                                    </td>
                                                                </tr>
                                                                
                                                                <tr id="response-recipient-2-1-1">
                                                                    <td class="text-left">
                                                                        <div data-toggle="tooltip" data-placement="top" title="" data-original-title="Control what response recipient(s) can view">
                                                                            Response Recipient(s)</div>
                                                                    </td>
                                                                    <td><input class="visibilityCheckbox answerCheckbox centered" name="receiverLeaderCheckbox" value="RECEIVER" checked="checked" type="checkbox">
                                                                    </td>
                                                                    <td><input class="visibilityCheckbox giverCheckbox" value="RECEIVER" checked="checked" type="checkbox">
                                                                    </td>
                                                                </tr>
                                                                
                                                                
                                                                <tr id="response-giver-team-2-1-1">
                                                                    <td class="text-left">
                                                                        <div data-toggle="tooltip" data-placement="top" title="" data-original-title="Control what team members of response giver can view">
                                                                            Response Giver's Team Members</div>
                                                                    </td>
                                                                    <td><input class="visibilityCheckbox answerCheckbox" value="OWN_TEAM_MEMBERS" checked="checked" type="checkbox">
                                                                    </td>
                                                                    <td><input class="visibilityCheckbox giverCheckbox" value="OWN_TEAM_MEMBERS" checked="checked" type="checkbox">
                                                                    </td>
                                                                </tr>
                                                                
                                                                
                                                                
                                                                <tr id="response-students-2-1-1">
                                                                    <td class="text-left">
                                                                        <div data-toggle="tooltip" data-placement="top" title="" data-original-title="Control what other students in this course can view">
                                                                            Other students in this course</div>
                                                                    </td>
                                                                    <td><input class="visibilityCheckbox answerCheckbox" value="STUDENTS" checked="checked" type="checkbox">
                                                                    </td>
                                                                    <td><input class="visibilityCheckbox giverCheckbox" value="STUDENTS" checked="checked" type="checkbox">
                                                                    </td>
                                                                </tr>
                                                                
                                                                
                                                                <tr id="response-instructors-2-1-1">
                                                                    <td class="text-left">
                                                                        <div data-toggle="tooltip" data-placement="top" title="" data-original-title="Control what instructors can view">
                                                                            Instructors</div>
                                                                    </td>
                                                                    <td><input class="visibilityCheckbox answerCheckbox" value="INSTRUCTORS" checked="checked" type="checkbox">
                                                                    </td>
                                                                    <td><input class="visibilityCheckbox giverCheckbox" value="INSTRUCTORS" checked="checked" type="checkbox">
                                                                    </td>
                                                                </tr>
                                                                
                                                            </tbody>
                                                        </table>
                                                    </div>
                                                    <textarea class="form-control" rows="3" placeholder="Your comment about this response" name="responsecommenttext" id="responseCommentAddForm-2-1-1"></textarea>
                                                </div>
                                                <div class="col-sm-offset-5">
                                                    <a href="/page/instructorFeedbackResponseCommentAdd" type="button" class="btn btn-primary" id="button_save_comment_for_add-2-1-1">Add</a>
                                                    <input class="btn btn-default" value="Cancel" onclick="hideResponseCommentAddForm(2,1,1)" type="button">
                                                    <input name="courseid" value="CFResultsUiT.CS2104" type="hidden">
                                                    <input name="fsname" value="First Session" type="hidden">
                                                    <input name="questionid" value="{*}" type="hidden">                                            
                                                    <input name="responseid" value="{*}" type="hidden">
                                                    <input name="user" value="CFResultsUiT.instr" type="hidden">
                                                    <input name="showresponsecommentsto" value="GIVER,INSTRUCTORS, RECEIVER, STUDENTS, OWN_TEAM_MEMBERS" type="hidden">
                                                    <input name="showresponsegiverto" value="GIVER,INSTRUCTORS, RECEIVER, STUDENTS, OWN_TEAM_MEMBERS" type="hidden">
                                                </div>
                                            </form>
                                        </li>
                                    </ul></div></div>
                            
                        </div></div>
                
                        <div class="row border-top-gray">
                            <div class="col-md-2">
                                <div class="col-md-12">
                                    From: 
                                    
                                            <div title="" data-original-title="" class="middlealign profile-pic-icon-hover inline-block" data-link="/page/studentProfilePic?studentemail={*}&amp;courseid={*}&amp;user=CFResultsUiT.instr">
                                                <strong>Benny Charles (Team 1)</strong>
                                                <img src="" alt="No Image Given" class="hidden profile-pic-icon-hidden">
                                            </div>
                                    
                                    
                                </div>
                                    
                                <div class="col-md-12 text-muted small"><br>
                                    To: 
                                
                                    <div title="" data-original-title="" class="middlealign profile-pic-icon-hover inline-block" data-link="/page/studentProfilePic?studentemail={*}&amp;courseid={*}&amp;user=CFResultsUiT.instr">
                                        <strong>Benny Charles (Team 1)</strong>
                                        <img src="" alt="No Image Given" class="hidden profile-pic-icon-hidden">
                                    </div>
                                 
                                </div>
                                &nbsp;
                                <div class="col-md-12">
                                    
                                    <form class="inline" method="post" action="/page/instructorEditStudentFeedbackPage?user=CFResultsUiT.instr" target="_blank"> 
                                        <input data-original-title="Edit the responses given by this student" class="btn btn-default btn-xs" value="Moderate Responses" data-toggle="tooltip" title="" type="submit">
                                        <input name="courseid" value="CFResultsUiT.CS2104" type="hidden">
                                        <input name="fsname" value="First Session" type="hidden">
                                        
                                        <input name="moderatedstudent" value="CFResultsUiT.benny.c@gmail.tmt" type="hidden">
                                        
                                    </form>
                                    
                                </div>
                                &nbsp;
                            </div>
                            <div class="col-md-10">
                            
                                    <div class="panel panel-info">
                                        <!--Note: When an element has class text-preserve-space, do not insert and HTML spaces-->
<<<<<<< HEAD
                                        <div class="panel-heading">Question 8: <span class="text-preserve-space">What is your extra feature?&nbsp;<span style=" white-space: normal;">
    <a href="javascript:;" id="{*}" class="color_gray" onclick="toggleAdditionalQuestionInfo('8-giver-2-recipient-2')" data-more="[more]" data-less="[less]">[more]</a>
=======
                                        <div class="panel-heading">Question 15: <span class="text-preserve-space">Split points among the your team members and yourself, according to how much you think each member has contributed.&nbsp;<span style=" white-space: normal;">
    <a href="javascript:;" id="{*}" class="color_gray" onclick="toggleAdditionalQuestionInfo('15-giver-1-recipient-3')" data-more="[more]" data-less="[less]">[more]</a>
>>>>>>> c6509fe8
    <br>
    <span id="questionAdditionalInfo-8-giver-2-recipient-2" style="display:none;">Multiple-choice (multiple answers) question options:
<ul style="list-style-type: disc;margin-left: 20px;"><li>FlexiCommand</li><li>PowerSearch</li><li>GoodUI</li><li>Google Integration</li></ul></span>
</span></span></div>
                                        <div class="panel-body">
                                            <div style="clear:both; overflow: hidden">
                                                <!--Note: When an element has class text-preserve-space, do not insert and HTML spaces-->
<<<<<<< HEAD
                                                <div class="pull-left text-preserve-space"></div>
                                                <button data-original-title="Add comment" type="button" class="btn btn-default btn-xs icon-button pull-right" id="button_add_comment" onclick="showResponseCommentAddForm(2,2,1)" data-toggle="tooltip" data-placement="top" title="">
=======
                                                <div class="pull-left text-preserve-space">50</div>
                                                <button data-original-title="Add comment" type="button" class="btn btn-default btn-xs icon-button pull-right" id="button_add_comment" onclick="showResponseCommentAddForm(3,1,1)" data-toggle="tooltip" data-placement="top" title="">
>>>>>>> c6509fe8
                                                    <span class="glyphicon glyphicon-comment glyphicon-primary"></span>
                                                </button>
                                            </div>
                                            
                                            <ul class="list-group" id="responseCommentTable-2-2-1" style="display:none">
                                            
                                        <!-- frComment Add form -->    
                                        <li class="list-group-item list-group-item-warning" id="showResponseCommentAddForm-2-2-1" style="display:none;">
                                            <form class="responseCommentAddForm">
                                                <div class="form-group">
                                                    <div class="form-group form-inline">
                                                        <div class="form-group text-muted">
                                                            <p>
                                                                Giver: Benny Charles (Team 1)<br>
                                                                Recipient: Benny Charles (Team 1)
                                                            </p>
                                                            You may change comment's visibility using the visibility options on the right hand side.
                                                        </div>
                                                        <a id="frComment-visibility-options-trigger-2-2-1" class="btn btn-sm btn-info pull-right" onclick="toggleVisibilityEditForm(2,2,1)">
                                                            <span class="glyphicon glyphicon-eye-close"></span>
                                                            Show Visibility Options
                                                        </a>
                                                    </div>
                                                    <div id="visibility-options-2-2-1" class="panel panel-default" style="display: none;">
                                                        <div class="panel-heading">Visibility Options</div>
                                                        <table class="table text-center" style="color:#000;">
                                                            <tbody>
                                                                <tr>
                                                                    <th class="text-center">User/Group</th>
                                                                    <th class="text-center">Can see
                                                                        your comment</th>
                                                                    <th class="text-center">Can see
                                                                        your name</th>
                                                                </tr>
                                                                <tr id="response-giver-2-2-1">
                                                                    <td class="text-left">
                                                                        <div data-toggle="tooltip" data-placement="top" title="" data-original-title="Control what response giver can view">
                                                                            Response Giver</div>
                                                                    </td>
                                                                    <td><input class="visibilityCheckbox answerCheckbox centered" name="receiverLeaderCheckbox" value="GIVER" checked="checked" type="checkbox">
                                                                    </td>
                                                                    <td><input class="visibilityCheckbox giverCheckbox" value="GIVER" checked="checked" type="checkbox">
                                                                    </td>
                                                                </tr>
                                                                
                                                                
                                                                <tr id="response-giver-team-2-2-1">
                                                                    <td class="text-left">
                                                                        <div data-toggle="tooltip" data-placement="top" title="" data-original-title="Control what team members of response giver can view">
                                                                            Response Giver's Team Members</div>
                                                                    </td>
                                                                    <td><input class="visibilityCheckbox answerCheckbox" value="OWN_TEAM_MEMBERS" checked="checked" type="checkbox">
                                                                    </td>
                                                                    <td><input class="visibilityCheckbox giverCheckbox" value="OWN_TEAM_MEMBERS" checked="checked" type="checkbox">
                                                                    </td>
                                                                </tr>
                                                                
                                                                
                                                                
                                                                <tr id="response-students-2-2-1">
                                                                    <td class="text-left">
                                                                        <div data-toggle="tooltip" data-placement="top" title="" data-original-title="Control what other students in this course can view">
                                                                            Other students in this course</div>
                                                                    </td>
                                                                    <td><input class="visibilityCheckbox answerCheckbox" value="STUDENTS" checked="checked" type="checkbox">
                                                                    </td>
                                                                    <td><input class="visibilityCheckbox giverCheckbox" value="STUDENTS" checked="checked" type="checkbox">
                                                                    </td>
                                                                </tr>
                                                                
                                                                
                                                                <tr id="response-instructors-2-2-1">
                                                                    <td class="text-left">
                                                                        <div data-toggle="tooltip" data-placement="top" title="" data-original-title="Control what instructors can view">
                                                                            Instructors</div>
                                                                    </td>
                                                                    <td><input class="visibilityCheckbox answerCheckbox" value="INSTRUCTORS" checked="checked" type="checkbox">
                                                                    </td>
                                                                    <td><input class="visibilityCheckbox giverCheckbox" value="INSTRUCTORS" checked="checked" type="checkbox">
                                                                    </td>
                                                                </tr>
                                                                
                                                            </tbody>
                                                        </table>
                                                    </div>
                                                    <textarea class="form-control" rows="3" placeholder="Your comment about this response" name="responsecommenttext" id="responseCommentAddForm-2-2-1"></textarea>
                                                </div>
                                                <div class="col-sm-offset-5">
                                                    <a href="/page/instructorFeedbackResponseCommentAdd" type="button" class="btn btn-primary" id="button_save_comment_for_add-2-2-1">Add</a>
                                                    <input class="btn btn-default" value="Cancel" onclick="hideResponseCommentAddForm(2,2,1)" type="button">
                                                    <input name="courseid" value="CFResultsUiT.CS2104" type="hidden">
                                                    <input name="fsname" value="First Session" type="hidden">
                                                    <input name="questionid" value="{*}" type="hidden">                                            
                                                    <input name="responseid" value="{*}" type="hidden">
                                                    <input name="user" value="CFResultsUiT.instr" type="hidden">
                                                    <input name="showresponsecommentsto" value="GIVER,RECEIVER, OWN_TEAM_MEMBERS, STUDENTS, INSTRUCTORS" type="hidden">
                                                    <input name="showresponsegiverto" value="GIVER,RECEIVER, OWN_TEAM_MEMBERS, STUDENTS, INSTRUCTORS" type="hidden">
                                                </div>
                                            </form>
                                        </li>
                                    </ul></div></div>
                            
                        </div></div>
                
                        <div class="row border-top-gray">
                            <div class="col-md-2">
                                <div class="col-md-12">
                                    From: 
                                    
                                            <div title="" data-original-title="" class="middlealign profile-pic-icon-hover inline-block" data-link="/page/studentProfilePic?studentemail={*}&amp;courseid={*}&amp;user=CFResultsUiT.instr">
                                                <strong>Drop out (Team 2)</strong>
                                                <img src="" alt="No Image Given" class="hidden profile-pic-icon-hidden">
                                            </div>
                                    
                                    
                                </div>
                                    
                                <div class="col-md-12 text-muted small"><br>
                                    To: 
                                
                                    <div title="" data-original-title="" class="middlealign profile-pic-icon-hover inline-block" data-link="/page/studentProfilePic?studentemail={*}&amp;courseid={*}&amp;user=CFResultsUiT.instr">
                                        <strong>Benny Charles (Team 1)</strong>
                                        <img src="" alt="No Image Given" class="hidden profile-pic-icon-hidden">
                                    </div>
                                 
                                </div>
                                &nbsp;
                                <div class="col-md-12">
                                    
                                    <form class="inline" method="post" action="/page/instructorEditStudentFeedbackPage?user=CFResultsUiT.instr" target="_blank"> 
                                        <input data-original-title="Edit the responses given by this student" class="btn btn-default btn-xs" value="Moderate Responses" data-toggle="tooltip" title="" type="submit">
                                        <input name="courseid" value="CFResultsUiT.CS2104" type="hidden">
                                        <input name="fsname" value="First Session" type="hidden">
                                        
                                        <input name="moderatedstudent" value="drop.out@gmail.tmt" type="hidden">
                                        
                                    </form>
                                    
                                </div>
                                &nbsp;
                            </div>
                            <div class="col-md-10">
                            
                                    <div class="panel panel-info">
                                        <!--Note: When an element has class text-preserve-space, do not insert and HTML spaces-->
                                        <div class="panel-heading">Question 1: <span class="text-preserve-space">Rate 3 other students' products</span></div>
                                        <div class="panel-body">
                                            <div style="clear:both; overflow: hidden">
                                                <!--Note: When an element has class text-preserve-space, do not insert and HTML spaces-->
<<<<<<< HEAD
                                                <div class="pull-left text-preserve-space">Response to Benny from Dropout.</div>
                                                <button data-original-title="Add comment" type="button" class="btn btn-default btn-xs icon-button pull-right" id="button_add_comment" onclick="showResponseCommentAddForm(2,3,1)" data-toggle="tooltip" data-placement="top" title="">
=======
                                                <div class="pull-left text-preserve-space">4 Response to Charlie.</div>
                                                <button data-original-title="Add comment" type="button" class="btn btn-default btn-xs icon-button pull-right" id="button_add_comment" onclick="showResponseCommentAddForm(3,2,1)" data-toggle="tooltip" data-placement="top" title="">
>>>>>>> c6509fe8
                                                    <span class="glyphicon glyphicon-comment glyphicon-primary"></span>
                                                </button>
                                            </div>
                                            
                                            <ul class="list-group" id="responseCommentTable-2-3-1" style="display:none">
                                            
                                        <!-- frComment Add form -->    
                                        <li class="list-group-item list-group-item-warning" id="showResponseCommentAddForm-2-3-1" style="display:none;">
                                            <form class="responseCommentAddForm">
                                                <div class="form-group">
                                                    <div class="form-group form-inline">
                                                        <div class="form-group text-muted">
                                                            <p>
                                                                Giver: Drop out (Team 2)<br>
                                                                Recipient: Benny Charles (Team 1)
                                                            </p>
                                                            You may change comment's visibility using the visibility options on the right hand side.
                                                        </div>
                                                        <a id="frComment-visibility-options-trigger-2-3-1" class="btn btn-sm btn-info pull-right" onclick="toggleVisibilityEditForm(2,3,1)">
                                                            <span class="glyphicon glyphicon-eye-close"></span>
                                                            Show Visibility Options
                                                        </a>
                                                    </div>
                                                    <div id="visibility-options-2-3-1" class="panel panel-default" style="display: none;">
                                                        <div class="panel-heading">Visibility Options</div>
                                                        <table class="table text-center" style="color:#000;">
                                                            <tbody>
                                                                <tr>
                                                                    <th class="text-center">User/Group</th>
                                                                    <th class="text-center">Can see
                                                                        your comment</th>
                                                                    <th class="text-center">Can see
                                                                        your name</th>
                                                                </tr>
                                                                <tr id="response-giver-2-3-1">
                                                                    <td class="text-left">
                                                                        <div data-toggle="tooltip" data-placement="top" title="" data-original-title="Control what response giver can view">
                                                                            Response Giver</div>
                                                                    </td>
                                                                    <td><input class="visibilityCheckbox answerCheckbox centered" name="receiverLeaderCheckbox" value="GIVER" checked="checked" type="checkbox">
                                                                    </td>
                                                                    <td><input class="visibilityCheckbox giverCheckbox" value="GIVER" checked="checked" type="checkbox">
                                                                    </td>
                                                                </tr>
                                                                
                                                                <tr id="response-recipient-2-3-1">
                                                                    <td class="text-left">
                                                                        <div data-toggle="tooltip" data-placement="top" title="" data-original-title="Control what response recipient(s) can view">
                                                                            Response Recipient(s)</div>
                                                                    </td>
                                                                    <td><input class="visibilityCheckbox answerCheckbox centered" name="receiverLeaderCheckbox" value="RECEIVER" checked="checked" type="checkbox">
                                                                    </td>
                                                                    <td><input class="visibilityCheckbox giverCheckbox" value="RECEIVER" checked="checked" type="checkbox">
                                                                    </td>
                                                                </tr>
                                                                
                                                                
                                                                <tr id="response-giver-team-2-3-1">
                                                                    <td class="text-left">
                                                                        <div data-toggle="tooltip" data-placement="top" title="" data-original-title="Control what team members of response giver can view">
                                                                            Response Giver's Team Members</div>
                                                                    </td>
                                                                    <td><input class="visibilityCheckbox answerCheckbox" value="OWN_TEAM_MEMBERS" checked="checked" type="checkbox">
                                                                    </td>
                                                                    <td><input class="visibilityCheckbox giverCheckbox" value="OWN_TEAM_MEMBERS" checked="checked" type="checkbox">
                                                                    </td>
                                                                </tr>
                                                                
                                                                
                                                                
                                                                <tr id="response-students-2-3-1">
                                                                    <td class="text-left">
                                                                        <div data-toggle="tooltip" data-placement="top" title="" data-original-title="Control what other students in this course can view">
                                                                            Other students in this course</div>
                                                                    </td>
                                                                    <td><input class="visibilityCheckbox answerCheckbox" value="STUDENTS" checked="checked" type="checkbox">
                                                                    </td>
                                                                    <td><input class="visibilityCheckbox giverCheckbox" value="STUDENTS" checked="checked" type="checkbox">
                                                                    </td>
                                                                </tr>
                                                                
                                                                
                                                                <tr id="response-instructors-2-3-1">
                                                                    <td class="text-left">
                                                                        <div data-toggle="tooltip" data-placement="top" title="" data-original-title="Control what instructors can view">
                                                                            Instructors</div>
                                                                    </td>
                                                                    <td><input class="visibilityCheckbox answerCheckbox" value="INSTRUCTORS" checked="checked" type="checkbox">
                                                                    </td>
                                                                    <td><input class="visibilityCheckbox giverCheckbox" value="INSTRUCTORS" checked="checked" type="checkbox">
                                                                    </td>
                                                                </tr>
                                                                
                                                            </tbody>
                                                        </table>
                                                    </div>
                                                    <textarea class="form-control" rows="3" placeholder="Your comment about this response" name="responsecommenttext" id="responseCommentAddForm-2-3-1"></textarea>
                                                </div>
                                                <div class="col-sm-offset-5">
                                                    <a href="/page/instructorFeedbackResponseCommentAdd" type="button" class="btn btn-primary" id="button_save_comment_for_add-2-3-1">Add</a>
                                                    <input class="btn btn-default" value="Cancel" onclick="hideResponseCommentAddForm(2,3,1)" type="button">
                                                    <input name="courseid" value="CFResultsUiT.CS2104" type="hidden">
                                                    <input name="fsname" value="First Session" type="hidden">
                                                    <input name="questionid" value="{*}" type="hidden">                                            
                                                    <input name="responseid" value="{*}" type="hidden">
                                                    <input name="user" value="CFResultsUiT.instr" type="hidden">
                                                    <input name="showresponsecommentsto" value="GIVER,INSTRUCTORS, RECEIVER, STUDENTS, OWN_TEAM_MEMBERS" type="hidden">
                                                    <input name="showresponsegiverto" value="GIVER,INSTRUCTORS, RECEIVER, STUDENTS, OWN_TEAM_MEMBERS" type="hidden">
                                                </div>
                                            </form>
                                        </li>
                                    </ul></div></div>
                            
                        </div></div>
                
                </div>
                </div>
            </div>
        
            

            

            

            


            <div class="panel panel-primary">
                <div style="cursor: pointer;" id="panelHeading-6" data-target="#panelBodyCollapse-6" class="panel-heading">
                    To: 
                    
                        <div title="" data-original-title="" class="middlealign profile-pic-icon-hover inline panel-heading-text" data-link="/page/studentProfilePic?studentemail={*}&amp;courseid={*}&amp;user=CFResultsUiT.instr">
                            <strong>Charlie Dávis (Team 2)</strong>
                            <img src="" alt="No Image Given" class="hidden profile-pic-icon-hidden">
                            <a class="link-in-dark-bg" href="mailTo:CFResultsUiT.charlie.d@gmail.tmt ">[CFResultsUiT.charlie.d@gmail.tmt]</a>
                        </div>
                    
                    <span class="glyphicon glyphicon-chevron-up pull-right"></span>
                </div>
                <div id="panelBodyCollapse-6" class="panel-collapse collapse in">
                <div class="panel-body">
                
                        <div class="row ">
                            <div class="col-md-2">
                                <div class="col-md-12">
                                    From: 
                                    
                                            <div title="" data-original-title="" class="middlealign profile-pic-icon-hover inline-block" data-link="/page/studentProfilePic?studentemail={*}&amp;courseid={*}&amp;user=CFResultsUiT.instr">
                                                <strong>Benny Charles (Team 1)</strong>
                                                <img src="" alt="No Image Given" class="hidden profile-pic-icon-hidden">
                                            </div>
                                    
                                    
                                </div>
                                    
                                <div class="col-md-12 text-muted small"><br>
                                    To: 
                                
                                    <div title="" data-original-title="" class="middlealign profile-pic-icon-hover inline-block" data-link="/page/studentProfilePic?studentemail={*}&amp;courseid={*}&amp;user=CFResultsUiT.instr">
                                        <strong>Charlie Dávis (Team 2)</strong>
                                        <img src="" alt="No Image Given" class="hidden profile-pic-icon-hidden">
                                    </div>
                                 
                                </div>
                                &nbsp;
                                <div class="col-md-12">
                                    
                                    <form class="inline" method="post" action="/page/instructorEditStudentFeedbackPage?user=CFResultsUiT.instr" target="_blank"> 
                                        <input data-original-title="Edit the responses given by this student" class="btn btn-default btn-xs" value="Moderate Responses" data-toggle="tooltip" title="" type="submit">
                                        <input name="courseid" value="CFResultsUiT.CS2104" type="hidden">
                                        <input name="fsname" value="First Session" type="hidden">
                                        
                                        <input name="moderatedstudent" value="CFResultsUiT.benny.c@gmail.tmt" type="hidden">
                                        
                                    </form>
                                    
                                </div>
                                &nbsp;
                            </div>
                            <div class="col-md-10">
                            
                                    <div class="panel panel-info">
                                        <!--Note: When an element has class text-preserve-space, do not insert and HTML spaces-->
<<<<<<< HEAD
                                        <div class="panel-heading">Question 1: <span class="text-preserve-space">Rate 3 other students' products</span></div>
                                        <div class="panel-body">
                                            <div style="clear:both; overflow: hidden">
                                                <!--Note: When an element has class text-preserve-space, do not insert and HTML spaces-->
                                                <div class="pull-left text-preserve-space">4 Response to Charlie.</div>
                                                <button data-original-title="Add comment" type="button" class="btn btn-default btn-xs icon-button pull-right" id="button_add_comment" onclick="showResponseCommentAddForm(3,1,1)" data-toggle="tooltip" data-placement="top" title="">
=======
                                        <div class="panel-heading">Question 15: <span class="text-preserve-space">Split points among the your team members and yourself, according to how much you think each member has contributed.&nbsp;<span style=" white-space: normal;">
    <a href="javascript:;" id="{*}" class="color_gray" onclick="toggleAdditionalQuestionInfo('15-giver-1-recipient-4')" data-more="[more]" data-less="[less]">[more]</a>
    <br>
    <span id="questionAdditionalInfo-15-giver-1-recipient-4" style="display:none;">Distribute points (among recipients) question<br>Points per recipient: 100</span>
</span></span></div>
                                        <div class="panel-body">
                                            <div style="clear:both; overflow: hidden">
                                                <!--Note: When an element has class text-preserve-space, do not insert and HTML spaces-->
                                                <div class="pull-left text-preserve-space">150</div>
                                                <button data-original-title="Add comment" type="button" class="btn btn-default btn-xs icon-button pull-right" id="button_add_comment" onclick="showResponseCommentAddForm(4,1,1)" data-toggle="tooltip" data-placement="top" title="">
>>>>>>> c6509fe8
                                                    <span class="glyphicon glyphicon-comment glyphicon-primary"></span>
                                                </button>
                                            </div>
                                            
                                            <ul class="list-group" id="responseCommentTable-3-1-1" style="display:none">
                                            
                                        <!-- frComment Add form -->    
                                        <li class="list-group-item list-group-item-warning" id="showResponseCommentAddForm-3-1-1" style="display:none;">
                                            <form class="responseCommentAddForm">
                                                <div class="form-group">
                                                    <div class="form-group form-inline">
                                                        <div class="form-group text-muted">
                                                            <p>
                                                                Giver: Benny Charles (Team 1)<br>
                                                                Recipient: Charlie Dávis (Team 2)
                                                            </p>
                                                            You may change comment's visibility using the visibility options on the right hand side.
                                                        </div>
                                                        <a id="frComment-visibility-options-trigger-3-1-1" class="btn btn-sm btn-info pull-right" onclick="toggleVisibilityEditForm(3,1,1)">
                                                            <span class="glyphicon glyphicon-eye-close"></span>
                                                            Show Visibility Options
                                                        </a>
                                                    </div>
                                                    <div id="visibility-options-3-1-1" class="panel panel-default" style="display: none;">
                                                        <div class="panel-heading">Visibility Options</div>
                                                        <table class="table text-center" style="color:#000;">
                                                            <tbody>
                                                                <tr>
                                                                    <th class="text-center">User/Group</th>
                                                                    <th class="text-center">Can see
                                                                        your comment</th>
                                                                    <th class="text-center">Can see
                                                                        your name</th>
                                                                </tr>
                                                                <tr id="response-giver-3-1-1">
                                                                    <td class="text-left">
                                                                        <div data-toggle="tooltip" data-placement="top" title="" data-original-title="Control what response giver can view">
                                                                            Response Giver</div>
                                                                    </td>
                                                                    <td><input class="visibilityCheckbox answerCheckbox centered" name="receiverLeaderCheckbox" value="GIVER" checked="checked" type="checkbox">
                                                                    </td>
                                                                    <td><input class="visibilityCheckbox giverCheckbox" value="GIVER" checked="checked" type="checkbox">
                                                                    </td>
                                                                </tr>
                                                                
                                                                <tr id="response-recipient-3-1-1">
                                                                    <td class="text-left">
                                                                        <div data-toggle="tooltip" data-placement="top" title="" data-original-title="Control what response recipient(s) can view">
                                                                            Response Recipient(s)</div>
                                                                    </td>
                                                                    <td><input class="visibilityCheckbox answerCheckbox centered" name="receiverLeaderCheckbox" value="RECEIVER" checked="checked" type="checkbox">
                                                                    </td>
                                                                    <td><input class="visibilityCheckbox giverCheckbox" value="RECEIVER" checked="checked" type="checkbox">
                                                                    </td>
                                                                </tr>
                                                                
                                                                
                                                                <tr id="response-giver-team-3-1-1">
                                                                    <td class="text-left">
                                                                        <div data-toggle="tooltip" data-placement="top" title="" data-original-title="Control what team members of response giver can view">
                                                                            Response Giver's Team Members</div>
                                                                    </td>
                                                                    <td><input class="visibilityCheckbox answerCheckbox" value="OWN_TEAM_MEMBERS" checked="checked" type="checkbox">
                                                                    </td>
                                                                    <td><input class="visibilityCheckbox giverCheckbox" value="OWN_TEAM_MEMBERS" checked="checked" type="checkbox">
                                                                    </td>
                                                                </tr>
                                                                
                                                                
                                                                
                                                                <tr id="response-students-3-1-1">
                                                                    <td class="text-left">
                                                                        <div data-toggle="tooltip" data-placement="top" title="" data-original-title="Control what other students in this course can view">
                                                                            Other students in this course</div>
                                                                    </td>
                                                                    <td><input class="visibilityCheckbox answerCheckbox" value="STUDENTS" checked="checked" type="checkbox">
                                                                    </td>
                                                                    <td><input class="visibilityCheckbox giverCheckbox" value="STUDENTS" checked="checked" type="checkbox">
                                                                    </td>
                                                                </tr>
                                                                
                                                                
                                                                <tr id="response-instructors-3-1-1">
                                                                    <td class="text-left">
                                                                        <div data-toggle="tooltip" data-placement="top" title="" data-original-title="Control what instructors can view">
                                                                            Instructors</div>
                                                                    </td>
                                                                    <td><input class="visibilityCheckbox answerCheckbox" value="INSTRUCTORS" checked="checked" type="checkbox">
                                                                    </td>
                                                                    <td><input class="visibilityCheckbox giverCheckbox" value="INSTRUCTORS" checked="checked" type="checkbox">
                                                                    </td>
                                                                </tr>
                                                                
                                                            </tbody>
                                                        </table>
                                                    </div>
                                                    <textarea class="form-control" rows="3" placeholder="Your comment about this response" name="responsecommenttext" id="responseCommentAddForm-3-1-1"></textarea>
                                                </div>
                                                <div class="col-sm-offset-5">
                                                    <a href="/page/instructorFeedbackResponseCommentAdd" type="button" class="btn btn-primary" id="button_save_comment_for_add-3-1-1">Add</a>
                                                    <input class="btn btn-default" value="Cancel" onclick="hideResponseCommentAddForm(3,1,1)" type="button">
                                                    <input name="courseid" value="CFResultsUiT.CS2104" type="hidden">
                                                    <input name="fsname" value="First Session" type="hidden">
                                                    <input name="questionid" value="{*}" type="hidden">                                            
                                                    <input name="responseid" value="{*}" type="hidden">
                                                    <input name="user" value="CFResultsUiT.instr" type="hidden">
                                                    <input name="showresponsecommentsto" value="GIVER,INSTRUCTORS, RECEIVER, STUDENTS, OWN_TEAM_MEMBERS" type="hidden">
                                                    <input name="showresponsegiverto" value="GIVER,INSTRUCTORS, RECEIVER, STUDENTS, OWN_TEAM_MEMBERS" type="hidden">
                                                </div>
                                            </form>
                                        </li>
                                    </ul></div></div>
                            
                        </div></div>
                
                </div>
                </div>
            </div>
        
            

            

            

            


            <div class="panel panel-primary">
                <div style="cursor: pointer;" id="panelHeading-7" data-target="#panelBodyCollapse-7" class="panel-heading">
                    To: 
                    
                        <div title="" data-original-title="" class="middlealign profile-pic-icon-hover inline panel-heading-text" data-link="/page/studentProfilePic?studentemail={*}&amp;courseid={*}&amp;user=CFResultsUiT.instr">
                            <strong>Danny Engrid (Team 2)</strong>
                            <img src="" alt="No Image Given" class="hidden profile-pic-icon-hidden">
                            <a class="link-in-dark-bg" href="mailTo:CFResultsUiT.danny.e@gmail.tmt ">[CFResultsUiT.danny.e@gmail.tmt]</a>
                        </div>
                    
                    <span class="glyphicon glyphicon-chevron-up pull-right"></span>
                </div>
                <div id="panelBodyCollapse-7" class="panel-collapse collapse in">
                <div class="panel-body">
                
                        <div class="row ">
                            <div class="col-md-2">
                                <div class="col-md-12">
                                    From: 
                                    
                                            <div title="" data-original-title="" class="middlealign profile-pic-icon-hover inline-block" data-link="/page/studentProfilePic?studentemail={*}&amp;courseid={*}&amp;user=CFResultsUiT.instr">
                                                <strong>Benny Charles (Team 1)</strong>
                                                <img src="" alt="No Image Given" class="hidden profile-pic-icon-hidden">
                                            </div>
                                    
                                    
                                </div>
                                    
                                <div class="col-md-12 text-muted small"><br>
                                    To: 
                                
                                    <div title="" data-original-title="" class="middlealign profile-pic-icon-hover inline-block" data-link="/page/studentProfilePic?studentemail={*}&amp;courseid={*}&amp;user=CFResultsUiT.instr">
                                        <strong>Danny Engrid (Team 2)</strong>
                                        <img src="" alt="No Image Given" class="hidden profile-pic-icon-hidden">
                                    </div>
                                 
                                </div>
                                &nbsp;
                                <div class="col-md-12">
                                    
                                    <form class="inline" method="post" action="/page/instructorEditStudentFeedbackPage?user=CFResultsUiT.instr" target="_blank"> 
                                        <input data-original-title="Edit the responses given by this student" class="btn btn-default btn-xs" value="Moderate Responses" data-toggle="tooltip" title="" type="submit">
                                        <input name="courseid" value="CFResultsUiT.CS2104" type="hidden">
                                        <input name="fsname" value="First Session" type="hidden">
                                        
                                        <input name="moderatedstudent" value="CFResultsUiT.benny.c@gmail.tmt" type="hidden">
                                        
                                    </form>
                                    
                                </div>
                                &nbsp;
                            </div>
                            <div class="col-md-10">
                            
                                    <div class="panel panel-info">
                                        <!--Note: When an element has class text-preserve-space, do not insert and HTML spaces-->
                                        <div class="panel-heading">Question 1: <span class="text-preserve-space">Rate 3 other students' products</span></div>
                                        <div class="panel-body">
                                            <div style="clear:both; overflow: hidden">
                                                <!--Note: When an element has class text-preserve-space, do not insert and HTML spaces-->
                                                <div class="pull-left text-preserve-space">1 Response to Danny.</div>
                                                <button data-original-title="Add comment" type="button" class="btn btn-default btn-xs icon-button pull-right" id="button_add_comment" onclick="showResponseCommentAddForm(4,1,1)" data-toggle="tooltip" data-placement="top" title="">
                                                    <span class="glyphicon glyphicon-comment glyphicon-primary"></span>
                                                </button>
                                            </div>
                                            
                                            <ul class="list-group" id="responseCommentTable-4-1-1" style="display:none">
                                            
                                        <!-- frComment Add form -->    
                                        <li class="list-group-item list-group-item-warning" id="showResponseCommentAddForm-4-1-1" style="display:none;">
                                            <form class="responseCommentAddForm">
                                                <div class="form-group">
                                                    <div class="form-group form-inline">
                                                        <div class="form-group text-muted">
                                                            <p>
                                                                Giver: Benny Charles (Team 1)<br>
                                                                Recipient: Danny Engrid (Team 2)
                                                            </p>
                                                            You may change comment's visibility using the visibility options on the right hand side.
                                                        </div>
                                                        <a id="frComment-visibility-options-trigger-4-1-1" class="btn btn-sm btn-info pull-right" onclick="toggleVisibilityEditForm(4,1,1)">
                                                            <span class="glyphicon glyphicon-eye-close"></span>
                                                            Show Visibility Options
                                                        </a>
                                                    </div>
                                                    <div id="visibility-options-4-1-1" class="panel panel-default" style="display: none;">
                                                        <div class="panel-heading">Visibility Options</div>
                                                        <table class="table text-center" style="color:#000;">
                                                            <tbody>
                                                                <tr>
                                                                    <th class="text-center">User/Group</th>
                                                                    <th class="text-center">Can see
                                                                        your comment</th>
                                                                    <th class="text-center">Can see
                                                                        your name</th>
                                                                </tr>
                                                                <tr id="response-giver-4-1-1">
                                                                    <td class="text-left">
                                                                        <div data-toggle="tooltip" data-placement="top" title="" data-original-title="Control what response giver can view">
                                                                            Response Giver</div>
                                                                    </td>
                                                                    <td><input class="visibilityCheckbox answerCheckbox centered" name="receiverLeaderCheckbox" value="GIVER" checked="checked" type="checkbox">
                                                                    </td>
                                                                    <td><input class="visibilityCheckbox giverCheckbox" value="GIVER" checked="checked" type="checkbox">
                                                                    </td>
                                                                </tr>
                                                                
                                                                <tr id="response-recipient-4-1-1">
                                                                    <td class="text-left">
                                                                        <div data-toggle="tooltip" data-placement="top" title="" data-original-title="Control what response recipient(s) can view">
                                                                            Response Recipient(s)</div>
                                                                    </td>
                                                                    <td><input class="visibilityCheckbox answerCheckbox centered" name="receiverLeaderCheckbox" value="RECEIVER" checked="checked" type="checkbox">
                                                                    </td>
                                                                    <td><input class="visibilityCheckbox giverCheckbox" value="RECEIVER" checked="checked" type="checkbox">
                                                                    </td>
                                                                </tr>
                                                                
                                                                
                                                                <tr id="response-giver-team-4-1-1">
                                                                    <td class="text-left">
                                                                        <div data-toggle="tooltip" data-placement="top" title="" data-original-title="Control what team members of response giver can view">
                                                                            Response Giver's Team Members</div>
                                                                    </td>
                                                                    <td><input class="visibilityCheckbox answerCheckbox" value="OWN_TEAM_MEMBERS" checked="checked" type="checkbox">
                                                                    </td>
                                                                    <td><input class="visibilityCheckbox giverCheckbox" value="OWN_TEAM_MEMBERS" checked="checked" type="checkbox">
                                                                    </td>
                                                                </tr>
                                                                
                                                                
                                                                
                                                                <tr id="response-students-4-1-1">
                                                                    <td class="text-left">
                                                                        <div data-toggle="tooltip" data-placement="top" title="" data-original-title="Control what other students in this course can view">
                                                                            Other students in this course</div>
                                                                    </td>
                                                                    <td><input class="visibilityCheckbox answerCheckbox" value="STUDENTS" checked="checked" type="checkbox">
                                                                    </td>
                                                                    <td><input class="visibilityCheckbox giverCheckbox" value="STUDENTS" checked="checked" type="checkbox">
                                                                    </td>
                                                                </tr>
                                                                
                                                                
                                                                <tr id="response-instructors-4-1-1">
                                                                    <td class="text-left">
                                                                        <div data-toggle="tooltip" data-placement="top" title="" data-original-title="Control what instructors can view">
                                                                            Instructors</div>
                                                                    </td>
                                                                    <td><input class="visibilityCheckbox answerCheckbox" value="INSTRUCTORS" checked="checked" type="checkbox">
                                                                    </td>
                                                                    <td><input class="visibilityCheckbox giverCheckbox" value="INSTRUCTORS" checked="checked" type="checkbox">
                                                                    </td>
                                                                </tr>
                                                                
                                                            </tbody>
                                                        </table>
                                                    </div>
                                                    <textarea class="form-control" rows="3" placeholder="Your comment about this response" name="responsecommenttext" id="responseCommentAddForm-4-1-1"></textarea>
                                                </div>
                                                <div class="col-sm-offset-5">
                                                    <a href="/page/instructorFeedbackResponseCommentAdd" type="button" class="btn btn-primary" id="button_save_comment_for_add-4-1-1">Add</a>
                                                    <input class="btn btn-default" value="Cancel" onclick="hideResponseCommentAddForm(4,1,1)" type="button">
                                                    <input name="courseid" value="CFResultsUiT.CS2104" type="hidden">
                                                    <input name="fsname" value="First Session" type="hidden">
                                                    <input name="questionid" value="{*}" type="hidden">                                            
                                                    <input name="responseid" value="{*}" type="hidden">
                                                    <input name="user" value="CFResultsUiT.instr" type="hidden">
                                                    <input name="showresponsecommentsto" value="GIVER,INSTRUCTORS, RECEIVER, STUDENTS, OWN_TEAM_MEMBERS" type="hidden">
                                                    <input name="showresponsegiverto" value="GIVER,INSTRUCTORS, RECEIVER, STUDENTS, OWN_TEAM_MEMBERS" type="hidden">
                                                </div>
                                            </form>
                                        </li>
                                    </ul></div></div>
                            
                        </div></div>
                
                        <div class="row border-top-gray">
                            <div class="col-md-2">
                                <div class="col-md-12">
                                    From: 
                                    
                                            <div title="" data-original-title="" class="middlealign profile-pic-icon-hover inline-block" data-link="/page/studentProfilePic?studentemail={*}&amp;courseid={*}&amp;user=CFResultsUiT.instr">
                                                <strong>Drop out (Team 2)</strong>
                                                <img src="" alt="No Image Given" class="hidden profile-pic-icon-hidden">
                                            </div>
                                    
                                    
                                </div>
                                    
                                <div class="col-md-12 text-muted small"><br>
                                    To: 
                                
                                    <div title="" data-original-title="" class="middlealign profile-pic-icon-hover inline-block" data-link="/page/studentProfilePic?studentemail={*}&amp;courseid={*}&amp;user=CFResultsUiT.instr">
                                        <strong>Danny Engrid (Team 2)</strong>
                                        <img src="" alt="No Image Given" class="hidden profile-pic-icon-hidden">
                                    </div>
                                 
                                </div>
                                &nbsp;
                                <div class="col-md-12">
                                    
                                    <form class="inline" method="post" action="/page/instructorEditStudentFeedbackPage?user=CFResultsUiT.instr" target="_blank"> 
                                        <input data-original-title="Edit the responses given by this student" class="btn btn-default btn-xs" value="Moderate Responses" data-toggle="tooltip" title="" type="submit">
                                        <input name="courseid" value="CFResultsUiT.CS2104" type="hidden">
                                        <input name="fsname" value="First Session" type="hidden">
                                        
                                        <input name="moderatedstudent" value="drop.out@gmail.tmt" type="hidden">
                                        
                                    </form>
                                    
                                </div>
                                &nbsp;
                            </div>
                            <div class="col-md-10">
                            
                                    <div class="panel panel-info">
                                        <!--Note: When an element has class text-preserve-space, do not insert and HTML spaces-->
                                        <div class="panel-heading">Question 1: <span class="text-preserve-space">Rate 3 other students' products</span></div>
                                        <div class="panel-body">
                                            <div style="clear:both; overflow: hidden">
                                                <!--Note: When an element has class text-preserve-space, do not insert and HTML spaces-->
                                                <div class="pull-left text-preserve-space">Response to Danny from Dropout.</div>
                                                <button data-original-title="Add comment" type="button" class="btn btn-default btn-xs icon-button pull-right" id="button_add_comment" onclick="showResponseCommentAddForm(4,2,1)" data-toggle="tooltip" data-placement="top" title="">
                                                    <span class="glyphicon glyphicon-comment glyphicon-primary"></span>
                                                </button>
                                            </div>
                                            
                                            <ul class="list-group" id="responseCommentTable-4-2-1" style="display:none">
                                            
                                        <!-- frComment Add form -->    
                                        <li class="list-group-item list-group-item-warning" id="showResponseCommentAddForm-4-2-1" style="display:none;">
                                            <form class="responseCommentAddForm">
                                                <div class="form-group">
                                                    <div class="form-group form-inline">
                                                        <div class="form-group text-muted">
                                                            <p>
                                                                Giver: Drop out (Team 2)<br>
                                                                Recipient: Danny Engrid (Team 2)
                                                            </p>
                                                            You may change comment's visibility using the visibility options on the right hand side.
                                                        </div>
                                                        <a id="frComment-visibility-options-trigger-4-2-1" class="btn btn-sm btn-info pull-right" onclick="toggleVisibilityEditForm(4,2,1)">
                                                            <span class="glyphicon glyphicon-eye-close"></span>
                                                            Show Visibility Options
                                                        </a>
                                                    </div>
                                                    <div id="visibility-options-4-2-1" class="panel panel-default" style="display: none;">
                                                        <div class="panel-heading">Visibility Options</div>
                                                        <table class="table text-center" style="color:#000;">
                                                            <tbody>
                                                                <tr>
                                                                    <th class="text-center">User/Group</th>
                                                                    <th class="text-center">Can see
                                                                        your comment</th>
                                                                    <th class="text-center">Can see
                                                                        your name</th>
                                                                </tr>
                                                                <tr id="response-giver-4-2-1">
                                                                    <td class="text-left">
                                                                        <div data-toggle="tooltip" data-placement="top" title="" data-original-title="Control what response giver can view">
                                                                            Response Giver</div>
                                                                    </td>
                                                                    <td><input class="visibilityCheckbox answerCheckbox centered" name="receiverLeaderCheckbox" value="GIVER" checked="checked" type="checkbox">
                                                                    </td>
                                                                    <td><input class="visibilityCheckbox giverCheckbox" value="GIVER" checked="checked" type="checkbox">
                                                                    </td>
                                                                </tr>
                                                                
                                                                <tr id="response-recipient-4-2-1">
                                                                    <td class="text-left">
                                                                        <div data-toggle="tooltip" data-placement="top" title="" data-original-title="Control what response recipient(s) can view">
                                                                            Response Recipient(s)</div>
                                                                    </td>
                                                                    <td><input class="visibilityCheckbox answerCheckbox centered" name="receiverLeaderCheckbox" value="RECEIVER" checked="checked" type="checkbox">
                                                                    </td>
                                                                    <td><input class="visibilityCheckbox giverCheckbox" value="RECEIVER" checked="checked" type="checkbox">
                                                                    </td>
                                                                </tr>
                                                                
                                                                
                                                                <tr id="response-giver-team-4-2-1">
                                                                    <td class="text-left">
                                                                        <div data-toggle="tooltip" data-placement="top" title="" data-original-title="Control what team members of response giver can view">
                                                                            Response Giver's Team Members</div>
                                                                    </td>
                                                                    <td><input class="visibilityCheckbox answerCheckbox" value="OWN_TEAM_MEMBERS" checked="checked" type="checkbox">
                                                                    </td>
                                                                    <td><input class="visibilityCheckbox giverCheckbox" value="OWN_TEAM_MEMBERS" checked="checked" type="checkbox">
                                                                    </td>
                                                                </tr>
                                                                
                                                                
                                                                
                                                                <tr id="response-students-4-2-1">
                                                                    <td class="text-left">
                                                                        <div data-toggle="tooltip" data-placement="top" title="" data-original-title="Control what other students in this course can view">
                                                                            Other students in this course</div>
                                                                    </td>
                                                                    <td><input class="visibilityCheckbox answerCheckbox" value="STUDENTS" checked="checked" type="checkbox">
                                                                    </td>
                                                                    <td><input class="visibilityCheckbox giverCheckbox" value="STUDENTS" checked="checked" type="checkbox">
                                                                    </td>
                                                                </tr>
                                                                
                                                                
                                                                <tr id="response-instructors-4-2-1">
                                                                    <td class="text-left">
                                                                        <div data-toggle="tooltip" data-placement="top" title="" data-original-title="Control what instructors can view">
                                                                            Instructors</div>
                                                                    </td>
                                                                    <td><input class="visibilityCheckbox answerCheckbox" value="INSTRUCTORS" checked="checked" type="checkbox">
                                                                    </td>
                                                                    <td><input class="visibilityCheckbox giverCheckbox" value="INSTRUCTORS" checked="checked" type="checkbox">
                                                                    </td>
                                                                </tr>
                                                                
                                                            </tbody>
                                                        </table>
                                                    </div>
                                                    <textarea class="form-control" rows="3" placeholder="Your comment about this response" name="responsecommenttext" id="responseCommentAddForm-4-2-1"></textarea>
                                                </div>
                                                <div class="col-sm-offset-5">
                                                    <a href="/page/instructorFeedbackResponseCommentAdd" type="button" class="btn btn-primary" id="button_save_comment_for_add-4-2-1">Add</a>
                                                    <input class="btn btn-default" value="Cancel" onclick="hideResponseCommentAddForm(4,2,1)" type="button">
                                                    <input name="courseid" value="CFResultsUiT.CS2104" type="hidden">
                                                    <input name="fsname" value="First Session" type="hidden">
                                                    <input name="questionid" value="{*}" type="hidden">                                            
                                                    <input name="responseid" value="{*}" type="hidden">
                                                    <input name="user" value="CFResultsUiT.instr" type="hidden">
                                                    <input name="showresponsecommentsto" value="GIVER,INSTRUCTORS, RECEIVER, STUDENTS, OWN_TEAM_MEMBERS" type="hidden">
                                                    <input name="showresponsegiverto" value="GIVER,INSTRUCTORS, RECEIVER, STUDENTS, OWN_TEAM_MEMBERS" type="hidden">
                                                </div>
                                            </form>
                                        </li>
                                    </ul></div></div>
                            
                        </div></div>
                
                </div>
                </div>
            </div>
        
            

            

            

            


            <div class="panel panel-primary">
                <div style="cursor: pointer;" id="panelHeading-8" data-target="#panelBodyCollapse-8" class="panel-heading">
                    To: 
                    
                        <div title="" data-original-title="" class="middlealign profile-pic-icon-hover inline panel-heading-text" data-link="/page/studentProfilePic?studentemail={*}&amp;courseid={*}&amp;user=CFResultsUiT.instr">
                            <strong>Drop out (Team 2)</strong>
                            <img src="" alt="No Image Given" class="hidden profile-pic-icon-hidden">
                            <a class="link-in-dark-bg" href="mailTo:drop.out@gmail.tmt ">[drop.out@gmail.tmt]</a>
                        </div>
                    
                    <span class="glyphicon glyphicon-chevron-up pull-right"></span>
                </div>
                <div id="panelBodyCollapse-8" class="panel-collapse collapse in">
                <div class="panel-body">
                
                        <div class="row ">
                            <div class="col-md-2">
                                <div class="col-md-12">
                                    From: 
                                    
                                            <div title="" data-original-title="" class="middlealign profile-pic-icon-hover inline-block" data-link="/page/studentProfilePic?studentemail={*}&amp;courseid={*}&amp;user=CFResultsUiT.instr">
                                                <strong>Alice Betsy (Team 1)</strong>
                                                <img src="" alt="No Image Given" class="hidden profile-pic-icon-hidden">
                                            </div>
                                    
                                    
                                </div>
                                    
                                <div class="col-md-12 text-muted small"><br>
                                    To: 
                                
                                    <div title="" data-original-title="" class="middlealign profile-pic-icon-hover inline-block" data-link="/page/studentProfilePic?studentemail={*}&amp;courseid={*}&amp;user=CFResultsUiT.instr">
                                        <strong>Drop out (Team 2)</strong>
                                        <img src="" alt="No Image Given" class="hidden profile-pic-icon-hidden">
                                    </div>
                                 
                                </div>
                                &nbsp;
                                <div class="col-md-12">
                                    
                                    <form class="inline" method="post" action="/page/instructorEditStudentFeedbackPage?user=CFResultsUiT.instr" target="_blank"> 
                                        <input data-original-title="Edit the responses given by this student" class="btn btn-default btn-xs" value="Moderate Responses" data-toggle="tooltip" title="" type="submit">
                                        <input name="courseid" value="CFResultsUiT.CS2104" type="hidden">
                                        <input name="fsname" value="First Session" type="hidden">
                                        
                                        <input name="moderatedstudent" value="CFResultsUiT.alice.b@gmail.tmt" type="hidden">
                                        
                                    </form>
                                    
                                </div>
                                &nbsp;
                            </div>
                            <div class="col-md-10">
                            
                                    <div class="panel panel-info">
                                        <!--Note: When an element has class text-preserve-space, do not insert and HTML spaces-->
                                        <div class="panel-heading">Question 1: <span class="text-preserve-space">Rate 3 other students' products</span></div>
                                        <div class="panel-body">
                                            <div style="clear:both; overflow: hidden">
                                                <!--Note: When an element has class text-preserve-space, do not insert and HTML spaces-->
                                                <div class="pull-left text-preserve-space">Response to Dropout.</div>
                                                <button data-original-title="Add comment" type="button" class="btn btn-default btn-xs icon-button pull-right" id="button_add_comment" onclick="showResponseCommentAddForm(5,1,1)" data-toggle="tooltip" data-placement="top" title="">
                                                    <span class="glyphicon glyphicon-comment glyphicon-primary"></span>
                                                </button>
                                            </div>
                                            
                                            <ul class="list-group" id="responseCommentTable-5-1-1" style="display:none">
                                            
                                        <!-- frComment Add form -->    
                                        <li class="list-group-item list-group-item-warning" id="showResponseCommentAddForm-5-1-1" style="display:none;">
                                            <form class="responseCommentAddForm">
                                                <div class="form-group">
                                                    <div class="form-group form-inline">
                                                        <div class="form-group text-muted">
                                                            <p>
                                                                Giver: Alice Betsy (Team 1)<br>
                                                                Recipient: Drop out (Team 2)
                                                            </p>
                                                            You may change comment's visibility using the visibility options on the right hand side.
                                                        </div>
                                                        <a id="frComment-visibility-options-trigger-5-1-1" class="btn btn-sm btn-info pull-right" onclick="toggleVisibilityEditForm(5,1,1)">
                                                            <span class="glyphicon glyphicon-eye-close"></span>
                                                            Show Visibility Options
                                                        </a>
                                                    </div>
                                                    <div id="visibility-options-5-1-1" class="panel panel-default" style="display: none;">
                                                        <div class="panel-heading">Visibility Options</div>
                                                        <table class="table text-center" style="color:#000;">
                                                            <tbody>
                                                                <tr>
                                                                    <th class="text-center">User/Group</th>
                                                                    <th class="text-center">Can see
                                                                        your comment</th>
                                                                    <th class="text-center">Can see
                                                                        your name</th>
                                                                </tr>
                                                                <tr id="response-giver-5-1-1">
                                                                    <td class="text-left">
                                                                        <div data-toggle="tooltip" data-placement="top" title="" data-original-title="Control what response giver can view">
                                                                            Response Giver</div>
                                                                    </td>
                                                                    <td><input class="visibilityCheckbox answerCheckbox centered" name="receiverLeaderCheckbox" value="GIVER" checked="checked" type="checkbox">
                                                                    </td>
                                                                    <td><input class="visibilityCheckbox giverCheckbox" value="GIVER" checked="checked" type="checkbox">
                                                                    </td>
                                                                </tr>
                                                                
                                                                <tr id="response-recipient-5-1-1">
                                                                    <td class="text-left">
                                                                        <div data-toggle="tooltip" data-placement="top" title="" data-original-title="Control what response recipient(s) can view">
                                                                            Response Recipient(s)</div>
                                                                    </td>
                                                                    <td><input class="visibilityCheckbox answerCheckbox centered" name="receiverLeaderCheckbox" value="RECEIVER" checked="checked" type="checkbox">
                                                                    </td>
                                                                    <td><input class="visibilityCheckbox giverCheckbox" value="RECEIVER" checked="checked" type="checkbox">
                                                                    </td>
                                                                </tr>
                                                                
                                                                
                                                                <tr id="response-giver-team-5-1-1">
                                                                    <td class="text-left">
                                                                        <div data-toggle="tooltip" data-placement="top" title="" data-original-title="Control what team members of response giver can view">
                                                                            Response Giver's Team Members</div>
                                                                    </td>
                                                                    <td><input class="visibilityCheckbox answerCheckbox" value="OWN_TEAM_MEMBERS" checked="checked" type="checkbox">
                                                                    </td>
                                                                    <td><input class="visibilityCheckbox giverCheckbox" value="OWN_TEAM_MEMBERS" checked="checked" type="checkbox">
                                                                    </td>
                                                                </tr>
                                                                
                                                                
                                                                
                                                                <tr id="response-students-5-1-1">
                                                                    <td class="text-left">
                                                                        <div data-toggle="tooltip" data-placement="top" title="" data-original-title="Control what other students in this course can view">
                                                                            Other students in this course</div>
                                                                    </td>
                                                                    <td><input class="visibilityCheckbox answerCheckbox" value="STUDENTS" checked="checked" type="checkbox">
                                                                    </td>
                                                                    <td><input class="visibilityCheckbox giverCheckbox" value="STUDENTS" checked="checked" type="checkbox">
                                                                    </td>
                                                                </tr>
                                                                
                                                                
                                                                <tr id="response-instructors-5-1-1">
                                                                    <td class="text-left">
                                                                        <div data-toggle="tooltip" data-placement="top" title="" data-original-title="Control what instructors can view">
                                                                            Instructors</div>
                                                                    </td>
                                                                    <td><input class="visibilityCheckbox answerCheckbox" value="INSTRUCTORS" checked="checked" type="checkbox">
                                                                    </td>
                                                                    <td><input class="visibilityCheckbox giverCheckbox" value="INSTRUCTORS" checked="checked" type="checkbox">
                                                                    </td>
                                                                </tr>
                                                                
                                                            </tbody>
                                                        </table>
                                                    </div>
                                                    <textarea class="form-control" rows="3" placeholder="Your comment about this response" name="responsecommenttext" id="responseCommentAddForm-5-1-1"></textarea>
                                                </div>
                                                <div class="col-sm-offset-5">
                                                    <a href="/page/instructorFeedbackResponseCommentAdd" type="button" class="btn btn-primary" id="button_save_comment_for_add-5-1-1">Add</a>
                                                    <input class="btn btn-default" value="Cancel" onclick="hideResponseCommentAddForm(5,1,1)" type="button">
                                                    <input name="courseid" value="CFResultsUiT.CS2104" type="hidden">
                                                    <input name="fsname" value="First Session" type="hidden">
                                                    <input name="questionid" value="{*}" type="hidden">                                            
                                                    <input name="responseid" value="{*}" type="hidden">
                                                    <input name="user" value="CFResultsUiT.instr" type="hidden">
                                                    <input name="showresponsecommentsto" value="GIVER,INSTRUCTORS, RECEIVER, STUDENTS, OWN_TEAM_MEMBERS" type="hidden">
                                                    <input name="showresponsegiverto" value="GIVER,INSTRUCTORS, RECEIVER, STUDENTS, OWN_TEAM_MEMBERS" type="hidden">
                                                </div>
                                            </form>
                                        </li>
                                    </ul></div></div>
                            
                        </div></div>
                
                        <div class="row border-top-gray">
                            <div class="col-md-2">
                                <div class="col-md-12">
                                    From: 
                                    
                                            <div title="" data-original-title="" class="middlealign profile-pic-icon-hover inline-block" data-link="/page/studentProfilePic?studentemail={*}&amp;courseid={*}&amp;user=CFResultsUiT.instr">
                                                <strong>Drop out (Team 2)</strong>
                                                <img src="" alt="No Image Given" class="hidden profile-pic-icon-hidden">
                                            </div>
                                    
                                    
                                </div>
                                    
                                <div class="col-md-12 text-muted small"><br>
                                    To: 
                                
                                    <div title="" data-original-title="" class="middlealign profile-pic-icon-hover inline-block" data-link="/page/studentProfilePic?studentemail={*}&amp;courseid={*}&amp;user=CFResultsUiT.instr">
                                        <strong>Drop out (Team 2)</strong>
                                        <img src="" alt="No Image Given" class="hidden profile-pic-icon-hidden">
                                    </div>
                                 
                                </div>
                                &nbsp;
                                <div class="col-md-12">
                                    
                                    <form class="inline" method="post" action="/page/instructorEditStudentFeedbackPage?user=CFResultsUiT.instr" target="_blank"> 
                                        <input data-original-title="Edit the responses given by this student" class="btn btn-default btn-xs" value="Moderate Responses" data-toggle="tooltip" title="" type="submit">
                                        <input name="courseid" value="CFResultsUiT.CS2104" type="hidden">
                                        <input name="fsname" value="First Session" type="hidden">
                                        
                                        <input name="moderatedstudent" value="drop.out@gmail.tmt" type="hidden">
                                        
                                    </form>
                                    
                                </div>
                                &nbsp;
                            </div>
                            <div class="col-md-10">
                            
                                    <div class="panel panel-info">
                                        <!--Note: When an element has class text-preserve-space, do not insert and HTML spaces-->
                                        <div class="panel-heading">Question 7: <span class="text-preserve-space">What is your extra feature?&nbsp;<span style=" white-space: normal;">
    <a href="javascript:;" id="{*}" class="color_gray" onclick="toggleAdditionalQuestionInfo('7-giver-2-recipient-5')" data-more="[more]" data-less="[less]">[more]</a>
    <br>
    <span id="questionAdditionalInfo-7-giver-2-recipient-5" style="display:none;">Multiple-choice (single answer) question options:
<ul style="list-style-type: disc;margin-left: 20px;"><li>FlexiCommand</li><li>PowerSearch</li><li>GoodUI</li><li>Google Integration</li></ul></span>
</span></span></div>
                                        <div class="panel-body">
                                            <div style="clear:both; overflow: hidden">
                                                <!--Note: When an element has class text-preserve-space, do not insert and HTML spaces-->
                                                <div class="pull-left text-preserve-space">PowerSearch</div>
                                                <button data-original-title="Add comment" type="button" class="btn btn-default btn-xs icon-button pull-right" id="button_add_comment" onclick="showResponseCommentAddForm(5,2,1)" data-toggle="tooltip" data-placement="top" title="">
                                                    <span class="glyphicon glyphicon-comment glyphicon-primary"></span>
                                                </button>
                                            </div>
                                            
                                            <ul class="list-group" id="responseCommentTable-5-2-1" style="display:none">
                                            
                                        <!-- frComment Add form -->    
                                        <li class="list-group-item list-group-item-warning" id="showResponseCommentAddForm-5-2-1" style="display:none;">
                                            <form class="responseCommentAddForm">
                                                <div class="form-group">
                                                    <div class="form-group form-inline">
                                                        <div class="form-group text-muted">
                                                            <p>
                                                                Giver: Drop out (Team 2)<br>
                                                                Recipient: Drop out (Team 2)
                                                            </p>
                                                            You may change comment's visibility using the visibility options on the right hand side.
                                                        </div>
                                                        <a id="frComment-visibility-options-trigger-5-2-1" class="btn btn-sm btn-info pull-right" onclick="toggleVisibilityEditForm(5,2,1)">
                                                            <span class="glyphicon glyphicon-eye-close"></span>
                                                            Show Visibility Options
                                                        </a>
                                                    </div>
                                                    <div id="visibility-options-5-2-1" class="panel panel-default" style="display: none;">
                                                        <div class="panel-heading">Visibility Options</div>
                                                        <table class="table text-center" style="color:#000;">
                                                            <tbody>
                                                                <tr>
                                                                    <th class="text-center">User/Group</th>
                                                                    <th class="text-center">Can see
                                                                        your comment</th>
                                                                    <th class="text-center">Can see
                                                                        your name</th>
                                                                </tr>
                                                                <tr id="response-giver-5-2-1">
                                                                    <td class="text-left">
                                                                        <div data-toggle="tooltip" data-placement="top" title="" data-original-title="Control what response giver can view">
                                                                            Response Giver</div>
                                                                    </td>
                                                                    <td><input class="visibilityCheckbox answerCheckbox centered" name="receiverLeaderCheckbox" value="GIVER" checked="checked" type="checkbox">
                                                                    </td>
                                                                    <td><input class="visibilityCheckbox giverCheckbox" value="GIVER" checked="checked" type="checkbox">
                                                                    </td>
                                                                </tr>
                                                                
                                                                
                                                                <tr id="response-giver-team-5-2-1">
                                                                    <td class="text-left">
                                                                        <div data-toggle="tooltip" data-placement="top" title="" data-original-title="Control what team members of response giver can view">
                                                                            Response Giver's Team Members</div>
                                                                    </td>
                                                                    <td><input class="visibilityCheckbox answerCheckbox" value="OWN_TEAM_MEMBERS" checked="checked" type="checkbox">
                                                                    </td>
                                                                    <td><input class="visibilityCheckbox giverCheckbox" value="OWN_TEAM_MEMBERS" checked="checked" type="checkbox">
                                                                    </td>
                                                                </tr>
                                                                
                                                                
                                                                
                                                                <tr id="response-students-5-2-1">
                                                                    <td class="text-left">
                                                                        <div data-toggle="tooltip" data-placement="top" title="" data-original-title="Control what other students in this course can view">
                                                                            Other students in this course</div>
                                                                    </td>
                                                                    <td><input class="visibilityCheckbox answerCheckbox" value="STUDENTS" checked="checked" type="checkbox">
                                                                    </td>
                                                                    <td><input class="visibilityCheckbox giverCheckbox" value="STUDENTS" checked="checked" type="checkbox">
                                                                    </td>
                                                                </tr>
                                                                
                                                                
                                                                <tr id="response-instructors-5-2-1">
                                                                    <td class="text-left">
                                                                        <div data-toggle="tooltip" data-placement="top" title="" data-original-title="Control what instructors can view">
                                                                            Instructors</div>
                                                                    </td>
                                                                    <td><input class="visibilityCheckbox answerCheckbox" value="INSTRUCTORS" checked="checked" type="checkbox">
                                                                    </td>
                                                                    <td><input class="visibilityCheckbox giverCheckbox" value="INSTRUCTORS" checked="checked" type="checkbox">
                                                                    </td>
                                                                </tr>
                                                                
                                                            </tbody>
                                                        </table>
                                                    </div>
                                                    <textarea class="form-control" rows="3" placeholder="Your comment about this response" name="responsecommenttext" id="responseCommentAddForm-5-2-1"></textarea>
                                                </div>
                                                <div class="col-sm-offset-5">
                                                    <a href="/page/instructorFeedbackResponseCommentAdd" type="button" class="btn btn-primary" id="button_save_comment_for_add-5-2-1">Add</a>
                                                    <input class="btn btn-default" value="Cancel" onclick="hideResponseCommentAddForm(5,2,1)" type="button">
                                                    <input name="courseid" value="CFResultsUiT.CS2104" type="hidden">
                                                    <input name="fsname" value="First Session" type="hidden">
                                                    <input name="questionid" value="{*}" type="hidden">                                            
                                                    <input name="responseid" value="{*}" type="hidden">
                                                    <input name="user" value="CFResultsUiT.instr" type="hidden">
                                                    <input name="showresponsecommentsto" value="GIVER,RECEIVER, OWN_TEAM_MEMBERS, STUDENTS, INSTRUCTORS" type="hidden">
                                                    <input name="showresponsegiverto" value="GIVER,RECEIVER, OWN_TEAM_MEMBERS, STUDENTS, INSTRUCTORS" type="hidden">
                                                </div>
                                            </form>
                                        </li>
                                    </ul></div></div>
                            
                                    <div class="panel panel-info">
                                        <!--Note: When an element has class text-preserve-space, do not insert and HTML spaces-->
                                        <div class="panel-heading">Question 10: <span class="text-preserve-space">Which team do you think has the best feature?&nbsp;<span style=" white-space: normal;">
    <a href="javascript:;" id="{*}" class="color_gray" onclick="toggleAdditionalQuestionInfo('10-giver-2-recipient-5')" data-more="[more]" data-less="[less]">[more]</a>
    <br>
    <span id="questionAdditionalInfo-10-giver-2-recipient-5" style="display:none;">Multiple-choice (single answer) question options:
<br>The options for this question is automatically generated from the list of all teams in this course.</span>
</span></span></div>
                                        <div class="panel-body">
                                            <div style="clear:both; overflow: hidden">
                                                <!--Note: When an element has class text-preserve-space, do not insert and HTML spaces-->
                                                <div class="pull-left text-preserve-space">Team 2</div>
                                                <button data-original-title="Add comment" type="button" class="btn btn-default btn-xs icon-button pull-right" id="button_add_comment" onclick="showResponseCommentAddForm(5,2,2)" data-toggle="tooltip" data-placement="top" title="">
                                                    <span class="glyphicon glyphicon-comment glyphicon-primary"></span>
                                                </button>
                                            </div>
                                            
                                            <ul class="list-group" id="responseCommentTable-5-2-2" style="display:none">
                                            
                                        <!-- frComment Add form -->    
                                        <li class="list-group-item list-group-item-warning" id="showResponseCommentAddForm-5-2-2" style="display:none;">
                                            <form class="responseCommentAddForm">
                                                <div class="form-group">
                                                    <div class="form-group form-inline">
                                                        <div class="form-group text-muted">
                                                            <p>
                                                                Giver: Drop out (Team 2)<br>
                                                                Recipient: Drop out (Team 2)
                                                            </p>
                                                            You may change comment's visibility using the visibility options on the right hand side.
                                                        </div>
                                                        <a id="frComment-visibility-options-trigger-5-2-2" class="btn btn-sm btn-info pull-right" onclick="toggleVisibilityEditForm(5,2,2)">
                                                            <span class="glyphicon glyphicon-eye-close"></span>
                                                            Show Visibility Options
                                                        </a>
                                                    </div>
                                                    <div id="visibility-options-5-2-2" class="panel panel-default" style="display: none;">
                                                        <div class="panel-heading">Visibility Options</div>
                                                        <table class="table text-center" style="color:#000;">
                                                            <tbody>
                                                                <tr>
                                                                    <th class="text-center">User/Group</th>
                                                                    <th class="text-center">Can see
                                                                        your comment</th>
                                                                    <th class="text-center">Can see
                                                                        your name</th>
                                                                </tr>
                                                                <tr id="response-giver-5-2-2">
                                                                    <td class="text-left">
                                                                        <div data-toggle="tooltip" data-placement="top" title="" data-original-title="Control what response giver can view">
                                                                            Response Giver</div>
                                                                    </td>
                                                                    <td><input class="visibilityCheckbox answerCheckbox centered" name="receiverLeaderCheckbox" value="GIVER" checked="checked" type="checkbox">
                                                                    </td>
                                                                    <td><input class="visibilityCheckbox giverCheckbox" value="GIVER" checked="checked" type="checkbox">
                                                                    </td>
                                                                </tr>
                                                                
                                                                
                                                                <tr id="response-giver-team-5-2-2">
                                                                    <td class="text-left">
                                                                        <div data-toggle="tooltip" data-placement="top" title="" data-original-title="Control what team members of response giver can view">
                                                                            Response Giver's Team Members</div>
                                                                    </td>
                                                                    <td><input class="visibilityCheckbox answerCheckbox" value="OWN_TEAM_MEMBERS" checked="checked" type="checkbox">
                                                                    </td>
                                                                    <td><input class="visibilityCheckbox giverCheckbox" value="OWN_TEAM_MEMBERS" checked="checked" type="checkbox">
                                                                    </td>
                                                                </tr>
                                                                
                                                                
                                                                
                                                                <tr id="response-students-5-2-2">
                                                                    <td class="text-left">
                                                                        <div data-toggle="tooltip" data-placement="top" title="" data-original-title="Control what other students in this course can view">
                                                                            Other students in this course</div>
                                                                    </td>
                                                                    <td><input class="visibilityCheckbox answerCheckbox" value="STUDENTS" checked="checked" type="checkbox">
                                                                    </td>
                                                                    <td><input class="visibilityCheckbox giverCheckbox" value="STUDENTS" checked="checked" type="checkbox">
                                                                    </td>
                                                                </tr>
                                                                
                                                                
                                                                <tr id="response-instructors-5-2-2">
                                                                    <td class="text-left">
                                                                        <div data-toggle="tooltip" data-placement="top" title="" data-original-title="Control what instructors can view">
                                                                            Instructors</div>
                                                                    </td>
                                                                    <td><input class="visibilityCheckbox answerCheckbox" value="INSTRUCTORS" checked="checked" type="checkbox">
                                                                    </td>
                                                                    <td><input class="visibilityCheckbox giverCheckbox" value="INSTRUCTORS" checked="checked" type="checkbox">
                                                                    </td>
                                                                </tr>
                                                                
                                                            </tbody>
                                                        </table>
                                                    </div>
                                                    <textarea class="form-control" rows="3" placeholder="Your comment about this response" name="responsecommenttext" id="responseCommentAddForm-5-2-2"></textarea>
                                                </div>
                                                <div class="col-sm-offset-5">
                                                    <a href="/page/instructorFeedbackResponseCommentAdd" type="button" class="btn btn-primary" id="button_save_comment_for_add-5-2-2">Add</a>
                                                    <input class="btn btn-default" value="Cancel" onclick="hideResponseCommentAddForm(5,2,2)" type="button">
                                                    <input name="courseid" value="CFResultsUiT.CS2104" type="hidden">
                                                    <input name="fsname" value="First Session" type="hidden">
                                                    <input name="questionid" value="{*}" type="hidden">                                            
                                                    <input name="responseid" value="{*}" type="hidden">
                                                    <input name="user" value="CFResultsUiT.instr" type="hidden">
                                                    <input name="showresponsecommentsto" value="GIVER,RECEIVER, OWN_TEAM_MEMBERS, STUDENTS, INSTRUCTORS" type="hidden">
                                                    <input name="showresponsegiverto" value="GIVER,RECEIVER, OWN_TEAM_MEMBERS, STUDENTS, INSTRUCTORS" type="hidden">
                                                </div>
                                            </form>
                                        </li>
                                    </ul></div></div>
                            
                        </div></div>
                
                </div>
                </div>
            </div>
        
            

            

            

            


            <div class="panel panel-primary">
                <div style="cursor: pointer;" id="panelHeading-9" data-target="#panelBodyCollapse-9" class="panel-heading">
                    To: 
                    
                        <div class="inline panel-heading-text">
                            <strong>Team 2</strong>
                        </div>
                    
                    <span class="glyphicon glyphicon-chevron-up pull-right"></span>
                </div>
                <div id="panelBodyCollapse-9" class="panel-collapse collapse in">
                <div class="panel-body">
                
                        <div class="row ">
                            <div class="col-md-2">
                                <div class="col-md-12">
                                    From: 
                                    
                                       <strong>Team 1</strong>
                                    
                                    
                                </div>
                                    
                                <div class="col-md-12 text-muted small"><br>
                                    To: 
                                
                                    <strong>Team 2</strong>
                                 
                                </div>
                                &nbsp;
                                <div class="col-md-12">
                                    
                                    <form class="inline" method="post" action="/page/instructorEditStudentFeedbackPage?user=CFResultsUiT.instr" target="_blank"> 
                                        <input data-original-title="Edit the responses given by this student" class="btn btn-default btn-xs" value="Moderate Responses" data-toggle="tooltip" title="" type="submit">
                                        <input name="courseid" value="CFResultsUiT.CS2104" type="hidden">
                                        <input name="fsname" value="First Session" type="hidden">
                                        
                                        <input name="moderatedstudent" value="CFResultsUiT.alice.b@gmail.tmt" type="hidden">
                                        
                                    </form>
                                    
                                </div>
                                &nbsp;
                            </div>
                            <div class="col-md-10">
                            
                                    <div class="panel panel-info">
                                        <!--Note: When an element has class text-preserve-space, do not insert and HTML spaces-->
                                        <div class="panel-heading">Question 4: <span class="text-preserve-space">Give feedback to 3 other teams.</span></div>
                                        <div class="panel-body">
                                            <div style="clear:both; overflow: hidden">
                                                <!--Note: When an element has class text-preserve-space, do not insert and HTML spaces-->
                                                <div class="pull-left text-preserve-space">Response from team 1 (by alice) to team 2.</div>
                                                <button data-original-title="Add comment" type="button" class="btn btn-default btn-xs icon-button pull-right" id="button_add_comment" onclick="showResponseCommentAddForm(6,1,1)" data-toggle="tooltip" data-placement="top" title="">
                                                    <span class="glyphicon glyphicon-comment glyphicon-primary"></span>
                                                </button>
                                            </div>
                                            
                                            <ul class="list-group" id="responseCommentTable-6-1-1" style="display:none">
                                            
                                        <!-- frComment Add form -->    
                                        <li class="list-group-item list-group-item-warning" id="showResponseCommentAddForm-6-1-1" style="display:none;">
                                            <form class="responseCommentAddForm">
                                                <div class="form-group">
                                                    <div class="form-group form-inline">
                                                        <div class="form-group text-muted">
                                                            <p>
                                                                Giver: Team 1<br>
                                                                Recipient: Team 2
                                                            </p>
                                                            You may change comment's visibility using the visibility options on the right hand side.
                                                        </div>
                                                        <a id="frComment-visibility-options-trigger-6-1-1" class="btn btn-sm btn-info pull-right" onclick="toggleVisibilityEditForm(6,1,1)">
                                                            <span class="glyphicon glyphicon-eye-close"></span>
                                                            Show Visibility Options
                                                        </a>
                                                    </div>
                                                    <div id="visibility-options-6-1-1" class="panel panel-default" style="display: none;">
                                                        <div class="panel-heading">Visibility Options</div>
                                                        <table class="table text-center" style="color:#000;">
                                                            <tbody>
                                                                <tr>
                                                                    <th class="text-center">User/Group</th>
                                                                    <th class="text-center">Can see
                                                                        your comment</th>
                                                                    <th class="text-center">Can see
                                                                        your name</th>
                                                                </tr>
                                                                <tr id="response-giver-6-1-1">
                                                                    <td class="text-left">
                                                                        <div data-toggle="tooltip" data-placement="top" title="" data-original-title="Control what response giver can view">
                                                                            Response Giver</div>
                                                                    </td>
                                                                    <td><input class="visibilityCheckbox answerCheckbox centered" name="receiverLeaderCheckbox" value="GIVER" checked="checked" type="checkbox">
                                                                    </td>
                                                                    <td><input class="visibilityCheckbox giverCheckbox" value="GIVER" checked="checked" type="checkbox">
                                                                    </td>
                                                                </tr>
                                                                
                                                                <tr id="response-recipient-6-1-1">
                                                                    <td class="text-left">
                                                                        <div data-toggle="tooltip" data-placement="top" title="" data-original-title="Control what response recipient(s) can view">
                                                                            Response Recipient(s)</div>
                                                                    </td>
                                                                    <td><input class="visibilityCheckbox answerCheckbox centered" name="receiverLeaderCheckbox" value="RECEIVER" checked="checked" type="checkbox">
                                                                    </td>
                                                                    <td><input class="visibilityCheckbox giverCheckbox" value="RECEIVER" checked="checked" type="checkbox">
                                                                    </td>
                                                                </tr>
                                                                
                                                                
                                                                
                                                                
                                                                
                                                                <tr id="response-instructors-6-1-1">
                                                                    <td class="text-left">
                                                                        <div data-toggle="tooltip" data-placement="top" title="" data-original-title="Control what instructors can view">
                                                                            Instructors</div>
                                                                    </td>
                                                                    <td><input class="visibilityCheckbox answerCheckbox" value="INSTRUCTORS" checked="checked" type="checkbox">
                                                                    </td>
                                                                    <td><input class="visibilityCheckbox giverCheckbox" value="INSTRUCTORS" checked="checked" type="checkbox">
                                                                    </td>
                                                                </tr>
                                                                
                                                            </tbody>
                                                        </table>
                                                    </div>
                                                    <textarea class="form-control" rows="3" placeholder="Your comment about this response" name="responsecommenttext" id="responseCommentAddForm-6-1-1"></textarea>
                                                </div>
                                                <div class="col-sm-offset-5">
                                                    <a href="/page/instructorFeedbackResponseCommentAdd" type="button" class="btn btn-primary" id="button_save_comment_for_add-6-1-1">Add</a>
                                                    <input class="btn btn-default" value="Cancel" onclick="hideResponseCommentAddForm(6,1,1)" type="button">
                                                    <input name="courseid" value="CFResultsUiT.CS2104" type="hidden">
                                                    <input name="fsname" value="First Session" type="hidden">
                                                    <input name="questionid" value="{*}" type="hidden">                                            
                                                    <input name="responseid" value="{*}%CFResultsUiT.alice.b@gmail.tmt%Team 2" type="hidden">
                                                    <input name="user" value="CFResultsUiT.instr" type="hidden">
                                                    <input name="showresponsecommentsto" value="GIVER,RECEIVER, INSTRUCTORS" type="hidden">
                                                    <input name="showresponsegiverto" value="GIVER,RECEIVER, INSTRUCTORS" type="hidden">
                                                </div>
                                            </form>
                                        </li>
                                    </ul></div></div>
                            
                        </div></div>
                
                </div>
                </div>
            </div>
        
            
                                <div class="panel panel-default">
                                <div style="cursor: pointer;" id="panelHeading-10" data-target="#panelBodyCollapse-10" class="panel-heading">
                                    To: 
                                    
                                        <div title="" data-original-title="" class="middlealign profile-pic-icon-hover inline panel-heading-text" data-link="/page/studentProfilePic?studentemail={*}&amp;courseid={*}&amp;user=CFResultsUiT.instr">
                                            <strong>Extra guy</strong>
                                            <img src="" alt="No Image Given" class="hidden profile-pic-icon-hidden">
                                            <a href="mailTo:extra.guy@gmail.tmt">[extra.guy@gmail.tmt]</a>
                                        </div>
                                    
                                    <span class="glyphicon glyphicon-chevron-up pull-right"></span>
                                </div>
                                <div id="panelBodyCollapse-10" class="panel-collapse collapse in">
                                    <div class="panel-body"> <i>There are no responses received by this user</i>
                                    </div>
                                </div>
                                </div>
            

            
                    </div>
                    </div>
                </div>
            

            
                    <div class="panel panel-success">
                        <div style="cursor: pointer;" id="panelHeading-11" data-target="#panelBodyCollapse-11" class="panel-heading">
                            <div class="row">
                                <div class="col-sm-9 panel-heading-text">
                                    <strong>Section B</strong>                        
                                </div>
                                <div class="col-sm-3">
                                    <div class="pull-right">
                                        <a data-original-title="Collapse or expand all student panels. You can also click on the panel heading to toggle each one individually." class="btn btn-success btn-xs" id="collapse-panels-button-section-2" data-toggle="tooltip" title="">
                                            Collapse 
                                            Students
                                        </a>
                                        &nbsp;
                                        <span class="glyphicon glyphicon-chevron-up"></span>
                                    </div>
                                </div>
                            </div>
                        </div>
                        <div id="panelBodyCollapse-11" class="panel-collapse collapse in">
                        <div class="panel-body" id="sectionBody-2">
            

            


            <div class="panel panel-primary">
                <div style="cursor: pointer;" id="panelHeading-12" data-target="#panelBodyCollapse-12" class="panel-heading">
                    To: 
                    
                        <div title="" data-original-title="" class="middlealign profile-pic-icon-hover inline panel-heading-text" data-link="/page/studentProfilePic?studentemail={*}&amp;courseid={*}&amp;user=CFResultsUiT.instr">
                            <strong>Emily (Team 3)</strong>
                            <img src="" alt="No Image Given" class="hidden profile-pic-icon-hidden">
                            <a class="link-in-dark-bg" href="mailTo:CFResultsUiT.emily.f@gmail.tmt ">[CFResultsUiT.emily.f@gmail.tmt]</a>
                        </div>
                    
                    <span class="glyphicon glyphicon-chevron-up pull-right"></span>
                </div>
                <div id="panelBodyCollapse-12" class="panel-collapse collapse in">
                <div class="panel-body">
                
                        <div class="row ">
                            <div class="col-md-2">
                                <div class="col-md-12">
                                    From: 
                                    
                                            <div title="" data-original-title="" class="middlealign profile-pic-icon-hover inline-block" data-link="/page/studentProfilePic?studentemail={*}&amp;courseid={*}&amp;user=CFResultsUiT.instr">
                                                <strong>Charlie Dávis (Team 2)</strong>
                                                <img src="" alt="No Image Given" class="hidden profile-pic-icon-hidden">
                                            </div>
                                    
                                    
                                </div>
                                    
                                <div class="col-md-12 text-muted small"><br>
                                    To: 
                                
                                    <div title="" data-original-title="" class="middlealign profile-pic-icon-hover inline-block" data-link="/page/studentProfilePic?studentemail={*}&amp;courseid={*}&amp;user=CFResultsUiT.instr">
                                        <strong>Emily (Team 3)</strong>
                                        <img src="" alt="No Image Given" class="hidden profile-pic-icon-hidden">
                                    </div>
                                 
                                </div>
                                &nbsp;
                                <div class="col-md-12">
                                    
                                    <form class="inline" method="post" action="/page/instructorEditStudentFeedbackPage?user=CFResultsUiT.instr" target="_blank"> 
                                        <input data-original-title="Edit the responses given by this student" class="btn btn-default btn-xs" value="Moderate Responses" data-toggle="tooltip" title="" type="submit">
                                        <input name="courseid" value="CFResultsUiT.CS2104" type="hidden">
                                        <input name="fsname" value="First Session" type="hidden">
                                        
                                        <input name="moderatedstudent" value="CFResultsUiT.charlie.d@gmail.tmt" type="hidden">
                                        
                                    </form>
                                    
                                </div>
                                &nbsp;
                            </div>
                            <div class="col-md-10">
                            
                                    <div class="panel panel-info">
                                        <!--Note: When an element has class text-preserve-space, do not insert and HTML spaces-->
                                        <div class="panel-heading">Question 1: <span class="text-preserve-space">Rate 3 other students' products</span></div>
                                        <div class="panel-body">
                                            <div style="clear:both; overflow: hidden">
                                                <!--Note: When an element has class text-preserve-space, do not insert and HTML spaces-->
                                                <div class="pull-left text-preserve-space">3 Response to Emily.</div>
                                                <button data-original-title="Add comment" type="button" class="btn btn-default btn-xs icon-button pull-right" id="button_add_comment" onclick="showResponseCommentAddForm(7,1,1)" data-toggle="tooltip" data-placement="top" title="">
                                                    <span class="glyphicon glyphicon-comment glyphicon-primary"></span>
                                                </button>
                                            </div>
                                            
                                            <ul class="list-group" id="responseCommentTable-7-1-1" style="display:none">
                                            
                                        <!-- frComment Add form -->    
                                        <li class="list-group-item list-group-item-warning" id="showResponseCommentAddForm-7-1-1" style="display:none;">
                                            <form class="responseCommentAddForm">
                                                <div class="form-group">
                                                    <div class="form-group form-inline">
                                                        <div class="form-group text-muted">
                                                            <p>
                                                                Giver: Charlie Dávis (Team 2)<br>
                                                                Recipient: Emily (Team 3)
                                                            </p>
                                                            You may change comment's visibility using the visibility options on the right hand side.
                                                        </div>
                                                        <a id="frComment-visibility-options-trigger-7-1-1" class="btn btn-sm btn-info pull-right" onclick="toggleVisibilityEditForm(7,1,1)">
                                                            <span class="glyphicon glyphicon-eye-close"></span>
                                                            Show Visibility Options
                                                        </a>
                                                    </div>
                                                    <div id="visibility-options-7-1-1" class="panel panel-default" style="display: none;">
                                                        <div class="panel-heading">Visibility Options</div>
                                                        <table class="table text-center" style="color:#000;">
                                                            <tbody>
                                                                <tr>
                                                                    <th class="text-center">User/Group</th>
                                                                    <th class="text-center">Can see
                                                                        your comment</th>
                                                                    <th class="text-center">Can see
                                                                        your name</th>
                                                                </tr>
                                                                <tr id="response-giver-7-1-1">
                                                                    <td class="text-left">
                                                                        <div data-toggle="tooltip" data-placement="top" title="" data-original-title="Control what response giver can view">
                                                                            Response Giver</div>
                                                                    </td>
                                                                    <td><input class="visibilityCheckbox answerCheckbox centered" name="receiverLeaderCheckbox" value="GIVER" checked="checked" type="checkbox">
                                                                    </td>
                                                                    <td><input class="visibilityCheckbox giverCheckbox" value="GIVER" checked="checked" type="checkbox">
                                                                    </td>
                                                                </tr>
                                                                
                                                                <tr id="response-recipient-7-1-1">
                                                                    <td class="text-left">
                                                                        <div data-toggle="tooltip" data-placement="top" title="" data-original-title="Control what response recipient(s) can view">
                                                                            Response Recipient(s)</div>
                                                                    </td>
                                                                    <td><input class="visibilityCheckbox answerCheckbox centered" name="receiverLeaderCheckbox" value="RECEIVER" checked="checked" type="checkbox">
                                                                    </td>
                                                                    <td><input class="visibilityCheckbox giverCheckbox" value="RECEIVER" checked="checked" type="checkbox">
                                                                    </td>
                                                                </tr>
                                                                
                                                                
                                                                <tr id="response-giver-team-7-1-1">
                                                                    <td class="text-left">
                                                                        <div data-toggle="tooltip" data-placement="top" title="" data-original-title="Control what team members of response giver can view">
                                                                            Response Giver's Team Members</div>
                                                                    </td>
                                                                    <td><input class="visibilityCheckbox answerCheckbox" value="OWN_TEAM_MEMBERS" checked="checked" type="checkbox">
                                                                    </td>
                                                                    <td><input class="visibilityCheckbox giverCheckbox" value="OWN_TEAM_MEMBERS" checked="checked" type="checkbox">
                                                                    </td>
                                                                </tr>
                                                                
                                                                
                                                                
                                                                <tr id="response-students-7-1-1">
                                                                    <td class="text-left">
                                                                        <div data-toggle="tooltip" data-placement="top" title="" data-original-title="Control what other students in this course can view">
                                                                            Other students in this course</div>
                                                                    </td>
                                                                    <td><input class="visibilityCheckbox answerCheckbox" value="STUDENTS" checked="checked" type="checkbox">
                                                                    </td>
                                                                    <td><input class="visibilityCheckbox giverCheckbox" value="STUDENTS" checked="checked" type="checkbox">
                                                                    </td>
                                                                </tr>
                                                                
                                                                
                                                                <tr id="response-instructors-7-1-1">
                                                                    <td class="text-left">
                                                                        <div data-toggle="tooltip" data-placement="top" title="" data-original-title="Control what instructors can view">
                                                                            Instructors</div>
                                                                    </td>
                                                                    <td><input class="visibilityCheckbox answerCheckbox" value="INSTRUCTORS" checked="checked" type="checkbox">
                                                                    </td>
                                                                    <td><input class="visibilityCheckbox giverCheckbox" value="INSTRUCTORS" checked="checked" type="checkbox">
                                                                    </td>
                                                                </tr>
                                                                
                                                            </tbody>
                                                        </table>
                                                    </div>
                                                    <textarea class="form-control" rows="3" placeholder="Your comment about this response" name="responsecommenttext" id="responseCommentAddForm-7-1-1"></textarea>
                                                </div>
                                                <div class="col-sm-offset-5">
                                                    <a href="/page/instructorFeedbackResponseCommentAdd" type="button" class="btn btn-primary" id="button_save_comment_for_add-7-1-1">Add</a>
                                                    <input class="btn btn-default" value="Cancel" onclick="hideResponseCommentAddForm(7,1,1)" type="button">
                                                    <input name="courseid" value="CFResultsUiT.CS2104" type="hidden">
                                                    <input name="fsname" value="First Session" type="hidden">
                                                    <input name="questionid" value="{*}" type="hidden">                                            
                                                    <input name="responseid" value="{*}" type="hidden">
                                                    <input name="user" value="CFResultsUiT.instr" type="hidden">
                                                    <input name="showresponsecommentsto" value="GIVER,INSTRUCTORS, RECEIVER, STUDENTS, OWN_TEAM_MEMBERS" type="hidden">
                                                    <input name="showresponsegiverto" value="GIVER,INSTRUCTORS, RECEIVER, STUDENTS, OWN_TEAM_MEMBERS" type="hidden">
                                                </div>
                                            </form>
                                        </li>
                                    </ul></div></div>
                            
                        </div></div>
                
                </div>
                </div>
            </div>
        

            </div>
                </div>
            </div>
         

        









  <div class="panel panel-warning">
      <div style="cursor: pointer;" id="panelHeading-13" data-target="#panelBodyCollapse-13" class="panel-heading">
          <form style="display:none;" id="responseRate" class="responseRateForm" action="/page/instructorFeedbackResultsPage">
              <input name="courseid" value="CFResultsUiT.CS2104" type="hidden">
              <input name="fsname" value="First Session" type="hidden">
              <input name="user" value="CFResultsUiT.instr" type="hidden">
              <input name="questionnum" value="-1" type="hidden">
          </form>
          <div class="display-icon pull-right">
          <span class="glyphicon glyphicon-chevron-up pull-right"></span>
          </div>
          Participants who have not responded to any question</div>
      <div class="panel-collapse collapse in" id="panelBodyCollapse-13">
            
          <div class="panel-body padding-0">
              <table class="table table-striped table-bordered margin-0">
                  <thead class="background-color-medium-gray text-color-gray font-weight-normal">
                      <tr>
                      <th id="button_sortFromTeam" class="button-sort-ascending" onclick="toggleSort(this,1)" style="width: 15%;">Team<span class="icon-sort unsorted"></span>
                      </th>
                      <th id="button_sortTo" class="button-sort-none" onclick="toggleSort(this,2)" style="width: 15%;">Name<span class="icon-sort unsorted"></span>
                      </th>                            
                      </tr>
                  </thead>
                  <tbody>
                  
                      <tr>
                          <td>
                          
                              <i>Instructors </i>
                          
                          </td>
                          <td>Teammates Helper1</td>                              
                      </tr>
                  
                      <tr>
                          <td>
                          
                              <i>Instructors </i>
                          
                          </td>
                          <td>Teammates Helper2</td>                              
                      </tr>
                  
                      <tr>
                          <td>
                          
                              Team 2
                          
                          </td>
                          <td>Danny Engrid</td>                              
                      </tr>
                  
                      <tr>
                          <td>
                          
                              Team 2
                          
                          </td>
                          <td>Extra guy</td>                              
                      </tr>
                  
                      <tr>
                          <td>
                          
                              Team 3
                          
                          </td>
                          <td>Emily</td>                              
                      </tr>
                  
                  </tbody>
              </table>
          </div>
  
      </div>
      </div>
  
        </div><|MERGE_RESOLUTION|>--- conflicted
+++ resolved
@@ -324,23 +324,11 @@
                             
                                     <div class="panel panel-info">
                                         <!--Note: When an element has class text-preserve-space, do not insert and HTML spaces-->
-<<<<<<< HEAD
                                         <div class="panel-heading">Question 3: <span class="text-preserve-space">My comments on the class</span></div>
                                         <div class="panel-body">
                                             <div style="clear:both; overflow: hidden">
                                                 <!--Note: When an element has class text-preserve-space, do not insert and HTML spaces-->
                                                 <div class="pull-left text-preserve-space">This is for nobody specific.</div>
-=======
-                                        <div class="panel-heading">Question 18: <span class="text-preserve-space">Rate the class&nbsp;<span style=" white-space: normal;">
-    <a href="javascript:;" id="{*}" class="color_gray" onclick="toggleAdditionalQuestionInfo('18-giver-1-recipient-0')" data-more="[more]" data-less="[less]">[more]</a>
-    <br>
-    <span id="questionAdditionalInfo-18-giver-1-recipient-0" style="display:none;">Numerical-scale question:<br>Minimum value: -5. Increment: 0.25. Maximum value: 5.</span>
-</span></span></div>
-                                        <div class="panel-body">
-                                            <div style="clear:both; overflow: hidden">
-                                                <!--Note: When an element has class text-preserve-space, do not insert and HTML spaces-->
-                                                <div class="pull-left text-preserve-space">-0.5</div>
->>>>>>> c6509fe8
                                                 <button data-original-title="Add comment" type="button" class="btn btn-default btn-xs icon-button pull-right" id="button_add_comment" onclick="showResponseCommentAddForm(0,1,1)" data-toggle="tooltip" data-placement="top" title="">
                                                     <span class="glyphicon glyphicon-comment glyphicon-primary"></span>
                                                 </button>
@@ -402,124 +390,8 @@
                                                     <input name="courseid" value="CFResultsUiT.CS2104" type="hidden">
                                                     <input name="fsname" value="First Session" type="hidden">
                                                     <input name="questionid" value="{*}" type="hidden">                                            
-<<<<<<< HEAD
-=======
-                                                    <input name="responseid" value="{*}%CFResultsUiT.benny.c@gmail.tmt%%GENERAL%" type="hidden">
-                                                    <input name="user" value="CFResultsUiT.instr" type="hidden">
-                                                    <input name="showresponsecommentsto" value="GIVER,INSTRUCTORS" type="hidden">
-                                                    <input name="showresponsegiverto" value="GIVER,INSTRUCTORS" type="hidden">
-                                                </div>
-                                            </form>
-                                        </li>
-                                    </ul></div></div>
-                            
-                        </div></div>
-                
-                        <div class="row border-top-gray">
-                            <div class="col-md-2">
-                                <div class="col-md-12">
-                                    From: 
-                                    
-                                            <div title="" data-original-title="" class="middlealign profile-pic-icon-hover inline-block" data-link="/page/studentProfilePic?studentemail={*}&amp;courseid={*}&amp;user=CFResultsUiT.instr">
-                                                <strong>Teammates Test (Instructors)</strong>
-                                                <img src="" alt="No Image Given" class="hidden profile-pic-icon-hidden">
-                                            </div>
-                                    
-                                    
-                                </div>
-                                    
-                                <div class="col-md-12 text-muted small"><br>
-                                    To: 
-                                
-                                    <strong>-</strong>
-                                 
-                                </div>
-                                &nbsp;
-                                <div class="col-md-12">
-                                    
-                                    <form class="inline" method="post" action="/page/instructorEditStudentFeedbackPage?user=CFResultsUiT.instr" target="_blank"> 
-                                        <input data-original-title="Edit the responses given by this student" class="btn btn-default btn-xs" value="Moderate Responses" data-toggle="tooltip" title="" type="submit">
-                                        <input name="courseid" value="CFResultsUiT.CS2104" type="hidden">
-                                        <input name="fsname" value="First Session" type="hidden">
-                                        
-                                        <input name="moderatedstudent" value="CFResultsUiT.instr@gmail.tmt" type="hidden">
-                                        
-                                    </form>
-                                    
-                                </div>
-                                &nbsp;
-                            </div>
-                            <div class="col-md-10">
-                            
-                                    <div class="panel panel-info">
                                         <!--Note: When an element has class text-preserve-space, do not insert and HTML spaces-->
-                                        <div class="panel-heading">Question 3: <span class="text-preserve-space">My comments on the class</span></div>
-                                        <div class="panel-body">
-                                            <div style="clear:both; overflow: hidden">
                                                 <!--Note: When an element has class text-preserve-space, do not insert and HTML spaces-->
-                                                <div class="pull-left text-preserve-space">This is for nobody specific.</div>
-                                                <button data-original-title="Add comment" type="button" class="btn btn-default btn-xs icon-button pull-right" id="button_add_comment" onclick="showResponseCommentAddForm(0,2,1)" data-toggle="tooltip" data-placement="top" title="">
-                                                    <span class="glyphicon glyphicon-comment glyphicon-primary"></span>
-                                                </button>
-                                            </div>
-                                            
-                                            <ul class="list-group" id="responseCommentTable-0-2-1" style="display:none">
-                                            
-                                        <!-- frComment Add form -->    
-                                        <li class="list-group-item list-group-item-warning" id="showResponseCommentAddForm-0-2-1" style="display:none;">
-                                            <form class="responseCommentAddForm">
-                                                <div class="form-group">
-                                                    <div class="form-group form-inline">
-                                                        <div class="form-group text-muted">
-                                                            <p>
-                                                                Giver: Teammates Test (Instructors)<br>
-                                                                Recipient: -
-                                                            </p>
-                                                            You may change comment's visibility using the visibility options on the right hand side.
-                                                        </div>
-                                                        <a id="frComment-visibility-options-trigger-0-2-1" class="btn btn-sm btn-info pull-right" onclick="toggleVisibilityEditForm(0,2,1)">
-                                                            <span class="glyphicon glyphicon-eye-close"></span>
-                                                            Show Visibility Options
-                                                        </a>
-                                                    </div>
-                                                    <div id="visibility-options-0-2-1" class="panel panel-default" style="display: none;">
-                                                        <div class="panel-heading">Visibility Options</div>
-                                                        <table class="table text-center" style="color:#000;">
-                                                            <tbody>
-                                                                <tr>
-                                                                    <th class="text-center">User/Group</th>
-                                                                    <th class="text-center">Can see
-                                                                        your comment</th>
-                                                                    <th class="text-center">Can see
-                                                                        your name</th>
-                                                                </tr>
-                                                                <tr id="response-giver-0-2-1">
-                                                                    <td class="text-left">
-                                                                        <div data-toggle="tooltip" data-placement="top" title="" data-original-title="Control what response giver can view">
-                                                                            Response Giver</div>
-                                                                    </td>
-                                                                    <td><input class="visibilityCheckbox answerCheckbox centered" name="receiverLeaderCheckbox" value="GIVER" checked="checked" type="checkbox">
-                                                                    </td>
-                                                                    <td><input class="visibilityCheckbox giverCheckbox" value="GIVER" checked="checked" type="checkbox">
-                                                                    </td>
-                                                                </tr>
-                                                                
-                                                                
-                                                                
-                                                                
-                                                                
-                                                            </tbody>
-                                                        </table>
-                                                    </div>
-                                                    <textarea class="form-control" rows="3" placeholder="Your comment about this response" name="responsecommenttext" id="responseCommentAddForm-0-2-1"></textarea>
-                                                </div>
-                                                <div class="col-sm-offset-5">
-                                                    <a href="/page/instructorFeedbackResponseCommentAdd" type="button" class="btn btn-primary" id="button_save_comment_for_add-0-2-1">Add</a>
-                                                    <input class="btn btn-default" value="Cancel" onclick="hideResponseCommentAddForm(0,2,1)" type="button">
-                                                    <input name="courseid" value="CFResultsUiT.CS2104" type="hidden">
-                                                    <input name="fsname" value="First Session" type="hidden">
-                                                    <input name="questionid" value="{*}" type="hidden">                                            
->>>>>>> c6509fe8
                                                     <input name="responseid" value="{*}%CFResultsUiT.instr@gmail.tmt%%GENERAL%" type="hidden">
                                                     <input name="user" value="CFResultsUiT.instr" type="hidden">
                                                     <input name="showresponsecommentsto" value="GIVER," type="hidden">
@@ -1193,6 +1065,20 @@
                                         </li>
                                     </ul></div></div>
                             
+                                        <!--Note: When an element has class text-preserve-space, do not insert and HTML spaces-->
+                                                <!--Note: When an element has class text-preserve-space, do not insert and HTML spaces-->
+                                        <!--Note: When an element has class text-preserve-space, do not insert and HTML spaces-->
+                                                <!--Note: When an element has class text-preserve-space, do not insert and HTML spaces-->
+                                        <!--Note: When an element has class text-preserve-space, do not insert and HTML spaces-->
+                                                <!--Note: When an element has class text-preserve-space, do not insert and HTML spaces-->
+                                        <!--Note: When an element has class text-preserve-space, do not insert and HTML spaces-->
+                                                <!--Note: When an element has class text-preserve-space, do not insert and HTML spaces-->
+                                        <!--Note: When an element has class text-preserve-space, do not insert and HTML spaces-->
+                                                <!--Note: When an element has class text-preserve-space, do not insert and HTML spaces-->
+                                        <!--Note: When an element has class text-preserve-space, do not insert and HTML spaces-->
+                                                <!--Note: When an element has class text-preserve-space, do not insert and HTML spaces-->
+                                        <!--Note: When an element has class text-preserve-space, do not insert and HTML spaces-->
+                                                <!--Note: When an element has class text-preserve-space, do not insert and HTML spaces-->
                         </div></div>
                 
                         <div class="row border-top-gray">
@@ -1236,26 +1122,12 @@
                             
                                     <div class="panel panel-info">
                                         <!--Note: When an element has class text-preserve-space, do not insert and HTML spaces-->
-<<<<<<< HEAD
                                         <div class="panel-heading">Question 1: <span class="text-preserve-space">Rate 3 other students' products</span></div>
                                         <div class="panel-body">
                                             <div style="clear:both; overflow: hidden">
                                                 <!--Note: When an element has class text-preserve-space, do not insert and HTML spaces-->
                                                 <div class="pull-left text-preserve-space">Response to Alice from Dropout.</div>
                                                 <button data-original-title="Add comment" type="button" class="btn btn-default btn-xs icon-button pull-right" id="button_add_comment" onclick="showResponseCommentAddForm(1,2,1)" data-toggle="tooltip" data-placement="top" title="">
-=======
-                                        <div class="panel-heading">Question 11: <span class="text-preserve-space">Who are your teammates?&nbsp;<span style=" white-space: normal;">
-    <a href="javascript:;" id="{*}" class="color_gray" onclick="toggleAdditionalQuestionInfo('11-giver-1-recipient-1')" data-more="[more]" data-less="[less]">[more]</a>
-    <br>
-    <span id="questionAdditionalInfo-11-giver-1-recipient-1" style="display:none;">Multiple-choice (multiple answers) question options:
-<br>The options for this question is automatically generated from the list of all students in this course.</span>
-</span></span></div>
-                                        <div class="panel-body">
-                                            <div style="clear:both; overflow: hidden">
-                                                <!--Note: When an element has class text-preserve-space, do not insert and HTML spaces-->
-                                                <div class="pull-left text-preserve-space"><ul class="selectedOptionsList"><li>Danny</li></ul></div>
-                                                <button data-original-title="Add comment" type="button" class="btn btn-default btn-xs icon-button pull-right" id="button_add_comment" onclick="showResponseCommentAddForm(1,1,6)" data-toggle="tooltip" data-placement="top" title="">
->>>>>>> c6509fe8
                                                     <span class="glyphicon glyphicon-comment glyphicon-primary"></span>
                                                 </button>
                                             </div>
@@ -1369,791 +1241,6 @@
                                         </li>
                                     </ul></div></div>
                             
-<<<<<<< HEAD
-=======
-                                    <div class="panel panel-info">
-                                        <!--Note: When an element has class text-preserve-space, do not insert and HTML spaces-->
-                                        <div class="panel-heading">Question 12: <span class="text-preserve-space">Which teams do you like?&nbsp;<span style=" white-space: normal;">
-    <a href="javascript:;" id="{*}" class="color_gray" onclick="toggleAdditionalQuestionInfo('12-giver-1-recipient-1')" data-more="[more]" data-less="[less]">[more]</a>
-    <br>
-    <span id="questionAdditionalInfo-12-giver-1-recipient-1" style="display:none;">Multiple-choice (multiple answers) question options:
-<br>The options for this question is automatically generated from the list of all teams in this course.</span>
-</span></span></div>
-                                        <div class="panel-body">
-                                            <div style="clear:both; overflow: hidden">
-                                                <!--Note: When an element has class text-preserve-space, do not insert and HTML spaces-->
-                                                <div class="pull-left text-preserve-space"><ul class="selectedOptionsList"><li>Team 1</li><li>Team 2</li></ul></div>
-                                                <button data-original-title="Add comment" type="button" class="btn btn-default btn-xs icon-button pull-right" id="button_add_comment" onclick="showResponseCommentAddForm(1,1,7)" data-toggle="tooltip" data-placement="top" title="">
-                                                    <span class="glyphicon glyphicon-comment glyphicon-primary"></span>
-                                                </button>
-                                            </div>
-                                            
-                                            <ul class="list-group" id="responseCommentTable-1-1-7" style="display:none">
-                                            
-                                        <!-- frComment Add form -->    
-                                        <li class="list-group-item list-group-item-warning" id="showResponseCommentAddForm-1-1-7" style="display:none;">
-                                            <form class="responseCommentAddForm">
-                                                <div class="form-group">
-                                                    <div class="form-group form-inline">
-                                                        <div class="form-group text-muted">
-                                                            <p>
-                                                                Giver: Alice Betsy (Team 1)<br>
-                                                                Recipient: Alice Betsy (Team 1)
-                                                            </p>
-                                                            You may change comment's visibility using the visibility options on the right hand side.
-                                                        </div>
-                                                        <a id="frComment-visibility-options-trigger-1-1-7" class="btn btn-sm btn-info pull-right" onclick="toggleVisibilityEditForm(1,1,7)">
-                                                            <span class="glyphicon glyphicon-eye-close"></span>
-                                                            Show Visibility Options
-                                                        </a>
-                                                    </div>
-                                                    <div id="visibility-options-1-1-7" class="panel panel-default" style="display: none;">
-                                                        <div class="panel-heading">Visibility Options</div>
-                                                        <table class="table text-center" style="color:#000;">
-                                                            <tbody>
-                                                                <tr>
-                                                                    <th class="text-center">User/Group</th>
-                                                                    <th class="text-center">Can see
-                                                                        your comment</th>
-                                                                    <th class="text-center">Can see
-                                                                        your name</th>
-                                                                </tr>
-                                                                <tr id="response-giver-1-1-7">
-                                                                    <td class="text-left">
-                                                                        <div data-toggle="tooltip" data-placement="top" title="" data-original-title="Control what response giver can view">
-                                                                            Response Giver</div>
-                                                                    </td>
-                                                                    <td><input class="visibilityCheckbox answerCheckbox centered" name="receiverLeaderCheckbox" value="GIVER" checked="checked" type="checkbox">
-                                                                    </td>
-                                                                    <td><input class="visibilityCheckbox giverCheckbox" value="GIVER" checked="checked" type="checkbox">
-                                                                    </td>
-                                                                </tr>
-                                                                
-                                                                
-                                                                <tr id="response-giver-team-1-1-7">
-                                                                    <td class="text-left">
-                                                                        <div data-toggle="tooltip" data-placement="top" title="" data-original-title="Control what team members of response giver can view">
-                                                                            Response Giver's Team Members</div>
-                                                                    </td>
-                                                                    <td><input class="visibilityCheckbox answerCheckbox" value="OWN_TEAM_MEMBERS" checked="checked" type="checkbox">
-                                                                    </td>
-                                                                    <td><input class="visibilityCheckbox giverCheckbox" value="OWN_TEAM_MEMBERS" checked="checked" type="checkbox">
-                                                                    </td>
-                                                                </tr>
-                                                                
-                                                                
-                                                                
-                                                                <tr id="response-students-1-1-7">
-                                                                    <td class="text-left">
-                                                                        <div data-toggle="tooltip" data-placement="top" title="" data-original-title="Control what other students in this course can view">
-                                                                            Other students in this course</div>
-                                                                    </td>
-                                                                    <td><input class="visibilityCheckbox answerCheckbox" value="STUDENTS" checked="checked" type="checkbox">
-                                                                    </td>
-                                                                    <td><input class="visibilityCheckbox giverCheckbox" value="STUDENTS" checked="checked" type="checkbox">
-                                                                    </td>
-                                                                </tr>
-                                                                
-                                                                
-                                                                <tr id="response-instructors-1-1-7">
-                                                                    <td class="text-left">
-                                                                        <div data-toggle="tooltip" data-placement="top" title="" data-original-title="Control what instructors can view">
-                                                                            Instructors</div>
-                                                                    </td>
-                                                                    <td><input class="visibilityCheckbox answerCheckbox" value="INSTRUCTORS" checked="checked" type="checkbox">
-                                                                    </td>
-                                                                    <td><input class="visibilityCheckbox giverCheckbox" value="INSTRUCTORS" checked="checked" type="checkbox">
-                                                                    </td>
-                                                                </tr>
-                                                                
-                                                            </tbody>
-                                                        </table>
-                                                    </div>
-                                                    <textarea class="form-control" rows="3" placeholder="Your comment about this response" name="responsecommenttext" id="responseCommentAddForm-1-1-7"></textarea>
-                                                </div>
-                                                <div class="col-sm-offset-5">
-                                                    <a href="/page/instructorFeedbackResponseCommentAdd" type="button" class="btn btn-primary" id="button_save_comment_for_add-1-1-7">Add</a>
-                                                    <input class="btn btn-default" value="Cancel" onclick="hideResponseCommentAddForm(1,1,7)" type="button">
-                                                    <input name="courseid" value="CFResultsUiT.CS2104" type="hidden">
-                                                    <input name="fsname" value="First Session" type="hidden">
-                                                    <input name="questionid" value="{*}" type="hidden">                                            
-                                                    <input name="responseid" value="{*}" type="hidden">
-                                                    <input name="user" value="CFResultsUiT.instr" type="hidden">
-                                                    <input name="showresponsecommentsto" value="GIVER,RECEIVER, OWN_TEAM_MEMBERS, STUDENTS, INSTRUCTORS" type="hidden">
-                                                    <input name="showresponsegiverto" value="GIVER,RECEIVER, OWN_TEAM_MEMBERS, STUDENTS, INSTRUCTORS" type="hidden">
-                                                </div>
-                                            </form>
-                                        </li>
-                                    </ul></div></div>
-                            
-                                    <div class="panel panel-info">
-                                        <!--Note: When an element has class text-preserve-space, do not insert and HTML spaces-->
-                                        <div class="panel-heading">Question 13: <span class="text-preserve-space">Rate our product.&nbsp;<span style=" white-space: normal;">
-    <a href="javascript:;" id="{*}" class="color_gray" onclick="toggleAdditionalQuestionInfo('13-giver-1-recipient-1')" data-more="[more]" data-less="[less]">[more]</a>
-    <br>
-    <span id="questionAdditionalInfo-13-giver-1-recipient-1" style="display:none;">Numerical-scale question:<br>Minimum value: 1. Increment: 0.5. Maximum value: 5.</span>
-</span></span></div>
-                                        <div class="panel-body">
-                                            <div style="clear:both; overflow: hidden">
-                                                <!--Note: When an element has class text-preserve-space, do not insert and HTML spaces-->
-                                                <div class="pull-left text-preserve-space">3.5</div>
-                                                <button data-original-title="Add comment" type="button" class="btn btn-default btn-xs icon-button pull-right" id="button_add_comment" onclick="showResponseCommentAddForm(1,1,8)" data-toggle="tooltip" data-placement="top" title="">
-                                                    <span class="glyphicon glyphicon-comment glyphicon-primary"></span>
-                                                </button>
-                                            </div>
-                                            
-                                            <ul class="list-group" id="responseCommentTable-1-1-8" style="display:none">
-                                            
-                                        <!-- frComment Add form -->    
-                                        <li class="list-group-item list-group-item-warning" id="showResponseCommentAddForm-1-1-8" style="display:none;">
-                                            <form class="responseCommentAddForm">
-                                                <div class="form-group">
-                                                    <div class="form-group form-inline">
-                                                        <div class="form-group text-muted">
-                                                            <p>
-                                                                Giver: Alice Betsy (Team 1)<br>
-                                                                Recipient: Alice Betsy (Team 1)
-                                                            </p>
-                                                            You may change comment's visibility using the visibility options on the right hand side.
-                                                        </div>
-                                                        <a id="frComment-visibility-options-trigger-1-1-8" class="btn btn-sm btn-info pull-right" onclick="toggleVisibilityEditForm(1,1,8)">
-                                                            <span class="glyphicon glyphicon-eye-close"></span>
-                                                            Show Visibility Options
-                                                        </a>
-                                                    </div>
-                                                    <div id="visibility-options-1-1-8" class="panel panel-default" style="display: none;">
-                                                        <div class="panel-heading">Visibility Options</div>
-                                                        <table class="table text-center" style="color:#000;">
-                                                            <tbody>
-                                                                <tr>
-                                                                    <th class="text-center">User/Group</th>
-                                                                    <th class="text-center">Can see
-                                                                        your comment</th>
-                                                                    <th class="text-center">Can see
-                                                                        your name</th>
-                                                                </tr>
-                                                                <tr id="response-giver-1-1-8">
-                                                                    <td class="text-left">
-                                                                        <div data-toggle="tooltip" data-placement="top" title="" data-original-title="Control what response giver can view">
-                                                                            Response Giver</div>
-                                                                    </td>
-                                                                    <td><input class="visibilityCheckbox answerCheckbox centered" name="receiverLeaderCheckbox" value="GIVER" checked="checked" type="checkbox">
-                                                                    </td>
-                                                                    <td><input class="visibilityCheckbox giverCheckbox" value="GIVER" checked="checked" type="checkbox">
-                                                                    </td>
-                                                                </tr>
-                                                                
-                                                                
-                                                                
-                                                                
-                                                                
-                                                                <tr id="response-instructors-1-1-8">
-                                                                    <td class="text-left">
-                                                                        <div data-toggle="tooltip" data-placement="top" title="" data-original-title="Control what instructors can view">
-                                                                            Instructors</div>
-                                                                    </td>
-                                                                    <td><input class="visibilityCheckbox answerCheckbox" value="INSTRUCTORS" checked="checked" type="checkbox">
-                                                                    </td>
-                                                                    <td><input class="visibilityCheckbox giverCheckbox" value="INSTRUCTORS" checked="checked" type="checkbox">
-                                                                    </td>
-                                                                </tr>
-                                                                
-                                                            </tbody>
-                                                        </table>
-                                                    </div>
-                                                    <textarea class="form-control" rows="3" placeholder="Your comment about this response" name="responsecommenttext" id="responseCommentAddForm-1-1-8"></textarea>
-                                                </div>
-                                                <div class="col-sm-offset-5">
-                                                    <a href="/page/instructorFeedbackResponseCommentAdd" type="button" class="btn btn-primary" id="button_save_comment_for_add-1-1-8">Add</a>
-                                                    <input class="btn btn-default" value="Cancel" onclick="hideResponseCommentAddForm(1,1,8)" type="button">
-                                                    <input name="courseid" value="CFResultsUiT.CS2104" type="hidden">
-                                                    <input name="fsname" value="First Session" type="hidden">
-                                                    <input name="questionid" value="{*}" type="hidden">                                            
-                                                    <input name="responseid" value="{*}" type="hidden">
-                                                    <input name="user" value="CFResultsUiT.instr" type="hidden">
-                                                    <input name="showresponsecommentsto" value="GIVER,INSTRUCTORS" type="hidden">
-                                                    <input name="showresponsegiverto" value="GIVER,INSTRUCTORS" type="hidden">
-                                                </div>
-                                            </form>
-                                        </li>
-                                    </ul></div></div>
-                            
-                                    <div class="panel panel-info">
-                                        <!--Note: When an element has class text-preserve-space, do not insert and HTML spaces-->
-                                        <div class="panel-heading">Question 14: <span class="text-preserve-space">How important are the following factors to you? Give points accordingly.&nbsp;<span style=" white-space: normal;">
-    <a href="javascript:;" id="{*}" class="color_gray" onclick="toggleAdditionalQuestionInfo('14-giver-1-recipient-1')" data-more="[more]" data-less="[less]">[more]</a>
-    <br>
-    <span id="questionAdditionalInfo-14-giver-1-recipient-1" style="display:none;">Distribute points (among options) question options:
-<ul style="list-style-type: disc;margin-left: 20px;"><li>Grades</li><li>Fun</li></ul>Total points: 100</span>
-</span></span></div>
-                                        <div class="panel-body">
-                                            <div style="clear:both; overflow: hidden">
-                                                <!--Note: When an element has class text-preserve-space, do not insert and HTML spaces-->
-                                                <div class="pull-left text-preserve-space"><ul><li>Grades: 45</li><li>Fun: 55</li></ul></div>
-                                                <button data-original-title="Add comment" type="button" class="btn btn-default btn-xs icon-button pull-right" id="button_add_comment" onclick="showResponseCommentAddForm(1,1,9)" data-toggle="tooltip" data-placement="top" title="">
-                                                    <span class="glyphicon glyphicon-comment glyphicon-primary"></span>
-                                                </button>
-                                            </div>
-                                            
-                                            <ul class="list-group" id="responseCommentTable-1-1-9" style="display:none">
-                                            
-                                        <!-- frComment Add form -->    
-                                        <li class="list-group-item list-group-item-warning" id="showResponseCommentAddForm-1-1-9" style="display:none;">
-                                            <form class="responseCommentAddForm">
-                                                <div class="form-group">
-                                                    <div class="form-group form-inline">
-                                                        <div class="form-group text-muted">
-                                                            <p>
-                                                                Giver: Alice Betsy (Team 1)<br>
-                                                                Recipient: Alice Betsy (Team 1)
-                                                            </p>
-                                                            You may change comment's visibility using the visibility options on the right hand side.
-                                                        </div>
-                                                        <a id="frComment-visibility-options-trigger-1-1-9" class="btn btn-sm btn-info pull-right" onclick="toggleVisibilityEditForm(1,1,9)">
-                                                            <span class="glyphicon glyphicon-eye-close"></span>
-                                                            Show Visibility Options
-                                                        </a>
-                                                    </div>
-                                                    <div id="visibility-options-1-1-9" class="panel panel-default" style="display: none;">
-                                                        <div class="panel-heading">Visibility Options</div>
-                                                        <table class="table text-center" style="color:#000;">
-                                                            <tbody>
-                                                                <tr>
-                                                                    <th class="text-center">User/Group</th>
-                                                                    <th class="text-center">Can see
-                                                                        your comment</th>
-                                                                    <th class="text-center">Can see
-                                                                        your name</th>
-                                                                </tr>
-                                                                <tr id="response-giver-1-1-9">
-                                                                    <td class="text-left">
-                                                                        <div data-toggle="tooltip" data-placement="top" title="" data-original-title="Control what response giver can view">
-                                                                            Response Giver</div>
-                                                                    </td>
-                                                                    <td><input class="visibilityCheckbox answerCheckbox centered" name="receiverLeaderCheckbox" value="GIVER" checked="checked" type="checkbox">
-                                                                    </td>
-                                                                    <td><input class="visibilityCheckbox giverCheckbox" value="GIVER" checked="checked" type="checkbox">
-                                                                    </td>
-                                                                </tr>
-                                                                
-                                                                
-                                                                
-                                                                
-                                                                
-                                                                <tr id="response-instructors-1-1-9">
-                                                                    <td class="text-left">
-                                                                        <div data-toggle="tooltip" data-placement="top" title="" data-original-title="Control what instructors can view">
-                                                                            Instructors</div>
-                                                                    </td>
-                                                                    <td><input class="visibilityCheckbox answerCheckbox" value="INSTRUCTORS" checked="checked" type="checkbox">
-                                                                    </td>
-                                                                    <td><input class="visibilityCheckbox giverCheckbox" value="INSTRUCTORS" checked="checked" type="checkbox">
-                                                                    </td>
-                                                                </tr>
-                                                                
-                                                            </tbody>
-                                                        </table>
-                                                    </div>
-                                                    <textarea class="form-control" rows="3" placeholder="Your comment about this response" name="responsecommenttext" id="responseCommentAddForm-1-1-9"></textarea>
-                                                </div>
-                                                <div class="col-sm-offset-5">
-                                                    <a href="/page/instructorFeedbackResponseCommentAdd" type="button" class="btn btn-primary" id="button_save_comment_for_add-1-1-9">Add</a>
-                                                    <input class="btn btn-default" value="Cancel" onclick="hideResponseCommentAddForm(1,1,9)" type="button">
-                                                    <input name="courseid" value="CFResultsUiT.CS2104" type="hidden">
-                                                    <input name="fsname" value="First Session" type="hidden">
-                                                    <input name="questionid" value="{*}" type="hidden">                                            
-                                                    <input name="responseid" value="{*}" type="hidden">
-                                                    <input name="user" value="CFResultsUiT.instr" type="hidden">
-                                                    <input name="showresponsecommentsto" value="GIVER,RECEIVER, INSTRUCTORS" type="hidden">
-                                                    <input name="showresponsegiverto" value="GIVER,RECEIVER, INSTRUCTORS" type="hidden">
-                                                </div>
-                                            </form>
-                                        </li>
-                                    </ul></div></div>
-                            
-                                    <div class="panel panel-info">
-                                        <!--Note: When an element has class text-preserve-space, do not insert and HTML spaces-->
-                                        <div class="panel-heading">Question 15: <span class="text-preserve-space">Split points among the your team members and yourself, according to how much you think each member has contributed.&nbsp;<span style=" white-space: normal;">
-    <a href="javascript:;" id="{*}" class="color_gray" onclick="toggleAdditionalQuestionInfo('15-giver-1-recipient-1')" data-more="[more]" data-less="[less]">[more]</a>
-    <br>
-    <span id="questionAdditionalInfo-15-giver-1-recipient-1" style="display:none;">Distribute points (among recipients) question<br>Points per recipient: 100</span>
-</span></span></div>
-                                        <div class="panel-body">
-                                            <div style="clear:both; overflow: hidden">
-                                                <!--Note: When an element has class text-preserve-space, do not insert and HTML spaces-->
-                                                <div class="pull-left text-preserve-space">110</div>
-                                                <button data-original-title="Add comment" type="button" class="btn btn-default btn-xs icon-button pull-right" id="button_add_comment" onclick="showResponseCommentAddForm(1,1,10)" data-toggle="tooltip" data-placement="top" title="">
-                                                    <span class="glyphicon glyphicon-comment glyphicon-primary"></span>
-                                                </button>
-                                            </div>
-                                            
-                                            <ul class="list-group" id="responseCommentTable-1-1-10" style="display:none">
-                                            
-                                        <!-- frComment Add form -->    
-                                        <li class="list-group-item list-group-item-warning" id="showResponseCommentAddForm-1-1-10" style="display:none;">
-                                            <form class="responseCommentAddForm">
-                                                <div class="form-group">
-                                                    <div class="form-group form-inline">
-                                                        <div class="form-group text-muted">
-                                                            <p>
-                                                                Giver: Alice Betsy (Team 1)<br>
-                                                                Recipient: Alice Betsy (Team 1)
-                                                            </p>
-                                                            You may change comment's visibility using the visibility options on the right hand side.
-                                                        </div>
-                                                        <a id="frComment-visibility-options-trigger-1-1-10" class="btn btn-sm btn-info pull-right" onclick="toggleVisibilityEditForm(1,1,10)">
-                                                            <span class="glyphicon glyphicon-eye-close"></span>
-                                                            Show Visibility Options
-                                                        </a>
-                                                    </div>
-                                                    <div id="visibility-options-1-1-10" class="panel panel-default" style="display: none;">
-                                                        <div class="panel-heading">Visibility Options</div>
-                                                        <table class="table text-center" style="color:#000;">
-                                                            <tbody>
-                                                                <tr>
-                                                                    <th class="text-center">User/Group</th>
-                                                                    <th class="text-center">Can see
-                                                                        your comment</th>
-                                                                    <th class="text-center">Can see
-                                                                        your name</th>
-                                                                </tr>
-                                                                <tr id="response-giver-1-1-10">
-                                                                    <td class="text-left">
-                                                                        <div data-toggle="tooltip" data-placement="top" title="" data-original-title="Control what response giver can view">
-                                                                            Response Giver</div>
-                                                                    </td>
-                                                                    <td><input class="visibilityCheckbox answerCheckbox centered" name="receiverLeaderCheckbox" value="GIVER" checked="checked" type="checkbox">
-                                                                    </td>
-                                                                    <td><input class="visibilityCheckbox giverCheckbox" value="GIVER" checked="checked" type="checkbox">
-                                                                    </td>
-                                                                </tr>
-                                                                
-                                                                <tr id="response-recipient-1-1-10">
-                                                                    <td class="text-left">
-                                                                        <div data-toggle="tooltip" data-placement="top" title="" data-original-title="Control what response recipient(s) can view">
-                                                                            Response Recipient(s)</div>
-                                                                    </td>
-                                                                    <td><input class="visibilityCheckbox answerCheckbox centered" name="receiverLeaderCheckbox" value="RECEIVER" checked="checked" type="checkbox">
-                                                                    </td>
-                                                                    <td><input class="visibilityCheckbox giverCheckbox" value="RECEIVER" checked="checked" type="checkbox">
-                                                                    </td>
-                                                                </tr>
-                                                                
-                                                                
-                                                                
-                                                                
-                                                                
-                                                                <tr id="response-instructors-1-1-10">
-                                                                    <td class="text-left">
-                                                                        <div data-toggle="tooltip" data-placement="top" title="" data-original-title="Control what instructors can view">
-                                                                            Instructors</div>
-                                                                    </td>
-                                                                    <td><input class="visibilityCheckbox answerCheckbox" value="INSTRUCTORS" checked="checked" type="checkbox">
-                                                                    </td>
-                                                                    <td><input class="visibilityCheckbox giverCheckbox" value="INSTRUCTORS" checked="checked" type="checkbox">
-                                                                    </td>
-                                                                </tr>
-                                                                
-                                                            </tbody>
-                                                        </table>
-                                                    </div>
-                                                    <textarea class="form-control" rows="3" placeholder="Your comment about this response" name="responsecommenttext" id="responseCommentAddForm-1-1-10"></textarea>
-                                                </div>
-                                                <div class="col-sm-offset-5">
-                                                    <a href="/page/instructorFeedbackResponseCommentAdd" type="button" class="btn btn-primary" id="button_save_comment_for_add-1-1-10">Add</a>
-                                                    <input class="btn btn-default" value="Cancel" onclick="hideResponseCommentAddForm(1,1,10)" type="button">
-                                                    <input name="courseid" value="CFResultsUiT.CS2104" type="hidden">
-                                                    <input name="fsname" value="First Session" type="hidden">
-                                                    <input name="questionid" value="{*}" type="hidden">                                            
-                                                    <input name="responseid" value="{*}" type="hidden">
-                                                    <input name="user" value="CFResultsUiT.instr" type="hidden">
-                                                    <input name="showresponsecommentsto" value="GIVER,RECEIVER, INSTRUCTORS" type="hidden">
-                                                    <input name="showresponsegiverto" value="GIVER,RECEIVER, INSTRUCTORS" type="hidden">
-                                                </div>
-                                            </form>
-                                        </li>
-                                    </ul></div></div>
-                            
-                                    <div class="panel panel-info">
-                                        <!--Note: When an element has class text-preserve-space, do not insert and HTML spaces-->
-                                        <div class="panel-heading">Question 16: <span class="text-preserve-space">Rate the contribution of yourself and your team members towards the latest project.&nbsp;<span style=" white-space: normal;">
-    <a href="javascript:;" id="{*}" class="color_gray" onclick="toggleAdditionalQuestionInfo('16-giver-1-recipient-1')" data-more="[more]" data-less="[less]">[more]</a>
-    <br>
-    <span id="questionAdditionalInfo-16-giver-1-recipient-1" style="display:none;">Team contribution question</span>
-</span></span></div>
-                                        <div class="panel-body">
-                                            <div style="clear:both; overflow: hidden">
-                                                <!--Note: When an element has class text-preserve-space, do not insert and HTML spaces-->
-                                                <div class="pull-left text-preserve-space"><span class="color-positive">Equal Share +11%</span><span>&nbsp;&nbsp;[Perceived Contribution: <span class="color_neutral">N/A</span>]</span></div>
-                                                <button data-original-title="Add comment" type="button" class="btn btn-default btn-xs icon-button pull-right" id="button_add_comment" onclick="showResponseCommentAddForm(1,1,11)" data-toggle="tooltip" data-placement="top" title="">
-                                                    <span class="glyphicon glyphicon-comment glyphicon-primary"></span>
-                                                </button>
-                                            </div>
-                                            
-                                            <ul class="list-group" id="responseCommentTable-1-1-11" style="display:none">
-                                            
-                                        <!-- frComment Add form -->    
-                                        <li class="list-group-item list-group-item-warning" id="showResponseCommentAddForm-1-1-11" style="display:none;">
-                                            <form class="responseCommentAddForm">
-                                                <div class="form-group">
-                                                    <div class="form-group form-inline">
-                                                        <div class="form-group text-muted">
-                                                            <p>
-                                                                Giver: Alice Betsy (Team 1)<br>
-                                                                Recipient: Alice Betsy (Team 1)
-                                                            </p>
-                                                            You may change comment's visibility using the visibility options on the right hand side.
-                                                        </div>
-                                                        <a id="frComment-visibility-options-trigger-1-1-11" class="btn btn-sm btn-info pull-right" onclick="toggleVisibilityEditForm(1,1,11)">
-                                                            <span class="glyphicon glyphicon-eye-close"></span>
-                                                            Show Visibility Options
-                                                        </a>
-                                                    </div>
-                                                    <div id="visibility-options-1-1-11" class="panel panel-default" style="display: none;">
-                                                        <div class="panel-heading">Visibility Options</div>
-                                                        <table class="table text-center" style="color:#000;">
-                                                            <tbody>
-                                                                <tr>
-                                                                    <th class="text-center">User/Group</th>
-                                                                    <th class="text-center">Can see
-                                                                        your comment</th>
-                                                                    <th class="text-center">Can see
-                                                                        your name</th>
-                                                                </tr>
-                                                                <tr id="response-giver-1-1-11">
-                                                                    <td class="text-left">
-                                                                        <div data-toggle="tooltip" data-placement="top" title="" data-original-title="Control what response giver can view">
-                                                                            Response Giver</div>
-                                                                    </td>
-                                                                    <td><input class="visibilityCheckbox answerCheckbox centered" name="receiverLeaderCheckbox" value="GIVER" checked="checked" type="checkbox">
-                                                                    </td>
-                                                                    <td><input class="visibilityCheckbox giverCheckbox" value="GIVER" checked="checked" type="checkbox">
-                                                                    </td>
-                                                                </tr>
-                                                                
-                                                                <tr id="response-recipient-1-1-11">
-                                                                    <td class="text-left">
-                                                                        <div data-toggle="tooltip" data-placement="top" title="" data-original-title="Control what response recipient(s) can view">
-                                                                            Response Recipient(s)</div>
-                                                                    </td>
-                                                                    <td><input class="visibilityCheckbox answerCheckbox centered" name="receiverLeaderCheckbox" value="RECEIVER" checked="checked" type="checkbox">
-                                                                    </td>
-                                                                    <td><input class="visibilityCheckbox giverCheckbox" value="RECEIVER" checked="checked" type="checkbox">
-                                                                    </td>
-                                                                </tr>
-                                                                
-                                                                
-                                                                <tr id="response-giver-team-1-1-11">
-                                                                    <td class="text-left">
-                                                                        <div data-toggle="tooltip" data-placement="top" title="" data-original-title="Control what team members of response giver can view">
-                                                                            Response Giver's Team Members</div>
-                                                                    </td>
-                                                                    <td><input class="visibilityCheckbox answerCheckbox" value="OWN_TEAM_MEMBERS" checked="checked" type="checkbox">
-                                                                    </td>
-                                                                    <td><input class="visibilityCheckbox giverCheckbox" value="OWN_TEAM_MEMBERS" checked="checked" type="checkbox">
-                                                                    </td>
-                                                                </tr>
-                                                                
-                                                                
-                                                                <tr id="response-recipient-team-1-1-11">
-                                                                    <td class="text-left">
-                                                                        <div data-toggle="tooltip" data-placement="top" title="" data-original-title="Control what team members of response recipient(s) can view">
-                                                                            Response Recipient's Team Members</div>
-                                                                    </td>
-                                                                    <td><input class="visibilityCheckbox answerCheckbox" value="RECEIVER_TEAM_MEMBERS" checked="checked" type="checkbox">
-                                                                    </td>
-                                                                    <td><input class="visibilityCheckbox giverCheckbox" value="RECEIVER_TEAM_MEMBERS" checked="checked" type="checkbox">
-                                                                    </td>
-                                                                </tr>
-                                                                
-                                                                
-                                                                
-                                                                <tr id="response-instructors-1-1-11">
-                                                                    <td class="text-left">
-                                                                        <div data-toggle="tooltip" data-placement="top" title="" data-original-title="Control what instructors can view">
-                                                                            Instructors</div>
-                                                                    </td>
-                                                                    <td><input class="visibilityCheckbox answerCheckbox" value="INSTRUCTORS" checked="checked" type="checkbox">
-                                                                    </td>
-                                                                    <td><input class="visibilityCheckbox giverCheckbox" value="INSTRUCTORS" checked="checked" type="checkbox">
-                                                                    </td>
-                                                                </tr>
-                                                                
-                                                            </tbody>
-                                                        </table>
-                                                    </div>
-                                                    <textarea class="form-control" rows="3" placeholder="Your comment about this response" name="responsecommenttext" id="responseCommentAddForm-1-1-11"></textarea>
-                                                </div>
-                                                <div class="col-sm-offset-5">
-                                                    <a href="/page/instructorFeedbackResponseCommentAdd" type="button" class="btn btn-primary" id="button_save_comment_for_add-1-1-11">Add</a>
-                                                    <input class="btn btn-default" value="Cancel" onclick="hideResponseCommentAddForm(1,1,11)" type="button">
-                                                    <input name="courseid" value="CFResultsUiT.CS2104" type="hidden">
-                                                    <input name="fsname" value="First Session" type="hidden">
-                                                    <input name="questionid" value="{*}" type="hidden">                                            
-                                                    <input name="responseid" value="{*}" type="hidden">
-                                                    <input name="user" value="CFResultsUiT.instr" type="hidden">
-                                                    <input name="showresponsecommentsto" value="GIVER,RECEIVER, OWN_TEAM_MEMBERS, RECEIVER_TEAM_MEMBERS, INSTRUCTORS" type="hidden">
-                                                    <input name="showresponsegiverto" value="GIVER,RECEIVER, OWN_TEAM_MEMBERS, RECEIVER_TEAM_MEMBERS, INSTRUCTORS" type="hidden">
-                                                </div>
-                                            </form>
-                                        </li>
-                                    </ul></div></div>
-                            
-                                    <div class="panel panel-info">
-                                        <!--Note: When an element has class text-preserve-space, do not insert and HTML spaces-->
-                                        <div class="panel-heading">Question 17: <span class="text-preserve-space">Rate you and your team members work.&nbsp;<span style=" white-space: normal;">
-    <a href="javascript:;" id="{*}" class="color_gray" onclick="toggleAdditionalQuestionInfo('17-giver-1-recipient-1')" data-more="[more]" data-less="[less]">[more]</a>
-    <br>
-    <span id="questionAdditionalInfo-17-giver-1-recipient-1" style="display:none;">Numerical-scale question:<br>Minimum value: 1. Increment: 0.5. Maximum value: 5.</span>
-</span></span></div>
-                                        <div class="panel-body">
-                                            <div style="clear:both; overflow: hidden">
-                                                <!--Note: When an element has class text-preserve-space, do not insert and HTML spaces-->
-                                                <div class="pull-left text-preserve-space">3</div>
-                                                <button data-original-title="Add comment" type="button" class="btn btn-default btn-xs icon-button pull-right" id="button_add_comment" onclick="showResponseCommentAddForm(1,1,12)" data-toggle="tooltip" data-placement="top" title="">
-                                                    <span class="glyphicon glyphicon-comment glyphicon-primary"></span>
-                                                </button>
-                                            </div>
-                                            
-                                            <ul class="list-group" id="responseCommentTable-1-1-12" style="display:none">
-                                            
-                                        <!-- frComment Add form -->    
-                                        <li class="list-group-item list-group-item-warning" id="showResponseCommentAddForm-1-1-12" style="display:none;">
-                                            <form class="responseCommentAddForm">
-                                                <div class="form-group">
-                                                    <div class="form-group form-inline">
-                                                        <div class="form-group text-muted">
-                                                            <p>
-                                                                Giver: Alice Betsy (Team 1)<br>
-                                                                Recipient: Alice Betsy (Team 1)
-                                                            </p>
-                                                            You may change comment's visibility using the visibility options on the right hand side.
-                                                        </div>
-                                                        <a id="frComment-visibility-options-trigger-1-1-12" class="btn btn-sm btn-info pull-right" onclick="toggleVisibilityEditForm(1,1,12)">
-                                                            <span class="glyphicon glyphicon-eye-close"></span>
-                                                            Show Visibility Options
-                                                        </a>
-                                                    </div>
-                                                    <div id="visibility-options-1-1-12" class="panel panel-default" style="display: none;">
-                                                        <div class="panel-heading">Visibility Options</div>
-                                                        <table class="table text-center" style="color:#000;">
-                                                            <tbody>
-                                                                <tr>
-                                                                    <th class="text-center">User/Group</th>
-                                                                    <th class="text-center">Can see
-                                                                        your comment</th>
-                                                                    <th class="text-center">Can see
-                                                                        your name</th>
-                                                                </tr>
-                                                                <tr id="response-giver-1-1-12">
-                                                                    <td class="text-left">
-                                                                        <div data-toggle="tooltip" data-placement="top" title="" data-original-title="Control what response giver can view">
-                                                                            Response Giver</div>
-                                                                    </td>
-                                                                    <td><input class="visibilityCheckbox answerCheckbox centered" name="receiverLeaderCheckbox" value="GIVER" checked="checked" type="checkbox">
-                                                                    </td>
-                                                                    <td><input class="visibilityCheckbox giverCheckbox" value="GIVER" checked="checked" type="checkbox">
-                                                                    </td>
-                                                                </tr>
-                                                                
-                                                                
-                                                                
-                                                                
-                                                                
-                                                                <tr id="response-instructors-1-1-12">
-                                                                    <td class="text-left">
-                                                                        <div data-toggle="tooltip" data-placement="top" title="" data-original-title="Control what instructors can view">
-                                                                            Instructors</div>
-                                                                    </td>
-                                                                    <td><input class="visibilityCheckbox answerCheckbox" value="INSTRUCTORS" checked="checked" type="checkbox">
-                                                                    </td>
-                                                                    <td><input class="visibilityCheckbox giverCheckbox" value="INSTRUCTORS" checked="checked" type="checkbox">
-                                                                    </td>
-                                                                </tr>
-                                                                
-                                                            </tbody>
-                                                        </table>
-                                                    </div>
-                                                    <textarea class="form-control" rows="3" placeholder="Your comment about this response" name="responsecommenttext" id="responseCommentAddForm-1-1-12"></textarea>
-                                                </div>
-                                                <div class="col-sm-offset-5">
-                                                    <a href="/page/instructorFeedbackResponseCommentAdd" type="button" class="btn btn-primary" id="button_save_comment_for_add-1-1-12">Add</a>
-                                                    <input class="btn btn-default" value="Cancel" onclick="hideResponseCommentAddForm(1,1,12)" type="button">
-                                                    <input name="courseid" value="CFResultsUiT.CS2104" type="hidden">
-                                                    <input name="fsname" value="First Session" type="hidden">
-                                                    <input name="questionid" value="{*}" type="hidden">                                            
-                                                    <input name="responseid" value="{*}" type="hidden">
-                                                    <input name="user" value="CFResultsUiT.instr" type="hidden">
-                                                    <input name="showresponsecommentsto" value="GIVER,INSTRUCTORS" type="hidden">
-                                                    <input name="showresponsegiverto" value="GIVER,INSTRUCTORS" type="hidden">
-                                                </div>
-                                            </form>
-                                        </li>
-                                    </ul></div></div>
-                            
-                        </div></div>
-                
-                        <div class="row border-top-gray">
-                            <div class="col-md-2">
-                                <div class="col-md-12">
-                                    From: 
-                                    
-                                            <div title="" data-original-title="" class="middlealign profile-pic-icon-hover inline-block" data-link="/page/studentProfilePic?studentemail={*}&amp;courseid={*}&amp;user=CFResultsUiT.instr">
-                                                <strong>Drop out (Team 2)</strong>
-                                                <img src="" alt="No Image Given" class="hidden profile-pic-icon-hidden">
-                                            </div>
-                                    
-                                    
-                                </div>
-                                    
-                                <div class="col-md-12 text-muted small"><br>
-                                    To: 
-                                
-                                    <div title="" data-original-title="" class="middlealign profile-pic-icon-hover inline-block" data-link="/page/studentProfilePic?studentemail={*}&amp;courseid={*}&amp;user=CFResultsUiT.instr">
-                                        <strong>Alice Betsy (Team 1)</strong>
-                                        <img src="" alt="No Image Given" class="hidden profile-pic-icon-hidden">
-                                    </div>
-                                 
-                                </div>
-                                &nbsp;
-                                <div class="col-md-12">
-                                    
-                                    <form class="inline" method="post" action="/page/instructorEditStudentFeedbackPage?user=CFResultsUiT.instr" target="_blank"> 
-                                        <input data-original-title="Edit the responses given by this student" class="btn btn-default btn-xs" value="Moderate Responses" data-toggle="tooltip" title="" type="submit">
-                                        <input name="courseid" value="CFResultsUiT.CS2104" type="hidden">
-                                        <input name="fsname" value="First Session" type="hidden">
-                                        
-                                        <input name="moderatedstudent" value="drop.out@gmail.tmt" type="hidden">
-                                        
-                                    </form>
-                                    
-                                </div>
-                                &nbsp;
-                            </div>
-                            <div class="col-md-10">
-                            
-                                    <div class="panel panel-info">
-                                        <!--Note: When an element has class text-preserve-space, do not insert and HTML spaces-->
-                                        <div class="panel-heading">Question 1: <span class="text-preserve-space">Rate 3 other students' products</span></div>
-                                        <div class="panel-body">
-                                            <div style="clear:both; overflow: hidden">
-                                                <!--Note: When an element has class text-preserve-space, do not insert and HTML spaces-->
-                                                <div class="pull-left text-preserve-space">Response to Alice from Dropout.</div>
-                                                <button data-original-title="Add comment" type="button" class="btn btn-default btn-xs icon-button pull-right" id="button_add_comment" onclick="showResponseCommentAddForm(1,2,1)" data-toggle="tooltip" data-placement="top" title="">
-                                                    <span class="glyphicon glyphicon-comment glyphicon-primary"></span>
-                                                </button>
-                                            </div>
-                                            
-                                            <ul class="list-group" id="responseCommentTable-1-2-1" style="display:none">
-                                            
-                                        <!-- frComment Add form -->    
-                                        <li class="list-group-item list-group-item-warning" id="showResponseCommentAddForm-1-2-1" style="display:none;">
-                                            <form class="responseCommentAddForm">
-                                                <div class="form-group">
-                                                    <div class="form-group form-inline">
-                                                        <div class="form-group text-muted">
-                                                            <p>
-                                                                Giver: Drop out (Team 2)<br>
-                                                                Recipient: Alice Betsy (Team 1)
-                                                            </p>
-                                                            You may change comment's visibility using the visibility options on the right hand side.
-                                                        </div>
-                                                        <a id="frComment-visibility-options-trigger-1-2-1" class="btn btn-sm btn-info pull-right" onclick="toggleVisibilityEditForm(1,2,1)">
-                                                            <span class="glyphicon glyphicon-eye-close"></span>
-                                                            Show Visibility Options
-                                                        </a>
-                                                    </div>
-                                                    <div id="visibility-options-1-2-1" class="panel panel-default" style="display: none;">
-                                                        <div class="panel-heading">Visibility Options</div>
-                                                        <table class="table text-center" style="color:#000;">
-                                                            <tbody>
-                                                                <tr>
-                                                                    <th class="text-center">User/Group</th>
-                                                                    <th class="text-center">Can see
-                                                                        your comment</th>
-                                                                    <th class="text-center">Can see
-                                                                        your name</th>
-                                                                </tr>
-                                                                <tr id="response-giver-1-2-1">
-                                                                    <td class="text-left">
-                                                                        <div data-toggle="tooltip" data-placement="top" title="" data-original-title="Control what response giver can view">
-                                                                            Response Giver</div>
-                                                                    </td>
-                                                                    <td><input class="visibilityCheckbox answerCheckbox centered" name="receiverLeaderCheckbox" value="GIVER" checked="checked" type="checkbox">
-                                                                    </td>
-                                                                    <td><input class="visibilityCheckbox giverCheckbox" value="GIVER" checked="checked" type="checkbox">
-                                                                    </td>
-                                                                </tr>
-                                                                
-                                                                <tr id="response-recipient-1-2-1">
-                                                                    <td class="text-left">
-                                                                        <div data-toggle="tooltip" data-placement="top" title="" data-original-title="Control what response recipient(s) can view">
-                                                                            Response Recipient(s)</div>
-                                                                    </td>
-                                                                    <td><input class="visibilityCheckbox answerCheckbox centered" name="receiverLeaderCheckbox" value="RECEIVER" checked="checked" type="checkbox">
-                                                                    </td>
-                                                                    <td><input class="visibilityCheckbox giverCheckbox" value="RECEIVER" checked="checked" type="checkbox">
-                                                                    </td>
-                                                                </tr>
-                                                                
-                                                                
-                                                                <tr id="response-giver-team-1-2-1">
-                                                                    <td class="text-left">
-                                                                        <div data-toggle="tooltip" data-placement="top" title="" data-original-title="Control what team members of response giver can view">
-                                                                            Response Giver's Team Members</div>
-                                                                    </td>
-                                                                    <td><input class="visibilityCheckbox answerCheckbox" value="OWN_TEAM_MEMBERS" checked="checked" type="checkbox">
-                                                                    </td>
-                                                                    <td><input class="visibilityCheckbox giverCheckbox" value="OWN_TEAM_MEMBERS" checked="checked" type="checkbox">
-                                                                    </td>
-                                                                </tr>
-                                                                
-                                                                
-                                                                
-                                                                <tr id="response-students-1-2-1">
-                                                                    <td class="text-left">
-                                                                        <div data-toggle="tooltip" data-placement="top" title="" data-original-title="Control what other students in this course can view">
-                                                                            Other students in this course</div>
-                                                                    </td>
-                                                                    <td><input class="visibilityCheckbox answerCheckbox" value="STUDENTS" checked="checked" type="checkbox">
-                                                                    </td>
-                                                                    <td><input class="visibilityCheckbox giverCheckbox" value="STUDENTS" checked="checked" type="checkbox">
-                                                                    </td>
-                                                                </tr>
-                                                                
-                                                                
-                                                                <tr id="response-instructors-1-2-1">
-                                                                    <td class="text-left">
-                                                                        <div data-toggle="tooltip" data-placement="top" title="" data-original-title="Control what instructors can view">
-                                                                            Instructors</div>
-                                                                    </td>
-                                                                    <td><input class="visibilityCheckbox answerCheckbox" value="INSTRUCTORS" checked="checked" type="checkbox">
-                                                                    </td>
-                                                                    <td><input class="visibilityCheckbox giverCheckbox" value="INSTRUCTORS" checked="checked" type="checkbox">
-                                                                    </td>
-                                                                </tr>
-                                                                
-                                                            </tbody>
-                                                        </table>
-                                                    </div>
-                                                    <textarea class="form-control" rows="3" placeholder="Your comment about this response" name="responsecommenttext" id="responseCommentAddForm-1-2-1"></textarea>
-                                                </div>
-                                                <div class="col-sm-offset-5">
-                                                    <a href="/page/instructorFeedbackResponseCommentAdd" type="button" class="btn btn-primary" id="button_save_comment_for_add-1-2-1">Add</a>
-                                                    <input class="btn btn-default" value="Cancel" onclick="hideResponseCommentAddForm(1,2,1)" type="button">
-                                                    <input name="courseid" value="CFResultsUiT.CS2104" type="hidden">
-                                                    <input name="fsname" value="First Session" type="hidden">
-                                                    <input name="questionid" value="{*}" type="hidden">                                            
-                                                    <input name="responseid" value="{*}" type="hidden">
-                                                    <input name="user" value="CFResultsUiT.instr" type="hidden">
-                                                    <input name="showresponsecommentsto" value="GIVER,INSTRUCTORS, RECEIVER, STUDENTS, OWN_TEAM_MEMBERS" type="hidden">
-                                                    <input name="showresponsegiverto" value="GIVER,INSTRUCTORS, RECEIVER, STUDENTS, OWN_TEAM_MEMBERS" type="hidden">
-                                                </div>
-                                            </form>
-                                        </li>
-                                    </ul></div></div>
-                            
->>>>>>> c6509fe8
                         </div></div>
                 
                 </div>
@@ -2192,8 +1279,6 @@
                                             <div title="" data-original-title="" class="middlealign profile-pic-icon-hover inline-block" data-link="/page/studentProfilePic?studentemail={*}&amp;courseid={*}&amp;user=CFResultsUiT.instr">
                                                 <strong>Alice Betsy (Team 1)</strong>
                                                 <img src="" alt="No Image Given" class="hidden profile-pic-icon-hidden">
-<<<<<<< HEAD
-=======
                                             </div>
                                     
                                     
@@ -2346,326 +1431,12 @@
                                         </li>
                                     </ul></div></div>
                             
-                                    <div class="panel panel-info">
                                         <!--Note: When an element has class text-preserve-space, do not insert and HTML spaces-->
-                                        <div class="panel-heading">Question 15: <span class="text-preserve-space">Split points among the your team members and yourself, according to how much you think each member has contributed.&nbsp;<span style=" white-space: normal;">
-    <a href="javascript:;" id="{*}" class="color_gray" onclick="toggleAdditionalQuestionInfo('15-giver-1-recipient-2')" data-more="[more]" data-less="[less]">[more]</a>
-    <br>
-    <span id="questionAdditionalInfo-15-giver-1-recipient-2" style="display:none;">Distribute points (among recipients) question<br>Points per recipient: 100</span>
-</span></span></div>
-                                        <div class="panel-body">
-                                            <div style="clear:both; overflow: hidden">
                                                 <!--Note: When an element has class text-preserve-space, do not insert and HTML spaces-->
-                                                <div class="pull-left text-preserve-space">90</div>
-                                                <button data-original-title="Add comment" type="button" class="btn btn-default btn-xs icon-button pull-right" id="button_add_comment" onclick="showResponseCommentAddForm(2,1,2)" data-toggle="tooltip" data-placement="top" title="">
-                                                    <span class="glyphicon glyphicon-comment glyphicon-primary"></span>
-                                                </button>
-                                            </div>
-                                            
-                                            <ul class="list-group" id="responseCommentTable-2-1-2" style="display:none">
-                                            
-                                        <!-- frComment Add form -->    
-                                        <li class="list-group-item list-group-item-warning" id="showResponseCommentAddForm-2-1-2" style="display:none;">
-                                            <form class="responseCommentAddForm">
-                                                <div class="form-group">
-                                                    <div class="form-group form-inline">
-                                                        <div class="form-group text-muted">
-                                                            <p>
-                                                                Giver: Alice Betsy (Team 1)<br>
-                                                                Recipient: Benny Charles (Team 1)
-                                                            </p>
-                                                            You may change comment's visibility using the visibility options on the right hand side.
-                                                        </div>
-                                                        <a id="frComment-visibility-options-trigger-2-1-2" class="btn btn-sm btn-info pull-right" onclick="toggleVisibilityEditForm(2,1,2)">
-                                                            <span class="glyphicon glyphicon-eye-close"></span>
-                                                            Show Visibility Options
-                                                        </a>
-                                                    </div>
-                                                    <div id="visibility-options-2-1-2" class="panel panel-default" style="display: none;">
-                                                        <div class="panel-heading">Visibility Options</div>
-                                                        <table class="table text-center" style="color:#000;">
-                                                            <tbody>
-                                                                <tr>
-                                                                    <th class="text-center">User/Group</th>
-                                                                    <th class="text-center">Can see
-                                                                        your comment</th>
-                                                                    <th class="text-center">Can see
-                                                                        your name</th>
-                                                                </tr>
-                                                                <tr id="response-giver-2-1-2">
-                                                                    <td class="text-left">
-                                                                        <div data-toggle="tooltip" data-placement="top" title="" data-original-title="Control what response giver can view">
-                                                                            Response Giver</div>
-                                                                    </td>
-                                                                    <td><input class="visibilityCheckbox answerCheckbox centered" name="receiverLeaderCheckbox" value="GIVER" checked="checked" type="checkbox">
-                                                                    </td>
-                                                                    <td><input class="visibilityCheckbox giverCheckbox" value="GIVER" checked="checked" type="checkbox">
-                                                                    </td>
-                                                                </tr>
-                                                                
-                                                                <tr id="response-recipient-2-1-2">
-                                                                    <td class="text-left">
-                                                                        <div data-toggle="tooltip" data-placement="top" title="" data-original-title="Control what response recipient(s) can view">
-                                                                            Response Recipient(s)</div>
-                                                                    </td>
-                                                                    <td><input class="visibilityCheckbox answerCheckbox centered" name="receiverLeaderCheckbox" value="RECEIVER" checked="checked" type="checkbox">
-                                                                    </td>
-                                                                    <td><input class="visibilityCheckbox giverCheckbox" value="RECEIVER" checked="checked" type="checkbox">
-                                                                    </td>
-                                                                </tr>
-                                                                
-                                                                
-                                                                
-                                                                
-                                                                
-                                                                <tr id="response-instructors-2-1-2">
-                                                                    <td class="text-left">
-                                                                        <div data-toggle="tooltip" data-placement="top" title="" data-original-title="Control what instructors can view">
-                                                                            Instructors</div>
-                                                                    </td>
-                                                                    <td><input class="visibilityCheckbox answerCheckbox" value="INSTRUCTORS" checked="checked" type="checkbox">
-                                                                    </td>
-                                                                    <td><input class="visibilityCheckbox giverCheckbox" value="INSTRUCTORS" checked="checked" type="checkbox">
-                                                                    </td>
-                                                                </tr>
-                                                                
-                                                            </tbody>
-                                                        </table>
-                                                    </div>
-                                                    <textarea class="form-control" rows="3" placeholder="Your comment about this response" name="responsecommenttext" id="responseCommentAddForm-2-1-2"></textarea>
-                                                </div>
-                                                <div class="col-sm-offset-5">
-                                                    <a href="/page/instructorFeedbackResponseCommentAdd" type="button" class="btn btn-primary" id="button_save_comment_for_add-2-1-2">Add</a>
-                                                    <input class="btn btn-default" value="Cancel" onclick="hideResponseCommentAddForm(2,1,2)" type="button">
-                                                    <input name="courseid" value="CFResultsUiT.CS2104" type="hidden">
-                                                    <input name="fsname" value="First Session" type="hidden">
-                                                    <input name="questionid" value="{*}" type="hidden">                                            
-                                                    <input name="responseid" value="{*}" type="hidden">
-                                                    <input name="user" value="CFResultsUiT.instr" type="hidden">
-                                                    <input name="showresponsecommentsto" value="GIVER,RECEIVER, INSTRUCTORS" type="hidden">
-                                                    <input name="showresponsegiverto" value="GIVER,RECEIVER, INSTRUCTORS" type="hidden">
-                                                </div>
-                                            </form>
-                                        </li>
-                                    </ul></div></div>
-                            
-                                    <div class="panel panel-info">
                                         <!--Note: When an element has class text-preserve-space, do not insert and HTML spaces-->
-                                        <div class="panel-heading">Question 16: <span class="text-preserve-space">Rate the contribution of yourself and your team members towards the latest project.&nbsp;<span style=" white-space: normal;">
-    <a href="javascript:;" id="{*}" class="color_gray" onclick="toggleAdditionalQuestionInfo('16-giver-1-recipient-2')" data-more="[more]" data-less="[less]">[more]</a>
-    <br>
-    <span id="questionAdditionalInfo-16-giver-1-recipient-2" style="display:none;">Team contribution question</span>
-</span></span></div>
-                                        <div class="panel-body">
-                                            <div style="clear:both; overflow: hidden">
                                                 <!--Note: When an element has class text-preserve-space, do not insert and HTML spaces-->
-                                                <div class="pull-left text-preserve-space"><span class="color_neutral">Equal Share</span></div>
-                                                <button data-original-title="Add comment" type="button" class="btn btn-default btn-xs icon-button pull-right" id="button_add_comment" onclick="showResponseCommentAddForm(2,1,3)" data-toggle="tooltip" data-placement="top" title="">
-                                                    <span class="glyphicon glyphicon-comment glyphicon-primary"></span>
-                                                </button>
-                                            </div>
-                                            
-                                            <ul class="list-group" id="responseCommentTable-2-1-3" style="display:none">
-                                            
-                                        <!-- frComment Add form -->    
-                                        <li class="list-group-item list-group-item-warning" id="showResponseCommentAddForm-2-1-3" style="display:none;">
-                                            <form class="responseCommentAddForm">
-                                                <div class="form-group">
-                                                    <div class="form-group form-inline">
-                                                        <div class="form-group text-muted">
-                                                            <p>
-                                                                Giver: Alice Betsy (Team 1)<br>
-                                                                Recipient: Benny Charles (Team 1)
-                                                            </p>
-                                                            You may change comment's visibility using the visibility options on the right hand side.
-                                                        </div>
-                                                        <a id="frComment-visibility-options-trigger-2-1-3" class="btn btn-sm btn-info pull-right" onclick="toggleVisibilityEditForm(2,1,3)">
-                                                            <span class="glyphicon glyphicon-eye-close"></span>
-                                                            Show Visibility Options
-                                                        </a>
-                                                    </div>
-                                                    <div id="visibility-options-2-1-3" class="panel panel-default" style="display: none;">
-                                                        <div class="panel-heading">Visibility Options</div>
-                                                        <table class="table text-center" style="color:#000;">
-                                                            <tbody>
-                                                                <tr>
-                                                                    <th class="text-center">User/Group</th>
-                                                                    <th class="text-center">Can see
-                                                                        your comment</th>
-                                                                    <th class="text-center">Can see
-                                                                        your name</th>
-                                                                </tr>
-                                                                <tr id="response-giver-2-1-3">
-                                                                    <td class="text-left">
-                                                                        <div data-toggle="tooltip" data-placement="top" title="" data-original-title="Control what response giver can view">
-                                                                            Response Giver</div>
-                                                                    </td>
-                                                                    <td><input class="visibilityCheckbox answerCheckbox centered" name="receiverLeaderCheckbox" value="GIVER" checked="checked" type="checkbox">
-                                                                    </td>
-                                                                    <td><input class="visibilityCheckbox giverCheckbox" value="GIVER" checked="checked" type="checkbox">
-                                                                    </td>
-                                                                </tr>
-                                                                
-                                                                <tr id="response-recipient-2-1-3">
-                                                                    <td class="text-left">
-                                                                        <div data-toggle="tooltip" data-placement="top" title="" data-original-title="Control what response recipient(s) can view">
-                                                                            Response Recipient(s)</div>
-                                                                    </td>
-                                                                    <td><input class="visibilityCheckbox answerCheckbox centered" name="receiverLeaderCheckbox" value="RECEIVER" checked="checked" type="checkbox">
-                                                                    </td>
-                                                                    <td><input class="visibilityCheckbox giverCheckbox" value="RECEIVER" checked="checked" type="checkbox">
-                                                                    </td>
-                                                                </tr>
-                                                                
-                                                                
-                                                                <tr id="response-giver-team-2-1-3">
-                                                                    <td class="text-left">
-                                                                        <div data-toggle="tooltip" data-placement="top" title="" data-original-title="Control what team members of response giver can view">
-                                                                            Response Giver's Team Members</div>
-                                                                    </td>
-                                                                    <td><input class="visibilityCheckbox answerCheckbox" value="OWN_TEAM_MEMBERS" checked="checked" type="checkbox">
-                                                                    </td>
-                                                                    <td><input class="visibilityCheckbox giverCheckbox" value="OWN_TEAM_MEMBERS" checked="checked" type="checkbox">
-                                                                    </td>
-                                                                </tr>
-                                                                
-                                                                
-                                                                <tr id="response-recipient-team-2-1-3">
-                                                                    <td class="text-left">
-                                                                        <div data-toggle="tooltip" data-placement="top" title="" data-original-title="Control what team members of response recipient(s) can view">
-                                                                            Response Recipient's Team Members</div>
-                                                                    </td>
-                                                                    <td><input class="visibilityCheckbox answerCheckbox" value="RECEIVER_TEAM_MEMBERS" checked="checked" type="checkbox">
-                                                                    </td>
-                                                                    <td><input class="visibilityCheckbox giverCheckbox" value="RECEIVER_TEAM_MEMBERS" checked="checked" type="checkbox">
-                                                                    </td>
-                                                                </tr>
-                                                                
-                                                                
-                                                                
-                                                                <tr id="response-instructors-2-1-3">
-                                                                    <td class="text-left">
-                                                                        <div data-toggle="tooltip" data-placement="top" title="" data-original-title="Control what instructors can view">
-                                                                            Instructors</div>
-                                                                    </td>
-                                                                    <td><input class="visibilityCheckbox answerCheckbox" value="INSTRUCTORS" checked="checked" type="checkbox">
-                                                                    </td>
-                                                                    <td><input class="visibilityCheckbox giverCheckbox" value="INSTRUCTORS" checked="checked" type="checkbox">
-                                                                    </td>
-                                                                </tr>
-                                                                
-                                                            </tbody>
-                                                        </table>
-                                                    </div>
-                                                    <textarea class="form-control" rows="3" placeholder="Your comment about this response" name="responsecommenttext" id="responseCommentAddForm-2-1-3"></textarea>
-                                                </div>
-                                                <div class="col-sm-offset-5">
-                                                    <a href="/page/instructorFeedbackResponseCommentAdd" type="button" class="btn btn-primary" id="button_save_comment_for_add-2-1-3">Add</a>
-                                                    <input class="btn btn-default" value="Cancel" onclick="hideResponseCommentAddForm(2,1,3)" type="button">
-                                                    <input name="courseid" value="CFResultsUiT.CS2104" type="hidden">
-                                                    <input name="fsname" value="First Session" type="hidden">
-                                                    <input name="questionid" value="{*}" type="hidden">                                            
-                                                    <input name="responseid" value="{*}" type="hidden">
-                                                    <input name="user" value="CFResultsUiT.instr" type="hidden">
-                                                    <input name="showresponsecommentsto" value="GIVER,RECEIVER, OWN_TEAM_MEMBERS, RECEIVER_TEAM_MEMBERS, INSTRUCTORS" type="hidden">
-                                                    <input name="showresponsegiverto" value="GIVER,RECEIVER, OWN_TEAM_MEMBERS, RECEIVER_TEAM_MEMBERS, INSTRUCTORS" type="hidden">
-                                                </div>
-                                            </form>
-                                        </li>
-                                    </ul></div></div>
-                            
-                                    <div class="panel panel-info">
                                         <!--Note: When an element has class text-preserve-space, do not insert and HTML spaces-->
-                                        <div class="panel-heading">Question 17: <span class="text-preserve-space">Rate you and your team members work.&nbsp;<span style=" white-space: normal;">
-    <a href="javascript:;" id="{*}" class="color_gray" onclick="toggleAdditionalQuestionInfo('17-giver-1-recipient-2')" data-more="[more]" data-less="[less]">[more]</a>
-    <br>
-    <span id="questionAdditionalInfo-17-giver-1-recipient-2" style="display:none;">Numerical-scale question:<br>Minimum value: 1. Increment: 0.5. Maximum value: 5.</span>
-</span></span></div>
-                                        <div class="panel-body">
-                                            <div style="clear:both; overflow: hidden">
                                                 <!--Note: When an element has class text-preserve-space, do not insert and HTML spaces-->
-                                                <div class="pull-left text-preserve-space">4</div>
-                                                <button data-original-title="Add comment" type="button" class="btn btn-default btn-xs icon-button pull-right" id="button_add_comment" onclick="showResponseCommentAddForm(2,1,4)" data-toggle="tooltip" data-placement="top" title="">
-                                                    <span class="glyphicon glyphicon-comment glyphicon-primary"></span>
-                                                </button>
-                                            </div>
-                                            
-                                            <ul class="list-group" id="responseCommentTable-2-1-4" style="display:none">
-                                            
-                                        <!-- frComment Add form -->    
-                                        <li class="list-group-item list-group-item-warning" id="showResponseCommentAddForm-2-1-4" style="display:none;">
-                                            <form class="responseCommentAddForm">
-                                                <div class="form-group">
-                                                    <div class="form-group form-inline">
-                                                        <div class="form-group text-muted">
-                                                            <p>
-                                                                Giver: Alice Betsy (Team 1)<br>
-                                                                Recipient: Benny Charles (Team 1)
-                                                            </p>
-                                                            You may change comment's visibility using the visibility options on the right hand side.
-                                                        </div>
-                                                        <a id="frComment-visibility-options-trigger-2-1-4" class="btn btn-sm btn-info pull-right" onclick="toggleVisibilityEditForm(2,1,4)">
-                                                            <span class="glyphicon glyphicon-eye-close"></span>
-                                                            Show Visibility Options
-                                                        </a>
-                                                    </div>
-                                                    <div id="visibility-options-2-1-4" class="panel panel-default" style="display: none;">
-                                                        <div class="panel-heading">Visibility Options</div>
-                                                        <table class="table text-center" style="color:#000;">
-                                                            <tbody>
-                                                                <tr>
-                                                                    <th class="text-center">User/Group</th>
-                                                                    <th class="text-center">Can see
-                                                                        your comment</th>
-                                                                    <th class="text-center">Can see
-                                                                        your name</th>
-                                                                </tr>
-                                                                <tr id="response-giver-2-1-4">
-                                                                    <td class="text-left">
-                                                                        <div data-toggle="tooltip" data-placement="top" title="" data-original-title="Control what response giver can view">
-                                                                            Response Giver</div>
-                                                                    </td>
-                                                                    <td><input class="visibilityCheckbox answerCheckbox centered" name="receiverLeaderCheckbox" value="GIVER" checked="checked" type="checkbox">
-                                                                    </td>
-                                                                    <td><input class="visibilityCheckbox giverCheckbox" value="GIVER" checked="checked" type="checkbox">
-                                                                    </td>
-                                                                </tr>
-                                                                
-                                                                
-                                                                
-                                                                
-                                                                
-                                                                <tr id="response-instructors-2-1-4">
-                                                                    <td class="text-left">
-                                                                        <div data-toggle="tooltip" data-placement="top" title="" data-original-title="Control what instructors can view">
-                                                                            Instructors</div>
-                                                                    </td>
-                                                                    <td><input class="visibilityCheckbox answerCheckbox" value="INSTRUCTORS" checked="checked" type="checkbox">
-                                                                    </td>
-                                                                    <td><input class="visibilityCheckbox giverCheckbox" value="INSTRUCTORS" checked="checked" type="checkbox">
-                                                                    </td>
-                                                                </tr>
-                                                                
-                                                            </tbody>
-                                                        </table>
-                                                    </div>
-                                                    <textarea class="form-control" rows="3" placeholder="Your comment about this response" name="responsecommenttext" id="responseCommentAddForm-2-1-4"></textarea>
-                                                </div>
-                                                <div class="col-sm-offset-5">
-                                                    <a href="/page/instructorFeedbackResponseCommentAdd" type="button" class="btn btn-primary" id="button_save_comment_for_add-2-1-4">Add</a>
-                                                    <input class="btn btn-default" value="Cancel" onclick="hideResponseCommentAddForm(2,1,4)" type="button">
-                                                    <input name="courseid" value="CFResultsUiT.CS2104" type="hidden">
-                                                    <input name="fsname" value="First Session" type="hidden">
-                                                    <input name="questionid" value="{*}" type="hidden">                                            
-                                                    <input name="responseid" value="{*}" type="hidden">
-                                                    <input name="user" value="CFResultsUiT.instr" type="hidden">
-                                                    <input name="showresponsecommentsto" value="GIVER,INSTRUCTORS" type="hidden">
-                                                    <input name="showresponsegiverto" value="GIVER,INSTRUCTORS" type="hidden">
-                                                </div>
-                                            </form>
-                                        </li>
-                                    </ul></div></div>
-                            
                         </div></div>
                 
                         <div class="row border-top-gray">
@@ -2832,7 +1603,6 @@
                                             <div title="" data-original-title="" class="middlealign profile-pic-icon-hover inline-block" data-link="/page/studentProfilePic?studentemail={*}&amp;courseid={*}&amp;user=CFResultsUiT.instr">
                                                 <strong>Drop out (Team 2)</strong>
                                                 <img src="" alt="No Image Given" class="hidden profile-pic-icon-hidden">
->>>>>>> c6509fe8
                                             </div>
                                     
                                     
@@ -2855,7 +1625,7 @@
                                         <input name="courseid" value="CFResultsUiT.CS2104" type="hidden">
                                         <input name="fsname" value="First Session" type="hidden">
                                         
-                                        <input name="moderatedstudent" value="CFResultsUiT.alice.b@gmail.tmt" type="hidden">
+                                        <input name="moderatedstudent" value="drop.out@gmail.tmt" type="hidden">
                                         
                                     </form>
                                     
@@ -2870,346 +1640,8 @@
                                         <div class="panel-body">
                                             <div style="clear:both; overflow: hidden">
                                                 <!--Note: When an element has class text-preserve-space, do not insert and HTML spaces-->
-<<<<<<< HEAD
-                                                <div class="pull-left text-preserve-space">2 Response to Benny.</div>
-                                                <button data-original-title="Add comment" type="button" class="btn btn-default btn-xs icon-button pull-right" id="button_add_comment" onclick="showResponseCommentAddForm(2,1,1)" data-toggle="tooltip" data-placement="top" title="">
-=======
                                                 <div class="pull-left text-preserve-space">Response to Benny from Dropout.</div>
                                                 <button data-original-title="Add comment" type="button" class="btn btn-default btn-xs icon-button pull-right" id="button_add_comment" onclick="showResponseCommentAddForm(2,3,1)" data-toggle="tooltip" data-placement="top" title="">
->>>>>>> c6509fe8
-                                                    <span class="glyphicon glyphicon-comment glyphicon-primary"></span>
-                                                </button>
-                                            </div>
-                                            
-                                            <ul class="list-group" id="responseCommentTable-2-1-1" style="display:none">
-                                            
-                                        <!-- frComment Add form -->    
-                                        <li class="list-group-item list-group-item-warning" id="showResponseCommentAddForm-2-1-1" style="display:none;">
-                                            <form class="responseCommentAddForm">
-                                                <div class="form-group">
-                                                    <div class="form-group form-inline">
-                                                        <div class="form-group text-muted">
-                                                            <p>
-                                                                Giver: Alice Betsy (Team 1)<br>
-                                                                Recipient: Benny Charles (Team 1)
-                                                            </p>
-                                                            You may change comment's visibility using the visibility options on the right hand side.
-                                                        </div>
-                                                        <a id="frComment-visibility-options-trigger-2-1-1" class="btn btn-sm btn-info pull-right" onclick="toggleVisibilityEditForm(2,1,1)">
-                                                            <span class="glyphicon glyphicon-eye-close"></span>
-                                                            Show Visibility Options
-                                                        </a>
-                                                    </div>
-                                                    <div id="visibility-options-2-1-1" class="panel panel-default" style="display: none;">
-                                                        <div class="panel-heading">Visibility Options</div>
-                                                        <table class="table text-center" style="color:#000;">
-                                                            <tbody>
-                                                                <tr>
-                                                                    <th class="text-center">User/Group</th>
-                                                                    <th class="text-center">Can see
-                                                                        your comment</th>
-                                                                    <th class="text-center">Can see
-                                                                        your name</th>
-                                                                </tr>
-                                                                <tr id="response-giver-2-1-1">
-                                                                    <td class="text-left">
-                                                                        <div data-toggle="tooltip" data-placement="top" title="" data-original-title="Control what response giver can view">
-                                                                            Response Giver</div>
-                                                                    </td>
-                                                                    <td><input class="visibilityCheckbox answerCheckbox centered" name="receiverLeaderCheckbox" value="GIVER" checked="checked" type="checkbox">
-                                                                    </td>
-                                                                    <td><input class="visibilityCheckbox giverCheckbox" value="GIVER" checked="checked" type="checkbox">
-                                                                    </td>
-                                                                </tr>
-                                                                
-                                                                <tr id="response-recipient-2-1-1">
-                                                                    <td class="text-left">
-                                                                        <div data-toggle="tooltip" data-placement="top" title="" data-original-title="Control what response recipient(s) can view">
-                                                                            Response Recipient(s)</div>
-                                                                    </td>
-                                                                    <td><input class="visibilityCheckbox answerCheckbox centered" name="receiverLeaderCheckbox" value="RECEIVER" checked="checked" type="checkbox">
-                                                                    </td>
-                                                                    <td><input class="visibilityCheckbox giverCheckbox" value="RECEIVER" checked="checked" type="checkbox">
-                                                                    </td>
-                                                                </tr>
-                                                                
-                                                                
-                                                                <tr id="response-giver-team-2-1-1">
-                                                                    <td class="text-left">
-                                                                        <div data-toggle="tooltip" data-placement="top" title="" data-original-title="Control what team members of response giver can view">
-                                                                            Response Giver's Team Members</div>
-                                                                    </td>
-                                                                    <td><input class="visibilityCheckbox answerCheckbox" value="OWN_TEAM_MEMBERS" checked="checked" type="checkbox">
-                                                                    </td>
-                                                                    <td><input class="visibilityCheckbox giverCheckbox" value="OWN_TEAM_MEMBERS" checked="checked" type="checkbox">
-                                                                    </td>
-                                                                </tr>
-                                                                
-                                                                
-                                                                
-                                                                <tr id="response-students-2-1-1">
-                                                                    <td class="text-left">
-                                                                        <div data-toggle="tooltip" data-placement="top" title="" data-original-title="Control what other students in this course can view">
-                                                                            Other students in this course</div>
-                                                                    </td>
-                                                                    <td><input class="visibilityCheckbox answerCheckbox" value="STUDENTS" checked="checked" type="checkbox">
-                                                                    </td>
-                                                                    <td><input class="visibilityCheckbox giverCheckbox" value="STUDENTS" checked="checked" type="checkbox">
-                                                                    </td>
-                                                                </tr>
-                                                                
-                                                                
-                                                                <tr id="response-instructors-2-1-1">
-                                                                    <td class="text-left">
-                                                                        <div data-toggle="tooltip" data-placement="top" title="" data-original-title="Control what instructors can view">
-                                                                            Instructors</div>
-                                                                    </td>
-                                                                    <td><input class="visibilityCheckbox answerCheckbox" value="INSTRUCTORS" checked="checked" type="checkbox">
-                                                                    </td>
-                                                                    <td><input class="visibilityCheckbox giverCheckbox" value="INSTRUCTORS" checked="checked" type="checkbox">
-                                                                    </td>
-                                                                </tr>
-                                                                
-                                                            </tbody>
-                                                        </table>
-                                                    </div>
-                                                    <textarea class="form-control" rows="3" placeholder="Your comment about this response" name="responsecommenttext" id="responseCommentAddForm-2-1-1"></textarea>
-                                                </div>
-                                                <div class="col-sm-offset-5">
-                                                    <a href="/page/instructorFeedbackResponseCommentAdd" type="button" class="btn btn-primary" id="button_save_comment_for_add-2-1-1">Add</a>
-                                                    <input class="btn btn-default" value="Cancel" onclick="hideResponseCommentAddForm(2,1,1)" type="button">
-                                                    <input name="courseid" value="CFResultsUiT.CS2104" type="hidden">
-                                                    <input name="fsname" value="First Session" type="hidden">
-                                                    <input name="questionid" value="{*}" type="hidden">                                            
-                                                    <input name="responseid" value="{*}" type="hidden">
-                                                    <input name="user" value="CFResultsUiT.instr" type="hidden">
-                                                    <input name="showresponsecommentsto" value="GIVER,INSTRUCTORS, RECEIVER, STUDENTS, OWN_TEAM_MEMBERS" type="hidden">
-                                                    <input name="showresponsegiverto" value="GIVER,INSTRUCTORS, RECEIVER, STUDENTS, OWN_TEAM_MEMBERS" type="hidden">
-                                                </div>
-                                            </form>
-                                        </li>
-                                    </ul></div></div>
-                            
-                        </div></div>
-                
-                        <div class="row border-top-gray">
-                            <div class="col-md-2">
-                                <div class="col-md-12">
-                                    From: 
-                                    
-                                            <div title="" data-original-title="" class="middlealign profile-pic-icon-hover inline-block" data-link="/page/studentProfilePic?studentemail={*}&amp;courseid={*}&amp;user=CFResultsUiT.instr">
-                                                <strong>Benny Charles (Team 1)</strong>
-                                                <img src="" alt="No Image Given" class="hidden profile-pic-icon-hidden">
-                                            </div>
-                                    
-                                    
-                                </div>
-                                    
-                                <div class="col-md-12 text-muted small"><br>
-                                    To: 
-                                
-                                    <div title="" data-original-title="" class="middlealign profile-pic-icon-hover inline-block" data-link="/page/studentProfilePic?studentemail={*}&amp;courseid={*}&amp;user=CFResultsUiT.instr">
-                                        <strong>Benny Charles (Team 1)</strong>
-                                        <img src="" alt="No Image Given" class="hidden profile-pic-icon-hidden">
-                                    </div>
-                                 
-                                </div>
-                                &nbsp;
-                                <div class="col-md-12">
-                                    
-                                    <form class="inline" method="post" action="/page/instructorEditStudentFeedbackPage?user=CFResultsUiT.instr" target="_blank"> 
-                                        <input data-original-title="Edit the responses given by this student" class="btn btn-default btn-xs" value="Moderate Responses" data-toggle="tooltip" title="" type="submit">
-                                        <input name="courseid" value="CFResultsUiT.CS2104" type="hidden">
-                                        <input name="fsname" value="First Session" type="hidden">
-                                        
-                                        <input name="moderatedstudent" value="CFResultsUiT.benny.c@gmail.tmt" type="hidden">
-                                        
-                                    </form>
-                                    
-                                </div>
-                                &nbsp;
-                            </div>
-                            <div class="col-md-10">
-                            
-                                    <div class="panel panel-info">
-                                        <!--Note: When an element has class text-preserve-space, do not insert and HTML spaces-->
-<<<<<<< HEAD
-                                        <div class="panel-heading">Question 8: <span class="text-preserve-space">What is your extra feature?&nbsp;<span style=" white-space: normal;">
-    <a href="javascript:;" id="{*}" class="color_gray" onclick="toggleAdditionalQuestionInfo('8-giver-2-recipient-2')" data-more="[more]" data-less="[less]">[more]</a>
-=======
-                                        <div class="panel-heading">Question 15: <span class="text-preserve-space">Split points among the your team members and yourself, according to how much you think each member has contributed.&nbsp;<span style=" white-space: normal;">
-    <a href="javascript:;" id="{*}" class="color_gray" onclick="toggleAdditionalQuestionInfo('15-giver-1-recipient-3')" data-more="[more]" data-less="[less]">[more]</a>
->>>>>>> c6509fe8
-    <br>
-    <span id="questionAdditionalInfo-8-giver-2-recipient-2" style="display:none;">Multiple-choice (multiple answers) question options:
-<ul style="list-style-type: disc;margin-left: 20px;"><li>FlexiCommand</li><li>PowerSearch</li><li>GoodUI</li><li>Google Integration</li></ul></span>
-</span></span></div>
-                                        <div class="panel-body">
-                                            <div style="clear:both; overflow: hidden">
-                                                <!--Note: When an element has class text-preserve-space, do not insert and HTML spaces-->
-<<<<<<< HEAD
-                                                <div class="pull-left text-preserve-space"></div>
-                                                <button data-original-title="Add comment" type="button" class="btn btn-default btn-xs icon-button pull-right" id="button_add_comment" onclick="showResponseCommentAddForm(2,2,1)" data-toggle="tooltip" data-placement="top" title="">
-=======
-                                                <div class="pull-left text-preserve-space">50</div>
-                                                <button data-original-title="Add comment" type="button" class="btn btn-default btn-xs icon-button pull-right" id="button_add_comment" onclick="showResponseCommentAddForm(3,1,1)" data-toggle="tooltip" data-placement="top" title="">
->>>>>>> c6509fe8
-                                                    <span class="glyphicon glyphicon-comment glyphicon-primary"></span>
-                                                </button>
-                                            </div>
-                                            
-                                            <ul class="list-group" id="responseCommentTable-2-2-1" style="display:none">
-                                            
-                                        <!-- frComment Add form -->    
-                                        <li class="list-group-item list-group-item-warning" id="showResponseCommentAddForm-2-2-1" style="display:none;">
-                                            <form class="responseCommentAddForm">
-                                                <div class="form-group">
-                                                    <div class="form-group form-inline">
-                                                        <div class="form-group text-muted">
-                                                            <p>
-                                                                Giver: Benny Charles (Team 1)<br>
-                                                                Recipient: Benny Charles (Team 1)
-                                                            </p>
-                                                            You may change comment's visibility using the visibility options on the right hand side.
-                                                        </div>
-                                                        <a id="frComment-visibility-options-trigger-2-2-1" class="btn btn-sm btn-info pull-right" onclick="toggleVisibilityEditForm(2,2,1)">
-                                                            <span class="glyphicon glyphicon-eye-close"></span>
-                                                            Show Visibility Options
-                                                        </a>
-                                                    </div>
-                                                    <div id="visibility-options-2-2-1" class="panel panel-default" style="display: none;">
-                                                        <div class="panel-heading">Visibility Options</div>
-                                                        <table class="table text-center" style="color:#000;">
-                                                            <tbody>
-                                                                <tr>
-                                                                    <th class="text-center">User/Group</th>
-                                                                    <th class="text-center">Can see
-                                                                        your comment</th>
-                                                                    <th class="text-center">Can see
-                                                                        your name</th>
-                                                                </tr>
-                                                                <tr id="response-giver-2-2-1">
-                                                                    <td class="text-left">
-                                                                        <div data-toggle="tooltip" data-placement="top" title="" data-original-title="Control what response giver can view">
-                                                                            Response Giver</div>
-                                                                    </td>
-                                                                    <td><input class="visibilityCheckbox answerCheckbox centered" name="receiverLeaderCheckbox" value="GIVER" checked="checked" type="checkbox">
-                                                                    </td>
-                                                                    <td><input class="visibilityCheckbox giverCheckbox" value="GIVER" checked="checked" type="checkbox">
-                                                                    </td>
-                                                                </tr>
-                                                                
-                                                                
-                                                                <tr id="response-giver-team-2-2-1">
-                                                                    <td class="text-left">
-                                                                        <div data-toggle="tooltip" data-placement="top" title="" data-original-title="Control what team members of response giver can view">
-                                                                            Response Giver's Team Members</div>
-                                                                    </td>
-                                                                    <td><input class="visibilityCheckbox answerCheckbox" value="OWN_TEAM_MEMBERS" checked="checked" type="checkbox">
-                                                                    </td>
-                                                                    <td><input class="visibilityCheckbox giverCheckbox" value="OWN_TEAM_MEMBERS" checked="checked" type="checkbox">
-                                                                    </td>
-                                                                </tr>
-                                                                
-                                                                
-                                                                
-                                                                <tr id="response-students-2-2-1">
-                                                                    <td class="text-left">
-                                                                        <div data-toggle="tooltip" data-placement="top" title="" data-original-title="Control what other students in this course can view">
-                                                                            Other students in this course</div>
-                                                                    </td>
-                                                                    <td><input class="visibilityCheckbox answerCheckbox" value="STUDENTS" checked="checked" type="checkbox">
-                                                                    </td>
-                                                                    <td><input class="visibilityCheckbox giverCheckbox" value="STUDENTS" checked="checked" type="checkbox">
-                                                                    </td>
-                                                                </tr>
-                                                                
-                                                                
-                                                                <tr id="response-instructors-2-2-1">
-                                                                    <td class="text-left">
-                                                                        <div data-toggle="tooltip" data-placement="top" title="" data-original-title="Control what instructors can view">
-                                                                            Instructors</div>
-                                                                    </td>
-                                                                    <td><input class="visibilityCheckbox answerCheckbox" value="INSTRUCTORS" checked="checked" type="checkbox">
-                                                                    </td>
-                                                                    <td><input class="visibilityCheckbox giverCheckbox" value="INSTRUCTORS" checked="checked" type="checkbox">
-                                                                    </td>
-                                                                </tr>
-                                                                
-                                                            </tbody>
-                                                        </table>
-                                                    </div>
-                                                    <textarea class="form-control" rows="3" placeholder="Your comment about this response" name="responsecommenttext" id="responseCommentAddForm-2-2-1"></textarea>
-                                                </div>
-                                                <div class="col-sm-offset-5">
-                                                    <a href="/page/instructorFeedbackResponseCommentAdd" type="button" class="btn btn-primary" id="button_save_comment_for_add-2-2-1">Add</a>
-                                                    <input class="btn btn-default" value="Cancel" onclick="hideResponseCommentAddForm(2,2,1)" type="button">
-                                                    <input name="courseid" value="CFResultsUiT.CS2104" type="hidden">
-                                                    <input name="fsname" value="First Session" type="hidden">
-                                                    <input name="questionid" value="{*}" type="hidden">                                            
-                                                    <input name="responseid" value="{*}" type="hidden">
-                                                    <input name="user" value="CFResultsUiT.instr" type="hidden">
-                                                    <input name="showresponsecommentsto" value="GIVER,RECEIVER, OWN_TEAM_MEMBERS, STUDENTS, INSTRUCTORS" type="hidden">
-                                                    <input name="showresponsegiverto" value="GIVER,RECEIVER, OWN_TEAM_MEMBERS, STUDENTS, INSTRUCTORS" type="hidden">
-                                                </div>
-                                            </form>
-                                        </li>
-                                    </ul></div></div>
-                            
-                        </div></div>
-                
-                        <div class="row border-top-gray">
-                            <div class="col-md-2">
-                                <div class="col-md-12">
-                                    From: 
-                                    
-                                            <div title="" data-original-title="" class="middlealign profile-pic-icon-hover inline-block" data-link="/page/studentProfilePic?studentemail={*}&amp;courseid={*}&amp;user=CFResultsUiT.instr">
-                                                <strong>Drop out (Team 2)</strong>
-                                                <img src="" alt="No Image Given" class="hidden profile-pic-icon-hidden">
-                                            </div>
-                                    
-                                    
-                                </div>
-                                    
-                                <div class="col-md-12 text-muted small"><br>
-                                    To: 
-                                
-                                    <div title="" data-original-title="" class="middlealign profile-pic-icon-hover inline-block" data-link="/page/studentProfilePic?studentemail={*}&amp;courseid={*}&amp;user=CFResultsUiT.instr">
-                                        <strong>Benny Charles (Team 1)</strong>
-                                        <img src="" alt="No Image Given" class="hidden profile-pic-icon-hidden">
-                                    </div>
-                                 
-                                </div>
-                                &nbsp;
-                                <div class="col-md-12">
-                                    
-                                    <form class="inline" method="post" action="/page/instructorEditStudentFeedbackPage?user=CFResultsUiT.instr" target="_blank"> 
-                                        <input data-original-title="Edit the responses given by this student" class="btn btn-default btn-xs" value="Moderate Responses" data-toggle="tooltip" title="" type="submit">
-                                        <input name="courseid" value="CFResultsUiT.CS2104" type="hidden">
-                                        <input name="fsname" value="First Session" type="hidden">
-                                        
-                                        <input name="moderatedstudent" value="drop.out@gmail.tmt" type="hidden">
-                                        
-                                    </form>
-                                    
-                                </div>
-                                &nbsp;
-                            </div>
-                            <div class="col-md-10">
-                            
-                                    <div class="panel panel-info">
-                                        <!--Note: When an element has class text-preserve-space, do not insert and HTML spaces-->
-                                        <div class="panel-heading">Question 1: <span class="text-preserve-space">Rate 3 other students' products</span></div>
-                                        <div class="panel-body">
-                                            <div style="clear:both; overflow: hidden">
-                                                <!--Note: When an element has class text-preserve-space, do not insert and HTML spaces-->
-<<<<<<< HEAD
-                                                <div class="pull-left text-preserve-space">Response to Benny from Dropout.</div>
-                                                <button data-original-title="Add comment" type="button" class="btn btn-default btn-xs icon-button pull-right" id="button_add_comment" onclick="showResponseCommentAddForm(2,3,1)" data-toggle="tooltip" data-placement="top" title="">
-=======
-                                                <div class="pull-left text-preserve-space">4 Response to Charlie.</div>
-                                                <button data-original-title="Add comment" type="button" class="btn btn-default btn-xs icon-button pull-right" id="button_add_comment" onclick="showResponseCommentAddForm(3,2,1)" data-toggle="tooltip" data-placement="top" title="">
->>>>>>> c6509fe8
                                                     <span class="glyphicon glyphicon-comment glyphicon-primary"></span>
                                                 </button>
                                             </div>
@@ -3394,25 +1826,12 @@
                             
                                     <div class="panel panel-info">
                                         <!--Note: When an element has class text-preserve-space, do not insert and HTML spaces-->
-<<<<<<< HEAD
                                         <div class="panel-heading">Question 1: <span class="text-preserve-space">Rate 3 other students' products</span></div>
                                         <div class="panel-body">
                                             <div style="clear:both; overflow: hidden">
                                                 <!--Note: When an element has class text-preserve-space, do not insert and HTML spaces-->
                                                 <div class="pull-left text-preserve-space">4 Response to Charlie.</div>
                                                 <button data-original-title="Add comment" type="button" class="btn btn-default btn-xs icon-button pull-right" id="button_add_comment" onclick="showResponseCommentAddForm(3,1,1)" data-toggle="tooltip" data-placement="top" title="">
-=======
-                                        <div class="panel-heading">Question 15: <span class="text-preserve-space">Split points among the your team members and yourself, according to how much you think each member has contributed.&nbsp;<span style=" white-space: normal;">
-    <a href="javascript:;" id="{*}" class="color_gray" onclick="toggleAdditionalQuestionInfo('15-giver-1-recipient-4')" data-more="[more]" data-less="[less]">[more]</a>
-    <br>
-    <span id="questionAdditionalInfo-15-giver-1-recipient-4" style="display:none;">Distribute points (among recipients) question<br>Points per recipient: 100</span>
-</span></span></div>
-                                        <div class="panel-body">
-                                            <div style="clear:both; overflow: hidden">
-                                                <!--Note: When an element has class text-preserve-space, do not insert and HTML spaces-->
-                                                <div class="pull-left text-preserve-space">150</div>
-                                                <button data-original-title="Add comment" type="button" class="btn btn-default btn-xs icon-button pull-right" id="button_add_comment" onclick="showResponseCommentAddForm(4,1,1)" data-toggle="tooltip" data-placement="top" title="">
->>>>>>> c6509fe8
                                                     <span class="glyphicon glyphicon-comment glyphicon-primary"></span>
                                                 </button>
                                             </div>
@@ -3471,6 +1890,8 @@
                                                                 
                                                                 
                                                                 <tr id="response-giver-team-3-1-1">
+                                        <!--Note: When an element has class text-preserve-space, do not insert and HTML spaces-->
+                                                <!--Note: When an element has class text-preserve-space, do not insert and HTML spaces-->
                                                                     <td class="text-left">
                                                                         <div data-toggle="tooltip" data-placement="top" title="" data-original-title="Control what team members of response giver can view">
                                                                             Response Giver's Team Members</div>
@@ -3661,6 +2082,8 @@
                                                                 
                                                                 
                                                                 <tr id="response-giver-team-4-1-1">
+                                        <!--Note: When an element has class text-preserve-space, do not insert and HTML spaces-->
+                                                <!--Note: When an element has class text-preserve-space, do not insert and HTML spaces-->
                                                                     <td class="text-left">
                                                                         <div data-toggle="tooltip" data-placement="top" title="" data-original-title="Control what team members of response giver can view">
                                                                             Response Giver's Team Members</div>
