<div class="container" id="mainContent">
  <div id="topOfPage">
  </div>
  <h1>
    Session Results
  </h1>
  <br>
  <div class="well well-plain padding-0">
    <div class="form-horizontal">
      <div class="panel-heading">
        <div class="row">
          <div class="col-sm-5 col-lg-4">
            <div class="form-group">
              <label class="col-lg-4 control-label">
                Course ID:
              </label>
              <div class="col-lg-8">
                <p class="form-control-static">
                  CFResultsUiT.CS2104
                </p>
              </div>
            </div>
            <div class="form-group">
              <label class="col-lg-4 control-label">
                Session:
              </label>
              <div class="col-lg-8">
                <p class="form-control-static">
                  First Session
                </p>
              </div>
            </div>
          </div>
          <div class="col-sm-7 col-lg-6">
            <div class="form-group">
              <label class="col-lg-4 control-label">
                Session duration:
              </label>
              <div class="col-lg-8">
                <p class="form-control-static">
                  Sun, 01 Apr 2012, 11:59 PM   
                  <b>
                    to
                  </b>
                     Thu, 30 Apr 2026, 11:59 PM
                </p>
              </div>
            </div>
            <div class="form-group">
              <label class="col-lg-4 control-label">
                Results visible from:
              </label>
              <div class="col-lg-8">
                <p class="form-control-static">
                  Tue, 01 May 2012, 11:59 PM
                </p>
              </div>
            </div>
          </div>
          <div class="col-sm-4 col-lg-2">
            <div class="form-group">
              <div class="col-md-12">
                <form action="/page/instructorFeedbackResultsDownload" method="post">
                  <div id="feedbackDataButtons">
                    <input class="btn btn-primary btn-block" id="button_download" name="fruploaddownloadbtn" type="submit" value="Download Results">
                  </div>
                  <input name="user" type="hidden" value="CFResultsUiT.helper2">
                  <input name="fsname" type="hidden" value="First Session">
                  <input name="courseid" type="hidden" value="CFResultsUiT.CS2104">
                  <input name="sectionname" type="hidden" value="All">
                </form>
                <br>
                <div>
                  <a class="btn btn-primary btn-block btn-tm-actions session-unpublish-for-test" data-fsname="First Session" data-original-title="Make responses no longer visible" data-placement="top" data-sending-published-email="true" data-toggle="tooltip" disabled="" href="/page/instructorFeedbackUnpublish?courseid=CFResultsUiT.CS2104&fsname=First+Session&next=%2Fpage%2FinstructorFeedbacksPage&user=CFResultsUiT.helper2" title="">
                    Unpublish Results
                  </a>
                </div>
              </div>
            </div>
          </div>
        </div>
        <div class="row">
          <span class="help-block align-center">
            Non-English characters not displayed properly in the downloaded file?
            <span class="btn-link" data-target="#fsResultsTableWindow" data-toggle="modal" onclick="submitFormAjax()">
              click here
            </span>
          </span>
        </div>
      </div>
    </div>
  </div>
  <form id="csvToHtmlForm">
    <input name="courseid" type="hidden" value="CFResultsUiT.CS2104">
    <input name="fsname" type="hidden" value="First Session">
    <input name="user" type="hidden" value="CFResultsUiT.helper2">
    <input name="frgroupbysection" type="hidden" value="All">
    <input name="csvtohtmltable" type="hidden" value="true">
  </form>
  <div class="modal fade align-center" id="fsResultsTableWindow">
    <div class="modal-dialog modal-lg">
      <div class="modal-content">
        <div class="modal-header">
          <span class="help-block" style="display:inline;">
            Tips: After selecting the table,
            <kbd>
              Ctrl + C
            </kbd>
            to COPY and
            <kbd>
              Ctrl + V
            </kbd>
            to PASTE to your Excel Workbook.
          </span>
               
          <button class="btn btn-default" data-dismiss="modal" type="button">
            Close
          </button>
          <button class="btn btn-primary" onclick="selectElementContents(document.getElementById('fsModalTable'));" type="button">
            Select Table
          </button>
        </div>
        <div class="modal-body">
          <div class="table-responsive">
            <div id="fsModalTable">
            </div>
            <br>
            <div id="ajaxStatus">
            </div>
          </div>
        </div>
        <div class="modal-footer">
        </div>
      </div>
    </div>
  </div>
  <form action="/page/instructorFeedbackResultsPage?courseid=CFResultsUiT.CS2104&fsname=First+Session&user=CFResultsUiT.helper2" class="form-horizontal" method="post" role="form">
    <div class="panel panel-info margin-0">
      <div class="panel-body">
        <div class="row">
          <div class="col-sm-12 col-md-5">
            <div class="form-group">
              <label class="col-sm-2 control-label" for="viewSelect">
                View:
              </label>
              <div class="col-sm-10" data-original-title="View results in different formats" data-toggle="tooltip" title="">
                <select class="form-control" id="viewSelect" name="frsorttype" onchange="this.form.submit()">
                  <option selected="" value="question">
                    Group by - Question
                  </option>
                  <option value="giver-recipient-question">
                    Group by - Giver &gt; Recipient &gt; Question
                  </option>
                  <option value="recipient-giver-question">
                    Group by - Recipient &gt; Giver &gt; Question
                  </option>
                  <option value="giver-question-recipient">
                    Group by - Giver &gt; Question &gt; Recipient
                  </option>
                  <option value="recipient-question-giver">
                    Group by - Recipient &gt; Question &gt; Giver
                  </option>
                </select>
              </div>
            </div>
          </div>
          <div class="col-sm-12 col-md-5">
            <div class="form-group">
              <label class="col-sm-2 control-label" for="viewSelect">
                Filter:
              </label>
              <div class="col-sm-10" data-original-title="Filter the results in the current view" data-toggle="tooltip" title="">
                <div class="input-group">
                  <input class="form-control" id="results-search-box" onchange="updateResultsFilter()" placeholder="Type keywords from the question to filter" type="text">
                  <a class="input-group-addon btn btn-default">
                    <span class="glyphicon glyphicon-search">
                    </span>
                  </a>
                </div>
              </div>
            </div>
          </div>
          <div class="col-sm-offset-2 col-sm-10 col-md-offset-0 col-md-2 margin-bottom-15px">
            <div data-original-title="Group results in the current view by team" data-toggle="tooltip" title="">
              <div class="checkbox padding-top-0 min-height-0">
                <label class="text-strike">
                  <input checked="" id="frgroupbyteam" name="frgroupbyteam" type="checkbox">
                  Group by Teams
                </label>
              </div>
            </div>
            <div data-original-title="Show statistics" data-toggle="tooltip" title="">
              <div class="checkbox padding-top-0 min-height-0">
                <label>
                  <input checked="" id="show-stats-checkbox" name="frshowstats" type="checkbox">
                  Show Statistics
                </label>
              </div>
            </div>
          </div>
        </div>
        <div class="row">
          <div class="col-sm-12 col-md-5" data-original-title="View results by sections" data-toggle="tooltip" title="">
            <div class="form-group">
              <label class="col-sm-2 control-label" for="sectionSelect">
                Section:
              </label>
              <div class="col-sm-10">
                <select class="form-control" id="sectionSelect" name="frgroupbysection" onchange="this.form.submit()">
                  <option selected="" value="All">
                    All
                  </option>
                  <option value="Section A">
                    Section A
                  </option>
                  <option value="Section B">
                    Section B
                  </option>
                  <option value="None">
                    Not in a section
                  </option>
                </select>
              </div>
            </div>
          </div>
          <div class="col-sm-7 pull-right" style="padding-top:8px;">
            <a class="btn btn-default btn-xs pull-right" data-original-title="Collapse all panels. You can also click on the panel heading to toggle each one individually." data-toggle="tooltip" id="collapse-panels-button" onclick="toggleCollapse(this)" title="">
              Collapse Questions
            </a>
          </div>
        </div>
      </div>
    </div>
    <input name="fsname" type="hidden" value="First Session">
    <input name="courseid" type="hidden" value="CFResultsUiT.CS2104">
    <input name="user" type="hidden" value="CFResultsUiT.helper2">
  </form>
  <br>
  <div id="statusMessagesToUser" style="display: none;">
  </div>
  <script src="/js/statusMessage.js" type="text/javascript">
  </script>
  <br>
  <br>
  <div class="panel panel-info">
    <div class="panel-heading" data-target="#panelBodyCollapse-1" id="panelHeading-1" style="cursor: pointer;">
      <form action="/page/instructorFeedbackResultsPage" class="seeMoreForm-1" id="seeMore-1" style="display:none;">
        <input name="courseid" type="hidden" value="CFResultsUiT.CS2104">
        <input name="fsname" type="hidden" value="First Session">
        <input name="user" type="hidden" value="CFResultsUiT.helper2">
        <input name="frgroupbyteam" type="hidden" value="on">
        <input name="frsorttype" type="hidden" value="question">
        <input id="showStats-1" name="frshowstats" type="hidden" value="on">
        <input name="questionid" type="hidden" value="${question.id}">
        <input name="frgroupbysection" type="hidden" value="All">
      </form>
      <div class="display-icon pull-right">
        <span class="glyphicon pull-right glyphicon-chevron-up">
        </span>
      </div>
      <strong>
        Question 1:
      </strong>
      <div class="inline panel-heading-text">
        <span class="text-preserve-space">
          Rate 3 other students' products
        </span>
      </div>
    </div>
    <div class="panel-collapse collapse in" id="panelBodyCollapse-1" style="height: auto;">
      <div class="panel-body padding-0" id="questionBody-0">
        <div class="resultStatistics">
        </div>
        <div class="table-responsive">
          <table class="table table-striped table-bordered dataTable margin-0">
            <thead class="background-color-medium-gray text-color-gray font-weight-normal">
              <tr>
                <th class="button-sort-none" id="button_sortFromTeam" onclick="toggleSort(this)" style="width: 15%; min-width: 67px;">
                  Team
                  <span class="icon-sort unsorted">
                  </span>
                </th>
                <th class="button-sort-none" id="button_sortFromName" onclick="toggleSort(this)" style="width: 15%; min-width: 65px;">
                  Giver
                  <span class="icon-sort unsorted">
                  </span>
                </th>
                <th class="button-sort-ascending" id="button_sortToTeam" onclick="toggleSort(this)" style="width: 15%; min-width: 67px;">
                  Team
                  <span class="icon-sort unsorted">
                  </span>
                </th>
                <th class="button-sort-none" id="button_sortToName" onclick="toggleSort(this)" style="width: 15%; min-width: 90px;">
                  Recipient
                  <span class="icon-sort unsorted">
                  </span>
                </th>
                <th class="button-sort-none" id="button_sortFeedback" onclick="toggleSort(this)" style="min-width: 95px;">
                  Feedback
                  <span class="icon-sort unsorted">
                  </span>
                </th>
                <th>
                  Actions
                </th>
              </tr>
            </thead>
            <thead>
            </thead>
            <tbody>
              <tr>
                <td class="middlealign">
                  Team 1&lt;/td&gt;&lt;/div&gt;'"
                </td>
                <td class="middlealign">
                  <div class="profile-pic-icon-hover" data-link="/page/studentProfilePic?studentemail=${student.email.enc}&courseid=${course.id.enc}&user=CFResultsUiT.helper2" data-original-title="" title="">
                    Alice Betsy&lt;/td&gt;'"
                    <img alt="No Image Given" class="hidden profile-pic-icon-hidden" src="">
                  </div>
                </td>
                <td class="middlealign">
                  Team 1&lt;/td&gt;&lt;/div&gt;'"
                </td>
                <td class="middlealign">
                  <div class="profile-pic-icon-hover" data-link="/page/studentProfilePic?studentemail=${student.email.enc}&courseid=${course.id.enc}&user=CFResultsUiT.helper2" data-original-title="" title="">
                    Benny Charles
                    <img alt="No Image Given" class="hidden profile-pic-icon-hidden" src="">
                  </div>
                </td>
                <td class="text-preserve-space">
                  2 Response to Benny.
                </td>
                <td>
                  <form action="/page/instructorEditStudentFeedbackPage?user=CFResultsUiT.helper2" class="inline" method="post" target="_blank">
                    <input class="btn btn-default btn-xs" data-original-title="Edit the responses given by this student" data-toggle="tooltip" title="" type="submit" value="Moderate Response">
                    <input name="courseid" type="hidden" value="CFResultsUiT.CS2104">
                    <input name="fsname" type="hidden" value="First Session">
<<<<<<< HEAD
                    <input name="moderatedquestion" type="hidden" value="1">
                    <input name="moderatedperson" type="hidden" value="CFResultsUiT.alice.b@gmail.tmt">
=======
                    <input name="moderatedquestionid" type="hidden" value="${question.id}">
                    <input name="moderatedstudent" type="hidden" value="CFResultsUiT.alice.b@gmail.tmt">
>>>>>>> ad3f28f4
                  </form>
                </td>
              </tr>
              <tr>
                <td class="middlealign">
                  Team 1&lt;/td&gt;&lt;/div&gt;'"
                </td>
                <td class="middlealign">
                  <div class="profile-pic-icon-hover" data-link="/page/studentProfilePic?studentemail=${student.email.enc}&courseid=${course.id.enc}&user=CFResultsUiT.helper2" data-original-title="" title="">
                    Alice Betsy&lt;/td&gt;'"
                    <img alt="No Image Given" class="hidden profile-pic-icon-hidden" src="">
                  </div>
                </td>
                <td class="middlealign">
                  Team 2
                </td>
                <td class="middlealign">
                  <div class="profile-pic-icon-hover" data-link="/page/studentProfilePic?studentemail=${student.email.enc}&courseid=${course.id.enc}&user=CFResultsUiT.helper2" data-original-title="" title="">
                    Drop out
                    <img alt="No Image Given" class="hidden profile-pic-icon-hidden" src="">
                  </div>
                </td>
                <td class="text-preserve-space">
                  Response to Dropout.
                </td>
                <td>
                  <form action="/page/instructorEditStudentFeedbackPage?user=CFResultsUiT.helper2" class="inline" method="post" target="_blank">
                    <input class="btn btn-default btn-xs" data-original-title="Edit the responses given by this student" data-toggle="tooltip" title="" type="submit" value="Moderate Response">
                    <input name="courseid" type="hidden" value="CFResultsUiT.CS2104">
                    <input name="fsname" type="hidden" value="First Session">
<<<<<<< HEAD
                    <input name="moderatedquestion" type="hidden" value="1">
                    <input name="moderatedperson" type="hidden" value="CFResultsUiT.alice.b@gmail.tmt">
=======
                    <input name="moderatedquestionid" type="hidden" value="${question.id}">
                    <input name="moderatedstudent" type="hidden" value="CFResultsUiT.alice.b@gmail.tmt">
>>>>>>> ad3f28f4
                  </form>
                </td>
              </tr>
              <tr>
                <td class="middlealign">
                  Team 1&lt;/td&gt;&lt;/div&gt;'"
                </td>
                <td class="middlealign">
                  <div class="profile-pic-icon-hover" data-link="/page/studentProfilePic?studentemail=${student.email.enc}&courseid=${course.id.enc}&user=CFResultsUiT.helper2" data-original-title="" title="">
                    Benny Charles
                    <img alt="No Image Given" class="hidden profile-pic-icon-hidden" src="">
                  </div>
                </td>
                <td class="middlealign">
                  Team 2
                </td>
                <td class="middlealign">
                  <div class="profile-pic-icon-hover" data-link="/page/studentProfilePic?studentemail=${student.email.enc}&courseid=${course.id.enc}&user=CFResultsUiT.helper2" data-original-title="" title="">
                    Charlie Dávis
                    <img alt="No Image Given" class="hidden profile-pic-icon-hidden" src="">
                  </div>
                </td>
                <td class="text-preserve-space">
                  4 Response to Charlie.
                </td>
                <td>
                  <form action="/page/instructorEditStudentFeedbackPage?user=CFResultsUiT.helper2" class="inline" method="post" target="_blank">
                    <input class="btn btn-default btn-xs" data-original-title="Edit the responses given by this student" data-toggle="tooltip" title="" type="submit" value="Moderate Response">
                    <input name="courseid" type="hidden" value="CFResultsUiT.CS2104">
                    <input name="fsname" type="hidden" value="First Session">
<<<<<<< HEAD
                    <input name="moderatedquestion" type="hidden" value="1">
                    <input name="moderatedperson" type="hidden" value="CFResultsUiT.benny.c@gmail.tmt">
=======
                    <input name="moderatedquestionid" type="hidden" value="${question.id}">
                    <input name="moderatedstudent" type="hidden" value="CFResultsUiT.benny.c@gmail.tmt">
>>>>>>> ad3f28f4
                  </form>
                </td>
              </tr>
              <tr>
                <td class="middlealign">
                  Team 1&lt;/td&gt;&lt;/div&gt;'"
                </td>
                <td class="middlealign">
                  <div class="profile-pic-icon-hover" data-link="/page/studentProfilePic?studentemail=${student.email.enc}&courseid=${course.id.enc}&user=CFResultsUiT.helper2" data-original-title="" title="">
                    Benny Charles
                    <img alt="No Image Given" class="hidden profile-pic-icon-hidden" src="">
                  </div>
                </td>
                <td class="middlealign">
                  Team 2
                </td>
                <td class="middlealign">
                  <div class="profile-pic-icon-hover" data-link="/page/studentProfilePic?studentemail=${student.email.enc}&courseid=${course.id.enc}&user=CFResultsUiT.helper2" data-original-title="" title="">
                    Danny Engrid
                    <img alt="No Image Given" class="hidden profile-pic-icon-hidden" src="">
                  </div>
                </td>
                <td class="text-preserve-space">
                  1 Response to Danny.
                </td>
                <td>
                  <form action="/page/instructorEditStudentFeedbackPage?user=CFResultsUiT.helper2" class="inline" method="post" target="_blank">
                    <input class="btn btn-default btn-xs" data-original-title="Edit the responses given by this student" data-toggle="tooltip" title="" type="submit" value="Moderate Response">
                    <input name="courseid" type="hidden" value="CFResultsUiT.CS2104">
                    <input name="fsname" type="hidden" value="First Session">
<<<<<<< HEAD
                    <input name="moderatedquestion" type="hidden" value="1">
                    <input name="moderatedperson" type="hidden" value="CFResultsUiT.benny.c@gmail.tmt">
=======
                    <input name="moderatedquestionid" type="hidden" value="${question.id}">
                    <input name="moderatedstudent" type="hidden" value="CFResultsUiT.benny.c@gmail.tmt">
>>>>>>> ad3f28f4
                  </form>
                </td>
              </tr>
              <tr>
                <td class="middlealign">
                  Team 2
                </td>
                <td class="middlealign">
                  <div class="profile-pic-icon-hover" data-link="/page/studentProfilePic?studentemail=${student.email.enc}&courseid=${course.id.enc}&user=CFResultsUiT.helper2" data-original-title="" title="">
                    Drop out
                    <img alt="No Image Given" class="hidden profile-pic-icon-hidden" src="">
                  </div>
                </td>
                <td class="middlealign">
                  Team 1&lt;/td&gt;&lt;/div&gt;'"
                </td>
                <td class="middlealign">
                  <div class="profile-pic-icon-hover" data-link="/page/studentProfilePic?studentemail=${student.email.enc}&courseid=${course.id.enc}&user=CFResultsUiT.helper2" data-original-title="" title="">
                    Alice Betsy&lt;/td&gt;'"
                    <img alt="No Image Given" class="hidden profile-pic-icon-hidden" src="">
                  </div>
                </td>
                <td class="text-preserve-space">
                  Response to Alice from Dropout.
                </td>
                <td>
                  <form action="/page/instructorEditStudentFeedbackPage?user=CFResultsUiT.helper2" class="inline" method="post" target="_blank">
                    <input class="btn btn-default btn-xs" data-original-title="Edit the responses given by this student" data-toggle="tooltip" title="" type="submit" value="Moderate Response">
                    <input name="courseid" type="hidden" value="CFResultsUiT.CS2104">
                    <input name="fsname" type="hidden" value="First Session">
<<<<<<< HEAD
                    <input name="moderatedquestion" type="hidden" value="1">
                    <input name="moderatedperson" type="hidden" value="drop.out@gmail.tmt">
=======
                    <input name="moderatedquestionid" type="hidden" value="${question.id}">
                    <input name="moderatedstudent" type="hidden" value="drop.out@gmail.tmt">
>>>>>>> ad3f28f4
                  </form>
                </td>
              </tr>
              <tr>
                <td class="middlealign">
                  Team 2
                </td>
                <td class="middlealign">
                  <div class="profile-pic-icon-hover" data-link="/page/studentProfilePic?studentemail=${student.email.enc}&courseid=${course.id.enc}&user=CFResultsUiT.helper2" data-original-title="" title="">
                    Drop out
                    <img alt="No Image Given" class="hidden profile-pic-icon-hidden" src="">
                  </div>
                </td>
                <td class="middlealign">
                  Team 1&lt;/td&gt;&lt;/div&gt;'"
                </td>
                <td class="middlealign">
                  <div class="profile-pic-icon-hover" data-link="/page/studentProfilePic?studentemail=${student.email.enc}&courseid=${course.id.enc}&user=CFResultsUiT.helper2" data-original-title="" title="">
                    Benny Charles
                    <img alt="No Image Given" class="hidden profile-pic-icon-hidden" src="">
                  </div>
                </td>
                <td class="text-preserve-space">
                  Response to Benny from Dropout.
                </td>
                <td>
                  <form action="/page/instructorEditStudentFeedbackPage?user=CFResultsUiT.helper2" class="inline" method="post" target="_blank">
                    <input class="btn btn-default btn-xs" data-original-title="Edit the responses given by this student" data-toggle="tooltip" title="" type="submit" value="Moderate Response">
                    <input name="courseid" type="hidden" value="CFResultsUiT.CS2104">
                    <input name="fsname" type="hidden" value="First Session">
<<<<<<< HEAD
                    <input name="moderatedquestion" type="hidden" value="1">
                    <input name="moderatedperson" type="hidden" value="drop.out@gmail.tmt">
=======
                    <input name="moderatedquestionid" type="hidden" value="${question.id}">
                    <input name="moderatedstudent" type="hidden" value="drop.out@gmail.tmt">
>>>>>>> ad3f28f4
                  </form>
                </td>
              </tr>
              <tr>
                <td class="middlealign">
                  Team 2
                </td>
                <td class="middlealign">
                  <div class="profile-pic-icon-hover" data-link="/page/studentProfilePic?studentemail=${student.email.enc}&courseid=${course.id.enc}&user=CFResultsUiT.helper2" data-original-title="" title="">
                    Drop out
                    <img alt="No Image Given" class="hidden profile-pic-icon-hidden" src="">
                  </div>
                </td>
                <td class="middlealign">
                  Team 2
                </td>
                <td class="middlealign">
                  <div class="profile-pic-icon-hover" data-link="/page/studentProfilePic?studentemail=${student.email.enc}&courseid=${course.id.enc}&user=CFResultsUiT.helper2" data-original-title="" title="">
                    Danny Engrid
                    <img alt="No Image Given" class="hidden profile-pic-icon-hidden" src="">
                  </div>
                </td>
                <td class="text-preserve-space">
                  Response to Danny from Dropout.
                </td>
                <td>
                  <form action="/page/instructorEditStudentFeedbackPage?user=CFResultsUiT.helper2" class="inline" method="post" target="_blank">
                    <input class="btn btn-default btn-xs" data-original-title="Edit the responses given by this student" data-toggle="tooltip" title="" type="submit" value="Moderate Response">
                    <input name="courseid" type="hidden" value="CFResultsUiT.CS2104">
                    <input name="fsname" type="hidden" value="First Session">
<<<<<<< HEAD
                    <input name="moderatedquestion" type="hidden" value="1">
                    <input name="moderatedperson" type="hidden" value="drop.out@gmail.tmt">
=======
                    <input name="moderatedquestionid" type="hidden" value="${question.id}">
                    <input name="moderatedstudent" type="hidden" value="drop.out@gmail.tmt">
>>>>>>> ad3f28f4
                  </form>
                </td>
              </tr>
            </tbody>
          </table>
        </div>
      </div>
    </div>
  </div>
  <div class="panel panel-info">
    <div class="panel-heading" data-target="#panelBodyCollapse-2" id="panelHeading-2" style="cursor: pointer;">
      <form action="/page/instructorFeedbackResultsPage" class="seeMoreForm-2" id="seeMore-2" style="display:none;">
        <input name="courseid" type="hidden" value="CFResultsUiT.CS2104">
        <input name="fsname" type="hidden" value="First Session">
        <input name="user" type="hidden" value="CFResultsUiT.helper2">
        <input name="frgroupbyteam" type="hidden" value="on">
        <input name="frsorttype" type="hidden" value="question">
        <input id="showStats-2" name="frshowstats" type="hidden" value="on">
        <input name="questionid" type="hidden" value="${question.id}">
        <input name="frgroupbysection" type="hidden" value="All">
      </form>
      <div class="display-icon pull-right">
        <span class="glyphicon pull-right glyphicon-chevron-up">
        </span>
      </div>
      <strong>
        Question 2:
      </strong>
      <div class="inline panel-heading-text">
        <span class="text-preserve-space">
          What is the best selling point of your product?
        </span>
      </div>
    </div>
    <div class="panel-collapse collapse in" id="panelBodyCollapse-2" style="height: auto;">
      <div class="panel-body padding-0" id="questionBody-1">
        <div class="resultStatistics">
        </div>
        <div class="table-responsive">
          <table class="table table-striped table-bordered dataTable margin-0">
            <thead class="background-color-medium-gray text-color-gray font-weight-normal">
              <tr>
                <th class="button-sort-none" id="button_sortFromTeam" onclick="toggleSort(this)" style="width: 15%; min-width: 67px;">
                  Team
                  <span class="icon-sort unsorted">
                  </span>
                </th>
                <th class="button-sort-none" id="button_sortFromName" onclick="toggleSort(this)" style="width: 15%; min-width: 65px;">
                  Giver
                  <span class="icon-sort unsorted">
                  </span>
                </th>
                <th class="button-sort-ascending" id="button_sortToTeam" onclick="toggleSort(this)" style="width: 15%; min-width: 67px;">
                  Team
                  <span class="icon-sort unsorted">
                  </span>
                </th>
                <th class="button-sort-none" id="button_sortToName" onclick="toggleSort(this)" style="width: 15%; min-width: 90px;">
                  Recipient
                  <span class="icon-sort unsorted">
                  </span>
                </th>
                <th class="button-sort-none" id="button_sortFeedback" onclick="toggleSort(this)" style="min-width: 95px;">
                  Feedback
                  <span class="icon-sort unsorted">
                  </span>
                </th>
                <th>
                  Actions
                </th>
              </tr>
            </thead>
            <thead>
            </thead>
            <tbody>
              <tr>
                <td class="middlealign">
                  Team 1&lt;/td&gt;&lt;/div&gt;'"
                </td>
                <td class="middlealign">
                  <div class="profile-pic-icon-hover" data-link="/page/studentProfilePic?studentemail=${student.email.enc}&courseid=${course.id.enc}&user=CFResultsUiT.helper2" data-original-title="" title="">
                    Alice Betsy&lt;/td&gt;'"
                    <img alt="No Image Given" class="hidden profile-pic-icon-hidden" src="">
                  </div>
                </td>
                <td class="middlealign">
                  Team 1&lt;/td&gt;&lt;/div&gt;'"
                </td>
                <td class="middlealign">
                  <div class="profile-pic-icon-hover" data-link="/page/studentProfilePic?studentemail=${student.email.enc}&courseid=${course.id.enc}&user=CFResultsUiT.helper2" data-original-title="" title="">
                    Alice Betsy&lt;/td&gt;'"
                    <img alt="No Image Given" class="hidden profile-pic-icon-hidden" src="">
                  </div>
                </td>
                <td class="text-preserve-space">
                  Alice self feedback.
                </td>
                <td>
                  <form action="/page/instructorEditStudentFeedbackPage?user=CFResultsUiT.helper2" class="inline" method="post" target="_blank">
                    <input class="btn btn-default btn-xs" data-original-title="Edit the responses given by this student" data-toggle="tooltip" title="" type="submit" value="Moderate Response">
                    <input name="courseid" type="hidden" value="CFResultsUiT.CS2104">
                    <input name="fsname" type="hidden" value="First Session">
<<<<<<< HEAD
                    <input name="moderatedquestion" type="hidden" value="2">
                    <input name="moderatedperson" type="hidden" value="CFResultsUiT.alice.b@gmail.tmt">
=======
                    <input name="moderatedquestionid" type="hidden" value="${question.id}">
                    <input name="moderatedstudent" type="hidden" value="CFResultsUiT.alice.b@gmail.tmt">
>>>>>>> ad3f28f4
                  </form>
                </td>
              </tr>
              <tr class="pending_response_row">
                <td class="middlealign color_neutral">
                  Team 1&lt;/td&gt;&lt;/div&gt;'"
                </td>
                <td class="middlealign color_neutral">
                  <div class="profile-pic-icon-hover" data-link="/page/studentProfilePic?studentemail=${student.email.enc}&courseid=${course.id.enc}&user=CFResultsUiT.helper2" data-original-title="" title="">
                    Benny Charles
                    <img alt="No Image Given" class="hidden profile-pic-icon-hidden" src="">
                  </div>
                </td>
                <td class="middlealign color_neutral">
                  Team 1&lt;/td&gt;&lt;/div&gt;'"
                </td>
                <td class="middlealign color_neutral">
                  <div class="profile-pic-icon-hover" data-link="/page/studentProfilePic?studentemail=${student.email.enc}&courseid=${course.id.enc}&user=CFResultsUiT.helper2" data-original-title="" title="">
                    Benny Charles
                    <img alt="No Image Given" class="hidden profile-pic-icon-hidden" src="">
                  </div>
                </td>
                <td class="text-preserve-space color_neutral">
                  <i>
                    No Response
                  </i>
                </td>
                <td>
                  <form action="/page/instructorEditStudentFeedbackPage?user=CFResultsUiT.helper2" class="inline" method="post" target="_blank">
                    <input class="btn btn-default btn-xs" data-original-title="Edit the responses given by this student" data-toggle="tooltip" title="" type="submit" value="Moderate Response">
                    <input name="courseid" type="hidden" value="CFResultsUiT.CS2104">
                    <input name="fsname" type="hidden" value="First Session">
<<<<<<< HEAD
                    <input name="moderatedquestion" type="hidden" value="2">
                    <input name="moderatedperson" type="hidden" value="CFResultsUiT.benny.c@gmail.tmt">
=======
                    <input name="moderatedquestionid" type="hidden" value="${question.id}">
                    <input name="moderatedstudent" type="hidden" value="CFResultsUiT.benny.c@gmail.tmt">
>>>>>>> ad3f28f4
                  </form>
                </td>
              </tr>
              <tr class="pending_response_row">
                <td class="middlealign color_neutral">
                  Team 2
                </td>
                <td class="middlealign color_neutral">
                  <div class="profile-pic-icon-hover" data-link="/page/studentProfilePic?studentemail=${student.email.enc}&courseid=${course.id.enc}&user=CFResultsUiT.helper2" data-original-title="" title="">
                    Charlie Dávis
                    <img alt="No Image Given" class="hidden profile-pic-icon-hidden" src="">
                  </div>
                </td>
                <td class="middlealign color_neutral">
                  Team 2
                </td>
                <td class="middlealign color_neutral">
                  <div class="profile-pic-icon-hover" data-link="/page/studentProfilePic?studentemail=${student.email.enc}&courseid=${course.id.enc}&user=CFResultsUiT.helper2" data-original-title="" title="">
                    Charlie Dávis
                    <img alt="No Image Given" class="hidden profile-pic-icon-hidden" src="">
                  </div>
                </td>
                <td class="text-preserve-space color_neutral">
                  <i>
                    No Response
                  </i>
                </td>
                <td>
                  <form action="/page/instructorEditStudentFeedbackPage?user=CFResultsUiT.helper2" class="inline" method="post" target="_blank">
                    <input class="btn btn-default btn-xs" data-original-title="Edit the responses given by this student" data-toggle="tooltip" title="" type="submit" value="Moderate Response">
                    <input name="courseid" type="hidden" value="CFResultsUiT.CS2104">
                    <input name="fsname" type="hidden" value="First Session">
<<<<<<< HEAD
                    <input name="moderatedquestion" type="hidden" value="2">
                    <input name="moderatedperson" type="hidden" value="CFResultsUiT.charlie.d@gmail.tmt">
=======
                    <input name="moderatedquestionid" type="hidden" value="${question.id}">
                    <input name="moderatedstudent" type="hidden" value="CFResultsUiT.charlie.d@gmail.tmt">
>>>>>>> ad3f28f4
                  </form>
                </td>
              </tr>
              <tr class="pending_response_row">
                <td class="middlealign color_neutral">
                  Team 2
                </td>
                <td class="middlealign color_neutral">
                  <div class="profile-pic-icon-hover" data-link="/page/studentProfilePic?studentemail=${student.email.enc}&courseid=${course.id.enc}&user=CFResultsUiT.helper2" data-original-title="" title="">
                    Danny Engrid
                    <img alt="No Image Given" class="hidden profile-pic-icon-hidden" src="">
                  </div>
                </td>
                <td class="middlealign color_neutral">
                  Team 2
                </td>
                <td class="middlealign color_neutral">
                  <div class="profile-pic-icon-hover" data-link="/page/studentProfilePic?studentemail=${student.email.enc}&courseid=${course.id.enc}&user=CFResultsUiT.helper2" data-original-title="" title="">
                    Danny Engrid
                    <img alt="No Image Given" class="hidden profile-pic-icon-hidden" src="">
                  </div>
                </td>
                <td class="text-preserve-space color_neutral">
                  <i>
                    No Response
                  </i>
                </td>
                <td>
                  <form action="/page/instructorEditStudentFeedbackPage?user=CFResultsUiT.helper2" class="inline" method="post" target="_blank">
                    <input class="btn btn-default btn-xs" data-original-title="Edit the responses given by this student" data-toggle="tooltip" title="" type="submit" value="Moderate Response">
                    <input name="courseid" type="hidden" value="CFResultsUiT.CS2104">
                    <input name="fsname" type="hidden" value="First Session">
<<<<<<< HEAD
                    <input name="moderatedquestion" type="hidden" value="2">
                    <input name="moderatedperson" type="hidden" value="CFResultsUiT.danny.e@gmail.tmt">
=======
                    <input name="moderatedquestionid" type="hidden" value="${question.id}">
                    <input name="moderatedstudent" type="hidden" value="CFResultsUiT.danny.e@gmail.tmt">
>>>>>>> ad3f28f4
                  </form>
                </td>
              </tr>
              <tr class="pending_response_row">
                <td class="middlealign color_neutral">
                  Team 2
                </td>
                <td class="middlealign color_neutral">
                  <div class="profile-pic-icon-hover" data-link="/page/studentProfilePic?studentemail=${student.email.enc}&courseid=${course.id.enc}&user=CFResultsUiT.helper2" data-original-title="" title="">
                    Drop out
                    <img alt="No Image Given" class="hidden profile-pic-icon-hidden" src="">
                  </div>
                </td>
                <td class="middlealign color_neutral">
                  Team 2
                </td>
                <td class="middlealign color_neutral">
                  <div class="profile-pic-icon-hover" data-link="/page/studentProfilePic?studentemail=${student.email.enc}&courseid=${course.id.enc}&user=CFResultsUiT.helper2" data-original-title="" title="">
                    Drop out
                    <img alt="No Image Given" class="hidden profile-pic-icon-hidden" src="">
                  </div>
                </td>
                <td class="text-preserve-space color_neutral">
                  <i>
                    No Response
                  </i>
                </td>
                <td>
                  <form action="/page/instructorEditStudentFeedbackPage?user=CFResultsUiT.helper2" class="inline" method="post" target="_blank">
                    <input class="btn btn-default btn-xs" data-original-title="Edit the responses given by this student" data-toggle="tooltip" title="" type="submit" value="Moderate Response">
                    <input name="courseid" type="hidden" value="CFResultsUiT.CS2104">
                    <input name="fsname" type="hidden" value="First Session">
<<<<<<< HEAD
                    <input name="moderatedquestion" type="hidden" value="2">
                    <input name="moderatedperson" type="hidden" value="drop.out@gmail.tmt">
=======
                    <input name="moderatedquestionid" type="hidden" value="${question.id}">
                    <input name="moderatedstudent" type="hidden" value="drop.out@gmail.tmt">
>>>>>>> ad3f28f4
                  </form>
                </td>
              </tr>
              <tr class="pending_response_row">
                <td class="middlealign color_neutral">
                  Team 2
                </td>
                <td class="middlealign color_neutral">
                  <div class="profile-pic-icon-hover" data-link="/page/studentProfilePic?studentemail=${student.email.enc}&courseid=${course.id.enc}&user=CFResultsUiT.helper2" data-original-title="" title="">
                    Extra guy
                    <img alt="No Image Given" class="hidden profile-pic-icon-hidden" src="">
                  </div>
                </td>
                <td class="middlealign color_neutral">
                  Team 2
                </td>
                <td class="middlealign color_neutral">
                  <div class="profile-pic-icon-hover" data-link="/page/studentProfilePic?studentemail=${student.email.enc}&courseid=${course.id.enc}&user=CFResultsUiT.helper2" data-original-title="" title="">
                    Extra guy
                    <img alt="No Image Given" class="hidden profile-pic-icon-hidden" src="">
                  </div>
                </td>
                <td class="text-preserve-space color_neutral">
                  <i>
                    No Response
                  </i>
                </td>
                <td>
                  <form action="/page/instructorEditStudentFeedbackPage?user=CFResultsUiT.helper2" class="inline" method="post" target="_blank">
                    <input class="btn btn-default btn-xs" data-original-title="Edit the responses given by this student" data-toggle="tooltip" title="" type="submit" value="Moderate Response">
                    <input name="courseid" type="hidden" value="CFResultsUiT.CS2104">
                    <input name="fsname" type="hidden" value="First Session">
<<<<<<< HEAD
                    <input name="moderatedquestion" type="hidden" value="2">
                    <input name="moderatedperson" type="hidden" value="extra.guy@gmail.tmt">
=======
                    <input name="moderatedquestionid" type="hidden" value="${question.id}">
                    <input name="moderatedstudent" type="hidden" value="extra.guy@gmail.tmt">
>>>>>>> ad3f28f4
                  </form>
                </td>
              </tr>
              <tr class="pending_response_row">
                <td class="middlealign color_neutral">
                  Team 3
                </td>
                <td class="middlealign color_neutral">
                  <div class="profile-pic-icon-hover" data-link="/page/studentProfilePic?studentemail=${student.email.enc}&courseid=${course.id.enc}&user=CFResultsUiT.helper2" data-original-title="" title="">
                    Emily
                    <img alt="No Image Given" class="hidden profile-pic-icon-hidden" src="">
                  </div>
                </td>
                <td class="middlealign color_neutral">
                  Team 3
                </td>
                <td class="middlealign color_neutral">
                  <div class="profile-pic-icon-hover" data-link="/page/studentProfilePic?studentemail=${student.email.enc}&courseid=${course.id.enc}&user=CFResultsUiT.helper2" data-original-title="" title="">
                    Emily
                    <img alt="No Image Given" class="hidden profile-pic-icon-hidden" src="">
                  </div>
                </td>
                <td class="text-preserve-space color_neutral">
                  <i>
                    No Response
                  </i>
                </td>
                <td>
                  <form action="/page/instructorEditStudentFeedbackPage?user=CFResultsUiT.helper2" class="inline" method="post" target="_blank">
                    <input class="btn btn-default btn-xs" data-original-title="Edit the responses given by this student" data-toggle="tooltip" disabled="disabled" title="" type="submit" value="Moderate Response">
                    <input name="courseid" type="hidden" value="CFResultsUiT.CS2104">
                    <input name="fsname" type="hidden" value="First Session">
<<<<<<< HEAD
                    <input name="moderatedquestion" type="hidden" value="2">
                    <input name="moderatedperson" type="hidden" value="CFResultsUiT.emily.f@gmail.tmt">
=======
                    <input name="moderatedquestionid" type="hidden" value="${question.id}">
                    <input name="moderatedstudent" type="hidden" value="CFResultsUiT.emily.f@gmail.tmt">
>>>>>>> ad3f28f4
                  </form>
                </td>
              </tr>
            </tbody>
          </table>
        </div>
      </div>
    </div>
  </div>
  <div class="panel panel-default">
    <div class="panel-heading" data-target="#panelBodyCollapse-3" id="panelHeading-3" style="cursor: pointer;">
      <form action="/page/instructorFeedbackResultsPage" class="seeMoreForm-3" id="seeMore-3" style="display:none;">
        <input name="courseid" type="hidden" value="CFResultsUiT.CS2104">
        <input name="fsname" type="hidden" value="First Session">
        <input name="user" type="hidden" value="CFResultsUiT.helper2">
        <input name="frgroupbyteam" type="hidden" value="on">
        <input name="frsorttype" type="hidden" value="question">
        <input id="showStats-3" name="frshowstats" type="hidden" value="on">
        <input name="questionid" type="hidden" value="${question.id}">
        <input name="frgroupbysection" type="hidden" value="All">
      </form>
      <div class="display-icon pull-right">
        <span class="glyphicon pull-right glyphicon-chevron-up">
        </span>
      </div>
      <strong>
        Question 3:
      </strong>
      <div class="inline panel-heading-text">
        <span class="text-preserve-space">
          My comments on the class
        </span>
      </div>
    </div>
    <div class="panel-collapse collapse in" id="panelBodyCollapse-3" style="height: auto;">
      <div class="panel-body" id="questionBody-2">
        <div class="col-sm-12 no-response">
          <i class="text-muted">
            There are no responses for this question or you may not have the permission to see the response
          </i>
        </div>
      </div>
    </div>
  </div>
  <div class="panel panel-info">
    <div class="panel-heading" data-target="#panelBodyCollapse-4" id="panelHeading-4" style="cursor: pointer;">
      <form action="/page/instructorFeedbackResultsPage" class="seeMoreForm-4" id="seeMore-4" style="display:none;">
        <input name="courseid" type="hidden" value="CFResultsUiT.CS2104">
        <input name="fsname" type="hidden" value="First Session">
        <input name="user" type="hidden" value="CFResultsUiT.helper2">
        <input name="frgroupbyteam" type="hidden" value="on">
        <input name="frsorttype" type="hidden" value="question">
        <input id="showStats-4" name="frshowstats" type="hidden" value="on">
        <input name="questionid" type="hidden" value="${question.id}">
        <input name="frgroupbysection" type="hidden" value="All">
      </form>
      <div class="display-icon pull-right">
        <span class="glyphicon pull-right glyphicon-chevron-up">
        </span>
      </div>
      <strong>
        Question 4:
      </strong>
      <div class="inline panel-heading-text">
        <span class="text-preserve-space">
          Give feedback to 3 other teams.
        </span>
      </div>
    </div>
    <div class="panel-collapse collapse in" id="panelBodyCollapse-4" style="height: auto;">
      <div class="panel-body padding-0" id="questionBody-3">
        <div class="resultStatistics">
        </div>
        <div class="table-responsive">
          <table class="table table-striped table-bordered dataTable margin-0">
            <thead class="background-color-medium-gray text-color-gray font-weight-normal">
              <tr>
                <th class="button-sort-none" id="button_sortFromTeam" onclick="toggleSort(this)" style="width: 15%; min-width: 67px;">
                  Team
                  <span class="icon-sort unsorted">
                  </span>
                </th>
                <th class="button-sort-none" id="button_sortFromName" onclick="toggleSort(this)" style="width: 15%; min-width: 65px;">
                  Giver
                  <span class="icon-sort unsorted">
                  </span>
                </th>
                <th class="button-sort-ascending" id="button_sortToTeam" onclick="toggleSort(this)" style="width: 15%; min-width: 67px;">
                  Team
                  <span class="icon-sort unsorted">
                  </span>
                </th>
                <th class="button-sort-none" id="button_sortToName" onclick="toggleSort(this)" style="width: 15%; min-width: 90px;">
                  Recipient
                  <span class="icon-sort unsorted">
                  </span>
                </th>
                <th class="button-sort-none" id="button_sortFeedback" onclick="toggleSort(this)" style="min-width: 95px;">
                  Feedback
                  <span class="icon-sort unsorted">
                  </span>
                </th>
                <th>
                  Actions
                </th>
              </tr>
            </thead>
            <thead>
            </thead>
            <tbody>
              <tr>
                <td class="middlealign">
                </td>
                <td class="middlealign">
                  Team 1&lt;/td&gt;&lt;/div&gt;'"
                </td>
                <td class="middlealign">
                </td>
                <td class="middlealign">
                  Team 2
                </td>
                <td class="text-preserve-space">
                  Response from team 1 (by alice) to team 2.
                </td>
                <td>
                  <form action="/page/instructorEditStudentFeedbackPage?user=CFResultsUiT.helper2" class="inline" method="post" target="_blank">
                    <input class="btn btn-default btn-xs" data-original-title="Edit the responses given by this student" data-toggle="tooltip" disabled="disabled" title="" type="submit" value="Moderate Response">
                    <input name="courseid" type="hidden" value="CFResultsUiT.CS2104">
                    <input name="fsname" type="hidden" value="First Session">
<<<<<<< HEAD
                    <input name="moderatedquestion" type="hidden" value="4">
                    <input name="moderatedperson" type="hidden" value="Team 1</td></div>'&quot;">
=======
                    <input name="moderatedquestionid" type="hidden" value="${question.id}">
                    <input name="moderatedstudent" type="hidden" value="Team 1</td></div>'&quot;">
>>>>>>> ad3f28f4
                  </form>
                </td>
              </tr>
            </tbody>
          </table>
        </div>
      </div>
    </div>
  </div>
  <div class="panel panel-default">
    <div class="panel-heading" data-target="#panelBodyCollapse-5" id="panelHeading-5" style="cursor: pointer;">
      <form action="/page/instructorFeedbackResultsPage" class="seeMoreForm-5" id="seeMore-5" style="display:none;">
        <input name="courseid" type="hidden" value="CFResultsUiT.CS2104">
        <input name="fsname" type="hidden" value="First Session">
        <input name="user" type="hidden" value="CFResultsUiT.helper2">
        <input name="frgroupbyteam" type="hidden" value="on">
        <input name="frsorttype" type="hidden" value="question">
        <input id="showStats-5" name="frshowstats" type="hidden" value="on">
        <input name="questionid" type="hidden" value="${question.id}">
        <input name="frgroupbysection" type="hidden" value="All">
      </form>
      <div class="display-icon pull-right">
        <span class="glyphicon pull-right glyphicon-chevron-up">
        </span>
      </div>
      <strong>
        Question 5:
      </strong>
      <div class="inline panel-heading-text">
        <span class="text-preserve-space">
          Give feedback to your team mates
        </span>
      </div>
    </div>
    <div class="panel-collapse collapse in" id="panelBodyCollapse-5" style="height: auto;">
      <div class="panel-body" id="questionBody-4">
        <div class="col-sm-12 no-response">
          <i class="text-muted">
            There are no responses for this question or you may not have the permission to see the response
          </i>
        </div>
      </div>
    </div>
  </div>
  <div class="panel panel-default">
    <div class="panel-heading" data-target="#panelBodyCollapse-6" id="panelHeading-6" style="cursor: pointer;">
      <form action="/page/instructorFeedbackResultsPage" class="seeMoreForm-6" id="seeMore-6" style="display:none;">
        <input name="courseid" type="hidden" value="CFResultsUiT.CS2104">
        <input name="fsname" type="hidden" value="First Session">
        <input name="user" type="hidden" value="CFResultsUiT.helper2">
        <input name="frgroupbyteam" type="hidden" value="on">
        <input name="frsorttype" type="hidden" value="question">
        <input id="showStats-6" name="frshowstats" type="hidden" value="on">
        <input name="questionid" type="hidden" value="${question.id}">
        <input name="frgroupbysection" type="hidden" value="All">
      </form>
      <div class="display-icon pull-right">
        <span class="glyphicon pull-right glyphicon-chevron-up">
        </span>
      </div>
      <strong>
        Question 6:
      </strong>
      <div class="inline panel-heading-text">
        <span class="text-preserve-space">
          This question should be hidden.
        </span>
      </div>
    </div>
    <div class="panel-collapse collapse in" id="panelBodyCollapse-6" style="height: auto;">
      <div class="panel-body" id="questionBody-5">
        <div class="col-sm-12 no-response">
          <i class="text-muted">
            There are no responses for this question or you may not have the permission to see the response
          </i>
        </div>
      </div>
    </div>
  </div>
  <div class="panel panel-info">
    <div class="panel-heading" data-target="#panelBodyCollapse-7" id="panelHeading-7" style="cursor: pointer;">
      <form action="/page/instructorFeedbackResultsPage" class="seeMoreForm-7" id="seeMore-7" style="display:none;">
        <input name="courseid" type="hidden" value="CFResultsUiT.CS2104">
        <input name="fsname" type="hidden" value="First Session">
        <input name="user" type="hidden" value="CFResultsUiT.helper2">
        <input name="frgroupbyteam" type="hidden" value="on">
        <input name="frsorttype" type="hidden" value="question">
        <input id="showStats-7" name="frshowstats" type="hidden" value="on">
        <input name="questionid" type="hidden" value="${question.id}">
        <input name="frgroupbysection" type="hidden" value="All">
      </form>
      <div class="display-icon pull-right">
        <span class="glyphicon pull-right glyphicon-chevron-up">
        </span>
      </div>
      <strong>
        Question 7:
      </strong>
      <div class="inline panel-heading-text">
        <span class="text-preserve-space">
          What is your extra feature? 
          <span style=" white-space: normal;">
            <a class="color_gray" data-less="[less]" data-more="[more]" href="javascript:;" id="questionAdditionalInfoButton-7-" onclick="toggleAdditionalQuestionInfo('7-')">
              [more]
            </a>
            <br>
            <span id="questionAdditionalInfo-7-" style="display:none;">
              Multiple-choice (single answer) question options:
              <ul style="list-style-type: disc;margin-left: 20px;">
                <li>
                  FlexiCommand
                </li>
                <li>
                  PowerSearch
                </li>
                <li>
                  GoodUI
                </li>
                <li>
                  Google Integration
                </li>
              </ul>
            </span>
          </span>
        </span>
      </div>
    </div>
    <div class="panel-collapse collapse in" id="panelBodyCollapse-7" style="height: auto;">
      <div class="panel-body padding-0" id="questionBody-6">
        <div class="resultStatistics">
          <div class="panel-body">
            <div class="row">
              <div class="col-sm-4 text-color-gray">
                <strong>
                  Response Summary
                </strong>
              </div>
            </div>
            <div class="row">
              <div class="col-sm-6 col-lg-4">
                <table class="table margin-0">
                  <thead>
                    <tr>
                      <td>
                        Choice
                      </td>
                      <td>
                        Response Count
                      </td>
                      <td>
                        Percentage
                      </td>
                    </tr>
                  </thead>
                  <tbody>
                    <tr>
                      <td>
                        FlexiCommand
                      </td>
                      <td>
                        0
                      </td>
                      <td>
                        0%
                      </td>
                    </tr>
                    <tr>
                      <td>
                        PowerSearch
                      </td>
                      <td>
                        2
                      </td>
                      <td>
                        100%
                      </td>
                    </tr>
                    <tr>
                      <td>
                        GoodUI
                      </td>
                      <td>
                        0
                      </td>
                      <td>
                        0%
                      </td>
                    </tr>
                    <tr>
                      <td>
                        Google Integration
                      </td>
                      <td>
                        0
                      </td>
                      <td>
                        0%
                      </td>
                    </tr>
                  </tbody>
                </table>
              </div>
            </div>
          </div>
        </div>
        <div class="table-responsive">
          <table class="table table-striped table-bordered dataTable margin-0">
            <thead class="background-color-medium-gray text-color-gray font-weight-normal">
              <tr>
                <th class="button-sort-none" id="button_sortFromTeam" onclick="toggleSort(this)" style="width: 15%; min-width: 67px;">
                  Team
                  <span class="icon-sort unsorted">
                  </span>
                </th>
                <th class="button-sort-none" id="button_sortFromName" onclick="toggleSort(this)" style="width: 15%; min-width: 65px;">
                  Giver
                  <span class="icon-sort unsorted">
                  </span>
                </th>
                <th class="button-sort-ascending" id="button_sortToTeam" onclick="toggleSort(this)" style="width: 15%; min-width: 67px;">
                  Team
                  <span class="icon-sort unsorted">
                  </span>
                </th>
                <th class="button-sort-none" id="button_sortToName" onclick="toggleSort(this)" style="width: 15%; min-width: 90px;">
                  Recipient
                  <span class="icon-sort unsorted">
                  </span>
                </th>
                <th class="button-sort-none" id="button_sortFeedback" onclick="toggleSort(this)" style="min-width: 95px;">
                  Feedback
                  <span class="icon-sort unsorted">
                  </span>
                </th>
                <th>
                  Actions
                </th>
              </tr>
            </thead>
            <thead>
            </thead>
            <tbody>
              <tr>
                <td class="middlealign">
                  Team 1&lt;/td&gt;&lt;/div&gt;'"
                </td>
                <td class="middlealign">
                  <div class="profile-pic-icon-hover" data-link="/page/studentProfilePic?studentemail=${student.email.enc}&courseid=${course.id.enc}&user=CFResultsUiT.helper2" data-original-title="" title="">
                    Alice Betsy&lt;/td&gt;'"
                    <img alt="No Image Given" class="hidden profile-pic-icon-hidden" src="">
                  </div>
                </td>
                <td class="middlealign">
                  Team 1&lt;/td&gt;&lt;/div&gt;'"
                </td>
                <td class="middlealign">
                  <div class="profile-pic-icon-hover" data-link="/page/studentProfilePic?studentemail=${student.email.enc}&courseid=${course.id.enc}&user=CFResultsUiT.helper2" data-original-title="" title="">
                    Alice Betsy&lt;/td&gt;'"
                    <img alt="No Image Given" class="hidden profile-pic-icon-hidden" src="">
                  </div>
                </td>
                <td class="text-preserve-space">
                  PowerSearch
                </td>
                <td>
                  <form action="/page/instructorEditStudentFeedbackPage?user=CFResultsUiT.helper2" class="inline" method="post" target="_blank">
                    <input class="btn btn-default btn-xs" data-original-title="Edit the responses given by this student" data-toggle="tooltip" title="" type="submit" value="Moderate Response">
                    <input name="courseid" type="hidden" value="CFResultsUiT.CS2104">
                    <input name="fsname" type="hidden" value="First Session">
<<<<<<< HEAD
                    <input name="moderatedquestion" type="hidden" value="7">
                    <input name="moderatedperson" type="hidden" value="CFResultsUiT.alice.b@gmail.tmt">
=======
                    <input name="moderatedquestionid" type="hidden" value="${question.id}">
                    <input name="moderatedstudent" type="hidden" value="CFResultsUiT.alice.b@gmail.tmt">
>>>>>>> ad3f28f4
                  </form>
                </td>
              </tr>
              <tr>
                <td class="middlealign">
                  Team 2
                </td>
                <td class="middlealign">
                  <div class="profile-pic-icon-hover" data-link="/page/studentProfilePic?studentemail=${student.email.enc}&courseid=${course.id.enc}&user=CFResultsUiT.helper2" data-original-title="" title="">
                    Drop out
                    <img alt="No Image Given" class="hidden profile-pic-icon-hidden" src="">
                  </div>
                </td>
                <td class="middlealign">
                  Team 2
                </td>
                <td class="middlealign">
                  <div class="profile-pic-icon-hover" data-link="/page/studentProfilePic?studentemail=${student.email.enc}&courseid=${course.id.enc}&user=CFResultsUiT.helper2" data-original-title="" title="">
                    Drop out
                    <img alt="No Image Given" class="hidden profile-pic-icon-hidden" src="">
                  </div>
                </td>
                <td class="text-preserve-space">
                  PowerSearch
                </td>
                <td>
                  <form action="/page/instructorEditStudentFeedbackPage?user=CFResultsUiT.helper2" class="inline" method="post" target="_blank">
                    <input class="btn btn-default btn-xs" data-original-title="Edit the responses given by this student" data-toggle="tooltip" title="" type="submit" value="Moderate Response">
                    <input name="courseid" type="hidden" value="CFResultsUiT.CS2104">
                    <input name="fsname" type="hidden" value="First Session">
<<<<<<< HEAD
                    <input name="moderatedquestion" type="hidden" value="7">
                    <input name="moderatedperson" type="hidden" value="drop.out@gmail.tmt">
=======
                    <input name="moderatedquestionid" type="hidden" value="${question.id}">
                    <input name="moderatedstudent" type="hidden" value="drop.out@gmail.tmt">
>>>>>>> ad3f28f4
                  </form>
                </td>
              </tr>
              <tr class="pending_response_row">
                <td class="middlealign color_neutral">
                  Team 1&lt;/td&gt;&lt;/div&gt;'"
                </td>
                <td class="middlealign color_neutral">
                  <div class="profile-pic-icon-hover" data-link="/page/studentProfilePic?studentemail=${student.email.enc}&courseid=${course.id.enc}&user=CFResultsUiT.helper2" data-original-title="" title="">
                    Benny Charles
                    <img alt="No Image Given" class="hidden profile-pic-icon-hidden" src="">
                  </div>
                </td>
                <td class="middlealign color_neutral">
                  Team 1&lt;/td&gt;&lt;/div&gt;'"
                </td>
                <td class="middlealign color_neutral">
                  <div class="profile-pic-icon-hover" data-link="/page/studentProfilePic?studentemail=${student.email.enc}&courseid=${course.id.enc}&user=CFResultsUiT.helper2" data-original-title="" title="">
                    Benny Charles
                    <img alt="No Image Given" class="hidden profile-pic-icon-hidden" src="">
                  </div>
                </td>
                <td class="text-preserve-space color_neutral">
                  <i>
                    No Response
                  </i>
                </td>
                <td>
                  <form action="/page/instructorEditStudentFeedbackPage?user=CFResultsUiT.helper2" class="inline" method="post" target="_blank">
                    <input class="btn btn-default btn-xs" data-original-title="Edit the responses given by this student" data-toggle="tooltip" title="" type="submit" value="Moderate Response">
                    <input name="courseid" type="hidden" value="CFResultsUiT.CS2104">
                    <input name="fsname" type="hidden" value="First Session">
<<<<<<< HEAD
                    <input name="moderatedquestion" type="hidden" value="7">
                    <input name="moderatedperson" type="hidden" value="CFResultsUiT.benny.c@gmail.tmt">
=======
                    <input name="moderatedquestionid" type="hidden" value="${question.id}">
                    <input name="moderatedstudent" type="hidden" value="CFResultsUiT.benny.c@gmail.tmt">
>>>>>>> ad3f28f4
                  </form>
                </td>
              </tr>
              <tr class="pending_response_row">
                <td class="middlealign color_neutral">
                  Team 2
                </td>
                <td class="middlealign color_neutral">
                  <div class="profile-pic-icon-hover" data-link="/page/studentProfilePic?studentemail=${student.email.enc}&courseid=${course.id.enc}&user=CFResultsUiT.helper2" data-original-title="" title="">
                    Charlie Dávis
                    <img alt="No Image Given" class="hidden profile-pic-icon-hidden" src="">
                  </div>
                </td>
                <td class="middlealign color_neutral">
                  Team 2
                </td>
                <td class="middlealign color_neutral">
                  <div class="profile-pic-icon-hover" data-link="/page/studentProfilePic?studentemail=${student.email.enc}&courseid=${course.id.enc}&user=CFResultsUiT.helper2" data-original-title="" title="">
                    Charlie Dávis
                    <img alt="No Image Given" class="hidden profile-pic-icon-hidden" src="">
                  </div>
                </td>
                <td class="text-preserve-space color_neutral">
                  <i>
                    No Response
                  </i>
                </td>
                <td>
                  <form action="/page/instructorEditStudentFeedbackPage?user=CFResultsUiT.helper2" class="inline" method="post" target="_blank">
                    <input class="btn btn-default btn-xs" data-original-title="Edit the responses given by this student" data-toggle="tooltip" title="" type="submit" value="Moderate Response">
                    <input name="courseid" type="hidden" value="CFResultsUiT.CS2104">
                    <input name="fsname" type="hidden" value="First Session">
<<<<<<< HEAD
                    <input name="moderatedquestion" type="hidden" value="7">
                    <input name="moderatedperson" type="hidden" value="CFResultsUiT.charlie.d@gmail.tmt">
=======
                    <input name="moderatedquestionid" type="hidden" value="${question.id}">
                    <input name="moderatedstudent" type="hidden" value="CFResultsUiT.charlie.d@gmail.tmt">
>>>>>>> ad3f28f4
                  </form>
                </td>
              </tr>
              <tr class="pending_response_row">
                <td class="middlealign color_neutral">
                  Team 2
                </td>
                <td class="middlealign color_neutral">
                  <div class="profile-pic-icon-hover" data-link="/page/studentProfilePic?studentemail=${student.email.enc}&courseid=${course.id.enc}&user=CFResultsUiT.helper2" data-original-title="" title="">
                    Danny Engrid
                    <img alt="No Image Given" class="hidden profile-pic-icon-hidden" src="">
                  </div>
                </td>
                <td class="middlealign color_neutral">
                  Team 2
                </td>
                <td class="middlealign color_neutral">
                  <div class="profile-pic-icon-hover" data-link="/page/studentProfilePic?studentemail=${student.email.enc}&courseid=${course.id.enc}&user=CFResultsUiT.helper2" data-original-title="" title="">
                    Danny Engrid
                    <img alt="No Image Given" class="hidden profile-pic-icon-hidden" src="">
                  </div>
                </td>
                <td class="text-preserve-space color_neutral">
                  <i>
                    No Response
                  </i>
                </td>
                <td>
                  <form action="/page/instructorEditStudentFeedbackPage?user=CFResultsUiT.helper2" class="inline" method="post" target="_blank">
                    <input class="btn btn-default btn-xs" data-original-title="Edit the responses given by this student" data-toggle="tooltip" title="" type="submit" value="Moderate Response">
                    <input name="courseid" type="hidden" value="CFResultsUiT.CS2104">
                    <input name="fsname" type="hidden" value="First Session">
<<<<<<< HEAD
                    <input name="moderatedquestion" type="hidden" value="7">
                    <input name="moderatedperson" type="hidden" value="CFResultsUiT.danny.e@gmail.tmt">
=======
                    <input name="moderatedquestionid" type="hidden" value="${question.id}">
                    <input name="moderatedstudent" type="hidden" value="CFResultsUiT.danny.e@gmail.tmt">
>>>>>>> ad3f28f4
                  </form>
                </td>
              </tr>
              <tr class="pending_response_row">
                <td class="middlealign color_neutral">
                  Team 2
                </td>
                <td class="middlealign color_neutral">
                  <div class="profile-pic-icon-hover" data-link="/page/studentProfilePic?studentemail=${student.email.enc}&courseid=${course.id.enc}&user=CFResultsUiT.helper2" data-original-title="" title="">
                    Extra guy
                    <img alt="No Image Given" class="hidden profile-pic-icon-hidden" src="">
                  </div>
                </td>
                <td class="middlealign color_neutral">
                  Team 2
                </td>
                <td class="middlealign color_neutral">
                  <div class="profile-pic-icon-hover" data-link="/page/studentProfilePic?studentemail=${student.email.enc}&courseid=${course.id.enc}&user=CFResultsUiT.helper2" data-original-title="" title="">
                    Extra guy
                    <img alt="No Image Given" class="hidden profile-pic-icon-hidden" src="">
                  </div>
                </td>
                <td class="text-preserve-space color_neutral">
                  <i>
                    No Response
                  </i>
                </td>
                <td>
                  <form action="/page/instructorEditStudentFeedbackPage?user=CFResultsUiT.helper2" class="inline" method="post" target="_blank">
                    <input class="btn btn-default btn-xs" data-original-title="Edit the responses given by this student" data-toggle="tooltip" title="" type="submit" value="Moderate Response">
                    <input name="courseid" type="hidden" value="CFResultsUiT.CS2104">
                    <input name="fsname" type="hidden" value="First Session">
<<<<<<< HEAD
                    <input name="moderatedquestion" type="hidden" value="7">
                    <input name="moderatedperson" type="hidden" value="extra.guy@gmail.tmt">
=======
                    <input name="moderatedquestionid" type="hidden" value="${question.id}">
                    <input name="moderatedstudent" type="hidden" value="extra.guy@gmail.tmt">
>>>>>>> ad3f28f4
                  </form>
                </td>
              </tr>
              <tr class="pending_response_row">
                <td class="middlealign color_neutral">
                  Team 3
                </td>
                <td class="middlealign color_neutral">
                  <div class="profile-pic-icon-hover" data-link="/page/studentProfilePic?studentemail=${student.email.enc}&courseid=${course.id.enc}&user=CFResultsUiT.helper2" data-original-title="" title="">
                    Emily
                    <img alt="No Image Given" class="hidden profile-pic-icon-hidden" src="">
                  </div>
                </td>
                <td class="middlealign color_neutral">
                  Team 3
                </td>
                <td class="middlealign color_neutral">
                  <div class="profile-pic-icon-hover" data-link="/page/studentProfilePic?studentemail=${student.email.enc}&courseid=${course.id.enc}&user=CFResultsUiT.helper2" data-original-title="" title="">
                    Emily
                    <img alt="No Image Given" class="hidden profile-pic-icon-hidden" src="">
                  </div>
                </td>
                <td class="text-preserve-space color_neutral">
                  <i>
                    No Response
                  </i>
                </td>
                <td>
                  <form action="/page/instructorEditStudentFeedbackPage?user=CFResultsUiT.helper2" class="inline" method="post" target="_blank">
                    <input class="btn btn-default btn-xs" data-original-title="Edit the responses given by this student" data-toggle="tooltip" disabled="disabled" title="" type="submit" value="Moderate Response">
                    <input name="courseid" type="hidden" value="CFResultsUiT.CS2104">
                    <input name="fsname" type="hidden" value="First Session">
<<<<<<< HEAD
                    <input name="moderatedquestion" type="hidden" value="7">
                    <input name="moderatedperson" type="hidden" value="CFResultsUiT.emily.f@gmail.tmt">
=======
                    <input name="moderatedquestionid" type="hidden" value="${question.id}">
                    <input name="moderatedstudent" type="hidden" value="CFResultsUiT.emily.f@gmail.tmt">
>>>>>>> ad3f28f4
                  </form>
                </td>
              </tr>
            </tbody>
          </table>
        </div>
      </div>
    </div>
  </div>
  <div class="panel panel-info">
    <div class="panel-heading" data-target="#panelBodyCollapse-8" id="panelHeading-8" style="cursor: pointer;">
      <form action="/page/instructorFeedbackResultsPage" class="seeMoreForm-8" id="seeMore-8" style="display:none;">
        <input name="courseid" type="hidden" value="CFResultsUiT.CS2104">
        <input name="fsname" type="hidden" value="First Session">
        <input name="user" type="hidden" value="CFResultsUiT.helper2">
        <input name="frgroupbyteam" type="hidden" value="on">
        <input name="frsorttype" type="hidden" value="question">
        <input id="showStats-8" name="frshowstats" type="hidden" value="on">
        <input name="questionid" type="hidden" value="${question.id}">
        <input name="frgroupbysection" type="hidden" value="All">
      </form>
      <div class="display-icon pull-right">
        <span class="glyphicon pull-right glyphicon-chevron-up">
        </span>
      </div>
      <strong>
        Question 8:
      </strong>
      <div class="inline panel-heading-text">
        <span class="text-preserve-space">
          What is your extra feature? 
          <span style=" white-space: normal;">
            <a class="color_gray" data-less="[less]" data-more="[more]" href="javascript:;" id="questionAdditionalInfoButton-8-" onclick="toggleAdditionalQuestionInfo('8-')">
              [more]
            </a>
            <br>
            <span id="questionAdditionalInfo-8-" style="display:none;">
              Multiple-choice (multiple answers) question options:
              <ul style="list-style-type: disc;margin-left: 20px;">
                <li>
                  FlexiCommand
                </li>
                <li>
                  PowerSearch
                </li>
                <li>
                  GoodUI
                </li>
                <li>
                  Google Integration
                </li>
              </ul>
            </span>
          </span>
        </span>
      </div>
    </div>
    <div class="panel-collapse collapse in" id="panelBodyCollapse-8" style="height: auto;">
      <div class="panel-body padding-0" id="questionBody-7">
        <div class="resultStatistics">
          <div class="panel-body">
            <div class="row">
              <div class="col-sm-4 text-color-gray">
                <strong>
                  Response Summary
                </strong>
              </div>
            </div>
            <div class="row">
              <div class="col-sm-6 col-lg-4">
                <table class="table margin-0">
                  <thead>
                    <tr>
                      <td>
                        Choice
                      </td>
                      <td>
                        Response Count
                      </td>
                      <td>
                        Percentage
                      </td>
                    </tr>
                  </thead>
                  <tbody>
                    <tr>
                      <td>
                        FlexiCommand
                      </td>
                      <td>
                        0
                      </td>
                      <td>
                        0%
                      </td>
                    </tr>
                    <tr>
                      <td>
                        PowerSearch
                      </td>
                      <td>
                        1
                      </td>
                      <td>
                        50%
                      </td>
                    </tr>
                    <tr>
                      <td>
                        GoodUI
                      </td>
                      <td>
                        1
                      </td>
                      <td>
                        50%
                      </td>
                    </tr>
                    <tr>
                      <td>
                        Google Integration
                      </td>
                      <td>
                        0
                      </td>
                      <td>
                        0%
                      </td>
                    </tr>
                  </tbody>
                </table>
              </div>
            </div>
          </div>
        </div>
        <div class="table-responsive">
          <table class="table table-striped table-bordered dataTable margin-0">
            <thead class="background-color-medium-gray text-color-gray font-weight-normal">
              <tr>
                <th class="button-sort-none" id="button_sortFromTeam" onclick="toggleSort(this)" style="width: 15%; min-width: 67px;">
                  Team
                  <span class="icon-sort unsorted">
                  </span>
                </th>
                <th class="button-sort-none" id="button_sortFromName" onclick="toggleSort(this)" style="width: 15%; min-width: 65px;">
                  Giver
                  <span class="icon-sort unsorted">
                  </span>
                </th>
                <th class="button-sort-ascending" id="button_sortToTeam" onclick="toggleSort(this)" style="width: 15%; min-width: 67px;">
                  Team
                  <span class="icon-sort unsorted">
                  </span>
                </th>
                <th class="button-sort-none" id="button_sortToName" onclick="toggleSort(this)" style="width: 15%; min-width: 90px;">
                  Recipient
                  <span class="icon-sort unsorted">
                  </span>
                </th>
                <th class="button-sort-none" id="button_sortFeedback" onclick="toggleSort(this)" style="min-width: 95px;">
                  Feedback
                  <span class="icon-sort unsorted">
                  </span>
                </th>
                <th>
                  Actions
                </th>
              </tr>
            </thead>
            <thead>
            </thead>
            <tbody>
              <tr>
                <td class="middlealign">
                  Team 1&lt;/td&gt;&lt;/div&gt;'"
                </td>
                <td class="middlealign">
                  <div class="profile-pic-icon-hover" data-link="/page/studentProfilePic?studentemail=${student.email.enc}&courseid=${course.id.enc}&user=CFResultsUiT.helper2" data-original-title="" title="">
                    Alice Betsy&lt;/td&gt;'"
                    <img alt="No Image Given" class="hidden profile-pic-icon-hidden" src="">
                  </div>
                </td>
                <td class="middlealign">
                  Team 1&lt;/td&gt;&lt;/div&gt;'"
                </td>
                <td class="middlealign">
                  <div class="profile-pic-icon-hover" data-link="/page/studentProfilePic?studentemail=${student.email.enc}&courseid=${course.id.enc}&user=CFResultsUiT.helper2" data-original-title="" title="">
                    Alice Betsy&lt;/td&gt;'"
                    <img alt="No Image Given" class="hidden profile-pic-icon-hidden" src="">
                  </div>
                </td>
                <td class="text-preserve-space">
                  <ul class="selectedOptionsList">
                    <li>
                      PowerSearch
                    </li>
                    <li>
                      GoodUI
                    </li>
                  </ul>
                </td>
                <td>
                  <form action="/page/instructorEditStudentFeedbackPage?user=CFResultsUiT.helper2" class="inline" method="post" target="_blank">
                    <input class="btn btn-default btn-xs" data-original-title="Edit the responses given by this student" data-toggle="tooltip" title="" type="submit" value="Moderate Response">
                    <input name="courseid" type="hidden" value="CFResultsUiT.CS2104">
                    <input name="fsname" type="hidden" value="First Session">
<<<<<<< HEAD
                    <input name="moderatedquestion" type="hidden" value="8">
                    <input name="moderatedperson" type="hidden" value="CFResultsUiT.alice.b@gmail.tmt">
=======
                    <input name="moderatedquestionid" type="hidden" value="${question.id}">
                    <input name="moderatedstudent" type="hidden" value="CFResultsUiT.alice.b@gmail.tmt">
>>>>>>> ad3f28f4
                  </form>
                </td>
              </tr>
              <tr>
                <td class="middlealign">
                  Team 1&lt;/td&gt;&lt;/div&gt;'"
                </td>
                <td class="middlealign">
                  <div class="profile-pic-icon-hover" data-link="/page/studentProfilePic?studentemail=${student.email.enc}&courseid=${course.id.enc}&user=CFResultsUiT.helper2" data-original-title="" title="">
                    Benny Charles
                    <img alt="No Image Given" class="hidden profile-pic-icon-hidden" src="">
                  </div>
                </td>
                <td class="middlealign">
                  Team 1&lt;/td&gt;&lt;/div&gt;'"
                </td>
                <td class="middlealign">
                  <div class="profile-pic-icon-hover" data-link="/page/studentProfilePic?studentemail=${student.email.enc}&courseid=${course.id.enc}&user=CFResultsUiT.helper2" data-original-title="" title="">
                    Benny Charles
                    <img alt="No Image Given" class="hidden profile-pic-icon-hidden" src="">
                  </div>
                </td>
                <td class="text-preserve-space">
                </td>
                <td>
                  <form action="/page/instructorEditStudentFeedbackPage?user=CFResultsUiT.helper2" class="inline" method="post" target="_blank">
                    <input class="btn btn-default btn-xs" data-original-title="Edit the responses given by this student" data-toggle="tooltip" title="" type="submit" value="Moderate Response">
                    <input name="courseid" type="hidden" value="CFResultsUiT.CS2104">
                    <input name="fsname" type="hidden" value="First Session">
<<<<<<< HEAD
                    <input name="moderatedquestion" type="hidden" value="8">
                    <input name="moderatedperson" type="hidden" value="CFResultsUiT.benny.c@gmail.tmt">
=======
                    <input name="moderatedquestionid" type="hidden" value="${question.id}">
                    <input name="moderatedstudent" type="hidden" value="CFResultsUiT.benny.c@gmail.tmt">
>>>>>>> ad3f28f4
                  </form>
                </td>
              </tr>
              <tr class="pending_response_row">
                <td class="middlealign color_neutral">
                  Team 2
                </td>
                <td class="middlealign color_neutral">
                  <div class="profile-pic-icon-hover" data-link="/page/studentProfilePic?studentemail=${student.email.enc}&courseid=${course.id.enc}&user=CFResultsUiT.helper2" data-original-title="" title="">
                    Charlie Dávis
                    <img alt="No Image Given" class="hidden profile-pic-icon-hidden" src="">
                  </div>
                </td>
                <td class="middlealign color_neutral">
                  Team 2
                </td>
                <td class="middlealign color_neutral">
                  <div class="profile-pic-icon-hover" data-link="/page/studentProfilePic?studentemail=${student.email.enc}&courseid=${course.id.enc}&user=CFResultsUiT.helper2" data-original-title="" title="">
                    Charlie Dávis
                    <img alt="No Image Given" class="hidden profile-pic-icon-hidden" src="">
                  </div>
                </td>
                <td class="text-preserve-space color_neutral">
                  <i>
                    No Response
                  </i>
                </td>
                <td>
                  <form action="/page/instructorEditStudentFeedbackPage?user=CFResultsUiT.helper2" class="inline" method="post" target="_blank">
                    <input class="btn btn-default btn-xs" data-original-title="Edit the responses given by this student" data-toggle="tooltip" title="" type="submit" value="Moderate Response">
                    <input name="courseid" type="hidden" value="CFResultsUiT.CS2104">
                    <input name="fsname" type="hidden" value="First Session">
<<<<<<< HEAD
                    <input name="moderatedquestion" type="hidden" value="8">
                    <input name="moderatedperson" type="hidden" value="CFResultsUiT.charlie.d@gmail.tmt">
=======
                    <input name="moderatedquestionid" type="hidden" value="${question.id}">
                    <input name="moderatedstudent" type="hidden" value="CFResultsUiT.charlie.d@gmail.tmt">
>>>>>>> ad3f28f4
                  </form>
                </td>
              </tr>
              <tr class="pending_response_row">
                <td class="middlealign color_neutral">
                  Team 2
                </td>
                <td class="middlealign color_neutral">
                  <div class="profile-pic-icon-hover" data-link="/page/studentProfilePic?studentemail=${student.email.enc}&courseid=${course.id.enc}&user=CFResultsUiT.helper2" data-original-title="" title="">
                    Danny Engrid
                    <img alt="No Image Given" class="hidden profile-pic-icon-hidden" src="">
                  </div>
                </td>
                <td class="middlealign color_neutral">
                  Team 2
                </td>
                <td class="middlealign color_neutral">
                  <div class="profile-pic-icon-hover" data-link="/page/studentProfilePic?studentemail=${student.email.enc}&courseid=${course.id.enc}&user=CFResultsUiT.helper2" data-original-title="" title="">
                    Danny Engrid
                    <img alt="No Image Given" class="hidden profile-pic-icon-hidden" src="">
                  </div>
                </td>
                <td class="text-preserve-space color_neutral">
                  <i>
                    No Response
                  </i>
                </td>
                <td>
                  <form action="/page/instructorEditStudentFeedbackPage?user=CFResultsUiT.helper2" class="inline" method="post" target="_blank">
                    <input class="btn btn-default btn-xs" data-original-title="Edit the responses given by this student" data-toggle="tooltip" title="" type="submit" value="Moderate Response">
                    <input name="courseid" type="hidden" value="CFResultsUiT.CS2104">
                    <input name="fsname" type="hidden" value="First Session">
<<<<<<< HEAD
                    <input name="moderatedquestion" type="hidden" value="8">
                    <input name="moderatedperson" type="hidden" value="CFResultsUiT.danny.e@gmail.tmt">
=======
                    <input name="moderatedquestionid" type="hidden" value="${question.id}">
                    <input name="moderatedstudent" type="hidden" value="CFResultsUiT.danny.e@gmail.tmt">
>>>>>>> ad3f28f4
                  </form>
                </td>
              </tr>
              <tr class="pending_response_row">
                <td class="middlealign color_neutral">
                  Team 2
                </td>
                <td class="middlealign color_neutral">
                  <div class="profile-pic-icon-hover" data-link="/page/studentProfilePic?studentemail=${student.email.enc}&courseid=${course.id.enc}&user=CFResultsUiT.helper2" data-original-title="" title="">
                    Drop out
                    <img alt="No Image Given" class="hidden profile-pic-icon-hidden" src="">
                  </div>
                </td>
                <td class="middlealign color_neutral">
                  Team 2
                </td>
                <td class="middlealign color_neutral">
                  <div class="profile-pic-icon-hover" data-link="/page/studentProfilePic?studentemail=${student.email.enc}&courseid=${course.id.enc}&user=CFResultsUiT.helper2" data-original-title="" title="">
                    Drop out
                    <img alt="No Image Given" class="hidden profile-pic-icon-hidden" src="">
                  </div>
                </td>
                <td class="text-preserve-space color_neutral">
                  <i>
                    No Response
                  </i>
                </td>
                <td>
                  <form action="/page/instructorEditStudentFeedbackPage?user=CFResultsUiT.helper2" class="inline" method="post" target="_blank">
                    <input class="btn btn-default btn-xs" data-original-title="Edit the responses given by this student" data-toggle="tooltip" title="" type="submit" value="Moderate Response">
                    <input name="courseid" type="hidden" value="CFResultsUiT.CS2104">
                    <input name="fsname" type="hidden" value="First Session">
<<<<<<< HEAD
                    <input name="moderatedquestion" type="hidden" value="8">
                    <input name="moderatedperson" type="hidden" value="drop.out@gmail.tmt">
=======
                    <input name="moderatedquestionid" type="hidden" value="${question.id}">
                    <input name="moderatedstudent" type="hidden" value="drop.out@gmail.tmt">
>>>>>>> ad3f28f4
                  </form>
                </td>
              </tr>
              <tr class="pending_response_row">
                <td class="middlealign color_neutral">
                  Team 2
                </td>
                <td class="middlealign color_neutral">
                  <div class="profile-pic-icon-hover" data-link="/page/studentProfilePic?studentemail=${student.email.enc}&courseid=${course.id.enc}&user=CFResultsUiT.helper2" data-original-title="" title="">
                    Extra guy
                    <img alt="No Image Given" class="hidden profile-pic-icon-hidden" src="">
                  </div>
                </td>
                <td class="middlealign color_neutral">
                  Team 2
                </td>
                <td class="middlealign color_neutral">
                  <div class="profile-pic-icon-hover" data-link="/page/studentProfilePic?studentemail=${student.email.enc}&courseid=${course.id.enc}&user=CFResultsUiT.helper2" data-original-title="" title="">
                    Extra guy
                    <img alt="No Image Given" class="hidden profile-pic-icon-hidden" src="">
                  </div>
                </td>
                <td class="text-preserve-space color_neutral">
                  <i>
                    No Response
                  </i>
                </td>
                <td>
                  <form action="/page/instructorEditStudentFeedbackPage?user=CFResultsUiT.helper2" class="inline" method="post" target="_blank">
                    <input class="btn btn-default btn-xs" data-original-title="Edit the responses given by this student" data-toggle="tooltip" title="" type="submit" value="Moderate Response">
                    <input name="courseid" type="hidden" value="CFResultsUiT.CS2104">
                    <input name="fsname" type="hidden" value="First Session">
<<<<<<< HEAD
                    <input name="moderatedquestion" type="hidden" value="8">
                    <input name="moderatedperson" type="hidden" value="extra.guy@gmail.tmt">
=======
                    <input name="moderatedquestionid" type="hidden" value="${question.id}">
                    <input name="moderatedstudent" type="hidden" value="extra.guy@gmail.tmt">
>>>>>>> ad3f28f4
                  </form>
                </td>
              </tr>
              <tr class="pending_response_row">
                <td class="middlealign color_neutral">
                  Team 3
                </td>
                <td class="middlealign color_neutral">
                  <div class="profile-pic-icon-hover" data-link="/page/studentProfilePic?studentemail=${student.email.enc}&courseid=${course.id.enc}&user=CFResultsUiT.helper2" data-original-title="" title="">
                    Emily
                    <img alt="No Image Given" class="hidden profile-pic-icon-hidden" src="">
                  </div>
                </td>
                <td class="middlealign color_neutral">
                  Team 3
                </td>
                <td class="middlealign color_neutral">
                  <div class="profile-pic-icon-hover" data-link="/page/studentProfilePic?studentemail=${student.email.enc}&courseid=${course.id.enc}&user=CFResultsUiT.helper2" data-original-title="" title="">
                    Emily
                    <img alt="No Image Given" class="hidden profile-pic-icon-hidden" src="">
                  </div>
                </td>
                <td class="text-preserve-space color_neutral">
                  <i>
                    No Response
                  </i>
                </td>
                <td>
                  <form action="/page/instructorEditStudentFeedbackPage?user=CFResultsUiT.helper2" class="inline" method="post" target="_blank">
                    <input class="btn btn-default btn-xs" data-original-title="Edit the responses given by this student" data-toggle="tooltip" disabled="disabled" title="" type="submit" value="Moderate Response">
                    <input name="courseid" type="hidden" value="CFResultsUiT.CS2104">
                    <input name="fsname" type="hidden" value="First Session">
<<<<<<< HEAD
                    <input name="moderatedquestion" type="hidden" value="8">
                    <input name="moderatedperson" type="hidden" value="CFResultsUiT.emily.f@gmail.tmt">
=======
                    <input name="moderatedquestionid" type="hidden" value="${question.id}">
                    <input name="moderatedstudent" type="hidden" value="CFResultsUiT.emily.f@gmail.tmt">
>>>>>>> ad3f28f4
                  </form>
                </td>
              </tr>
            </tbody>
          </table>
        </div>
      </div>
    </div>
  </div>
  <div class="panel panel-info">
    <div class="panel-heading" data-target="#panelBodyCollapse-9" id="panelHeading-9" style="cursor: pointer;">
      <form action="/page/instructorFeedbackResultsPage" class="seeMoreForm-9" id="seeMore-9" style="display:none;">
        <input name="courseid" type="hidden" value="CFResultsUiT.CS2104">
        <input name="fsname" type="hidden" value="First Session">
        <input name="user" type="hidden" value="CFResultsUiT.helper2">
        <input name="frgroupbyteam" type="hidden" value="on">
        <input name="frsorttype" type="hidden" value="question">
        <input id="showStats-9" name="frshowstats" type="hidden" value="on">
        <input name="questionid" type="hidden" value="${question.id}">
        <input name="frgroupbysection" type="hidden" value="All">
      </form>
      <div class="display-icon pull-right">
        <span class="glyphicon pull-right glyphicon-chevron-up">
        </span>
      </div>
      <strong>
        Question 9:
      </strong>
      <div class="inline panel-heading-text">
        <span class="text-preserve-space">
          Who do you think is the most hardworking student? 
          <span style=" white-space: normal;">
            <a class="color_gray" data-less="[less]" data-more="[more]" href="javascript:;" id="questionAdditionalInfoButton-9-" onclick="toggleAdditionalQuestionInfo('9-')">
              [more]
            </a>
            <br>
            <span id="questionAdditionalInfo-9-" style="display:none;">
              Multiple-choice (single answer) question options:
              <br>
              The options for this question is automatically generated from the list of all students in this course.
            </span>
          </span>
        </span>
      </div>
    </div>
    <div class="panel-collapse collapse in" id="panelBodyCollapse-9" style="height: auto;">
      <div class="panel-body padding-0" id="questionBody-8">
        <div class="resultStatistics">
          <div class="panel-body">
            <div class="row">
              <div class="col-sm-4 text-color-gray">
                <strong>
                  Response Summary
                </strong>
              </div>
            </div>
            <div class="row">
              <div class="col-sm-6 col-lg-4">
                <table class="table margin-0">
                  <thead>
                    <tr>
                      <td>
                        Choice
                      </td>
                      <td>
                        Response Count
                      </td>
                      <td>
                        Percentage
                      </td>
                    </tr>
                  </thead>
                  <tbody>
                    <tr>
                      <td>
                        Danny
                      </td>
                      <td>
                        1
                      </td>
                      <td>
                        100%
                      </td>
                    </tr>
                  </tbody>
                </table>
              </div>
            </div>
          </div>
        </div>
        <div class="table-responsive">
          <table class="table table-striped table-bordered dataTable margin-0">
            <thead class="background-color-medium-gray text-color-gray font-weight-normal">
              <tr>
                <th class="button-sort-none" id="button_sortFromTeam" onclick="toggleSort(this)" style="width: 15%; min-width: 67px;">
                  Team
                  <span class="icon-sort unsorted">
                  </span>
                </th>
                <th class="button-sort-none" id="button_sortFromName" onclick="toggleSort(this)" style="width: 15%; min-width: 65px;">
                  Giver
                  <span class="icon-sort unsorted">
                  </span>
                </th>
                <th class="button-sort-ascending" id="button_sortToTeam" onclick="toggleSort(this)" style="width: 15%; min-width: 67px;">
                  Team
                  <span class="icon-sort unsorted">
                  </span>
                </th>
                <th class="button-sort-none" id="button_sortToName" onclick="toggleSort(this)" style="width: 15%; min-width: 90px;">
                  Recipient
                  <span class="icon-sort unsorted">
                  </span>
                </th>
                <th class="button-sort-none" id="button_sortFeedback" onclick="toggleSort(this)" style="min-width: 95px;">
                  Feedback
                  <span class="icon-sort unsorted">
                  </span>
                </th>
                <th>
                  Actions
                </th>
              </tr>
            </thead>
            <thead>
            </thead>
            <tbody>
              <tr>
                <td class="middlealign">
                  Team 1&lt;/td&gt;&lt;/div&gt;'"
                </td>
                <td class="middlealign">
                  <div class="profile-pic-icon-hover" data-link="/page/studentProfilePic?studentemail=${student.email.enc}&courseid=${course.id.enc}&user=CFResultsUiT.helper2" data-original-title="" title="">
                    Alice Betsy&lt;/td&gt;'"
                    <img alt="No Image Given" class="hidden profile-pic-icon-hidden" src="">
                  </div>
                </td>
                <td class="middlealign">
                  Team 1&lt;/td&gt;&lt;/div&gt;'"
                </td>
                <td class="middlealign">
                  <div class="profile-pic-icon-hover" data-link="/page/studentProfilePic?studentemail=${student.email.enc}&courseid=${course.id.enc}&user=CFResultsUiT.helper2" data-original-title="" title="">
                    Alice Betsy&lt;/td&gt;'"
                    <img alt="No Image Given" class="hidden profile-pic-icon-hidden" src="">
                  </div>
                </td>
                <td class="text-preserve-space">
                  Danny
                </td>
                <td>
                  <form action="/page/instructorEditStudentFeedbackPage?user=CFResultsUiT.helper2" class="inline" method="post" target="_blank">
                    <input class="btn btn-default btn-xs" data-original-title="Edit the responses given by this student" data-toggle="tooltip" title="" type="submit" value="Moderate Response">
                    <input name="courseid" type="hidden" value="CFResultsUiT.CS2104">
                    <input name="fsname" type="hidden" value="First Session">
<<<<<<< HEAD
                    <input name="moderatedquestion" type="hidden" value="9">
                    <input name="moderatedperson" type="hidden" value="CFResultsUiT.alice.b@gmail.tmt">
=======
                    <input name="moderatedquestionid" type="hidden" value="${question.id}">
                    <input name="moderatedstudent" type="hidden" value="CFResultsUiT.alice.b@gmail.tmt">
>>>>>>> ad3f28f4
                  </form>
                </td>
              </tr>
              <tr class="pending_response_row">
                <td class="middlealign color_neutral">
                  Team 1&lt;/td&gt;&lt;/div&gt;'"
                </td>
                <td class="middlealign color_neutral">
                  <div class="profile-pic-icon-hover" data-link="/page/studentProfilePic?studentemail=${student.email.enc}&courseid=${course.id.enc}&user=CFResultsUiT.helper2" data-original-title="" title="">
                    Benny Charles
                    <img alt="No Image Given" class="hidden profile-pic-icon-hidden" src="">
                  </div>
                </td>
                <td class="middlealign color_neutral">
                  Team 1&lt;/td&gt;&lt;/div&gt;'"
                </td>
                <td class="middlealign color_neutral">
                  <div class="profile-pic-icon-hover" data-link="/page/studentProfilePic?studentemail=${student.email.enc}&courseid=${course.id.enc}&user=CFResultsUiT.helper2" data-original-title="" title="">
                    Benny Charles
                    <img alt="No Image Given" class="hidden profile-pic-icon-hidden" src="">
                  </div>
                </td>
                <td class="text-preserve-space color_neutral">
                  <i>
                    No Response
                  </i>
                </td>
                <td>
                  <form action="/page/instructorEditStudentFeedbackPage?user=CFResultsUiT.helper2" class="inline" method="post" target="_blank">
                    <input class="btn btn-default btn-xs" data-original-title="Edit the responses given by this student" data-toggle="tooltip" title="" type="submit" value="Moderate Response">
                    <input name="courseid" type="hidden" value="CFResultsUiT.CS2104">
                    <input name="fsname" type="hidden" value="First Session">
<<<<<<< HEAD
                    <input name="moderatedquestion" type="hidden" value="9">
                    <input name="moderatedperson" type="hidden" value="CFResultsUiT.benny.c@gmail.tmt">
=======
                    <input name="moderatedquestionid" type="hidden" value="${question.id}">
                    <input name="moderatedstudent" type="hidden" value="CFResultsUiT.benny.c@gmail.tmt">
>>>>>>> ad3f28f4
                  </form>
                </td>
              </tr>
              <tr class="pending_response_row">
                <td class="middlealign color_neutral">
                  Team 2
                </td>
                <td class="middlealign color_neutral">
                  <div class="profile-pic-icon-hover" data-link="/page/studentProfilePic?studentemail=${student.email.enc}&courseid=${course.id.enc}&user=CFResultsUiT.helper2" data-original-title="" title="">
                    Charlie Dávis
                    <img alt="No Image Given" class="hidden profile-pic-icon-hidden" src="">
                  </div>
                </td>
                <td class="middlealign color_neutral">
                  Team 2
                </td>
                <td class="middlealign color_neutral">
                  <div class="profile-pic-icon-hover" data-link="/page/studentProfilePic?studentemail=${student.email.enc}&courseid=${course.id.enc}&user=CFResultsUiT.helper2" data-original-title="" title="">
                    Charlie Dávis
                    <img alt="No Image Given" class="hidden profile-pic-icon-hidden" src="">
                  </div>
                </td>
                <td class="text-preserve-space color_neutral">
                  <i>
                    No Response
                  </i>
                </td>
                <td>
                  <form action="/page/instructorEditStudentFeedbackPage?user=CFResultsUiT.helper2" class="inline" method="post" target="_blank">
                    <input class="btn btn-default btn-xs" data-original-title="Edit the responses given by this student" data-toggle="tooltip" title="" type="submit" value="Moderate Response">
                    <input name="courseid" type="hidden" value="CFResultsUiT.CS2104">
                    <input name="fsname" type="hidden" value="First Session">
<<<<<<< HEAD
                    <input name="moderatedquestion" type="hidden" value="9">
                    <input name="moderatedperson" type="hidden" value="CFResultsUiT.charlie.d@gmail.tmt">
=======
                    <input name="moderatedquestionid" type="hidden" value="${question.id}">
                    <input name="moderatedstudent" type="hidden" value="CFResultsUiT.charlie.d@gmail.tmt">
>>>>>>> ad3f28f4
                  </form>
                </td>
              </tr>
              <tr class="pending_response_row">
                <td class="middlealign color_neutral">
                  Team 2
                </td>
                <td class="middlealign color_neutral">
                  <div class="profile-pic-icon-hover" data-link="/page/studentProfilePic?studentemail=${student.email.enc}&courseid=${course.id.enc}&user=CFResultsUiT.helper2" data-original-title="" title="">
                    Danny Engrid
                    <img alt="No Image Given" class="hidden profile-pic-icon-hidden" src="">
                  </div>
                </td>
                <td class="middlealign color_neutral">
                  Team 2
                </td>
                <td class="middlealign color_neutral">
                  <div class="profile-pic-icon-hover" data-link="/page/studentProfilePic?studentemail=${student.email.enc}&courseid=${course.id.enc}&user=CFResultsUiT.helper2" data-original-title="" title="">
                    Danny Engrid
                    <img alt="No Image Given" class="hidden profile-pic-icon-hidden" src="">
                  </div>
                </td>
                <td class="text-preserve-space color_neutral">
                  <i>
                    No Response
                  </i>
                </td>
                <td>
                  <form action="/page/instructorEditStudentFeedbackPage?user=CFResultsUiT.helper2" class="inline" method="post" target="_blank">
                    <input class="btn btn-default btn-xs" data-original-title="Edit the responses given by this student" data-toggle="tooltip" title="" type="submit" value="Moderate Response">
                    <input name="courseid" type="hidden" value="CFResultsUiT.CS2104">
                    <input name="fsname" type="hidden" value="First Session">
<<<<<<< HEAD
                    <input name="moderatedquestion" type="hidden" value="9">
                    <input name="moderatedperson" type="hidden" value="CFResultsUiT.danny.e@gmail.tmt">
=======
                    <input name="moderatedquestionid" type="hidden" value="${question.id}">
                    <input name="moderatedstudent" type="hidden" value="CFResultsUiT.danny.e@gmail.tmt">
>>>>>>> ad3f28f4
                  </form>
                </td>
              </tr>
              <tr class="pending_response_row">
                <td class="middlealign color_neutral">
                  Team 2
                </td>
                <td class="middlealign color_neutral">
                  <div class="profile-pic-icon-hover" data-link="/page/studentProfilePic?studentemail=${student.email.enc}&courseid=${course.id.enc}&user=CFResultsUiT.helper2" data-original-title="" title="">
                    Drop out
                    <img alt="No Image Given" class="hidden profile-pic-icon-hidden" src="">
                  </div>
                </td>
                <td class="middlealign color_neutral">
                  Team 2
                </td>
                <td class="middlealign color_neutral">
                  <div class="profile-pic-icon-hover" data-link="/page/studentProfilePic?studentemail=${student.email.enc}&courseid=${course.id.enc}&user=CFResultsUiT.helper2" data-original-title="" title="">
                    Drop out
                    <img alt="No Image Given" class="hidden profile-pic-icon-hidden" src="">
                  </div>
                </td>
                <td class="text-preserve-space color_neutral">
                  <i>
                    No Response
                  </i>
                </td>
                <td>
                  <form action="/page/instructorEditStudentFeedbackPage?user=CFResultsUiT.helper2" class="inline" method="post" target="_blank">
                    <input class="btn btn-default btn-xs" data-original-title="Edit the responses given by this student" data-toggle="tooltip" title="" type="submit" value="Moderate Response">
                    <input name="courseid" type="hidden" value="CFResultsUiT.CS2104">
                    <input name="fsname" type="hidden" value="First Session">
<<<<<<< HEAD
                    <input name="moderatedquestion" type="hidden" value="9">
                    <input name="moderatedperson" type="hidden" value="drop.out@gmail.tmt">
=======
                    <input name="moderatedquestionid" type="hidden" value="${question.id}">
                    <input name="moderatedstudent" type="hidden" value="drop.out@gmail.tmt">
>>>>>>> ad3f28f4
                  </form>
                </td>
              </tr>
              <tr class="pending_response_row">
                <td class="middlealign color_neutral">
                  Team 2
                </td>
                <td class="middlealign color_neutral">
                  <div class="profile-pic-icon-hover" data-link="/page/studentProfilePic?studentemail=${student.email.enc}&courseid=${course.id.enc}&user=CFResultsUiT.helper2" data-original-title="" title="">
                    Extra guy
                    <img alt="No Image Given" class="hidden profile-pic-icon-hidden" src="">
                  </div>
                </td>
                <td class="middlealign color_neutral">
                  Team 2
                </td>
                <td class="middlealign color_neutral">
                  <div class="profile-pic-icon-hover" data-link="/page/studentProfilePic?studentemail=${student.email.enc}&courseid=${course.id.enc}&user=CFResultsUiT.helper2" data-original-title="" title="">
                    Extra guy
                    <img alt="No Image Given" class="hidden profile-pic-icon-hidden" src="">
                  </div>
                </td>
                <td class="text-preserve-space color_neutral">
                  <i>
                    No Response
                  </i>
                </td>
                <td>
                  <form action="/page/instructorEditStudentFeedbackPage?user=CFResultsUiT.helper2" class="inline" method="post" target="_blank">
                    <input class="btn btn-default btn-xs" data-original-title="Edit the responses given by this student" data-toggle="tooltip" title="" type="submit" value="Moderate Response">
                    <input name="courseid" type="hidden" value="CFResultsUiT.CS2104">
                    <input name="fsname" type="hidden" value="First Session">
<<<<<<< HEAD
                    <input name="moderatedquestion" type="hidden" value="9">
                    <input name="moderatedperson" type="hidden" value="extra.guy@gmail.tmt">
=======
                    <input name="moderatedquestionid" type="hidden" value="${question.id}">
                    <input name="moderatedstudent" type="hidden" value="extra.guy@gmail.tmt">
>>>>>>> ad3f28f4
                  </form>
                </td>
              </tr>
              <tr class="pending_response_row">
                <td class="middlealign color_neutral">
                  Team 3
                </td>
                <td class="middlealign color_neutral">
                  <div class="profile-pic-icon-hover" data-link="/page/studentProfilePic?studentemail=${student.email.enc}&courseid=${course.id.enc}&user=CFResultsUiT.helper2" data-original-title="" title="">
                    Emily
                    <img alt="No Image Given" class="hidden profile-pic-icon-hidden" src="">
                  </div>
                </td>
                <td class="middlealign color_neutral">
                  Team 3
                </td>
                <td class="middlealign color_neutral">
                  <div class="profile-pic-icon-hover" data-link="/page/studentProfilePic?studentemail=${student.email.enc}&courseid=${course.id.enc}&user=CFResultsUiT.helper2" data-original-title="" title="">
                    Emily
                    <img alt="No Image Given" class="hidden profile-pic-icon-hidden" src="">
                  </div>
                </td>
                <td class="text-preserve-space color_neutral">
                  <i>
                    No Response
                  </i>
                </td>
                <td>
                  <form action="/page/instructorEditStudentFeedbackPage?user=CFResultsUiT.helper2" class="inline" method="post" target="_blank">
                    <input class="btn btn-default btn-xs" data-original-title="Edit the responses given by this student" data-toggle="tooltip" disabled="disabled" title="" type="submit" value="Moderate Response">
                    <input name="courseid" type="hidden" value="CFResultsUiT.CS2104">
                    <input name="fsname" type="hidden" value="First Session">
<<<<<<< HEAD
                    <input name="moderatedquestion" type="hidden" value="9">
                    <input name="moderatedperson" type="hidden" value="CFResultsUiT.emily.f@gmail.tmt">
=======
                    <input name="moderatedquestionid" type="hidden" value="${question.id}">
                    <input name="moderatedstudent" type="hidden" value="CFResultsUiT.emily.f@gmail.tmt">
>>>>>>> ad3f28f4
                  </form>
                </td>
              </tr>
            </tbody>
          </table>
        </div>
      </div>
    </div>
  </div>
  <div class="panel panel-info">
    <div class="panel-heading" data-target="#panelBodyCollapse-10" id="panelHeading-10" style="cursor: pointer;">
      <form action="/page/instructorFeedbackResultsPage" class="seeMoreForm-10" id="seeMore-10" style="display:none;">
        <input name="courseid" type="hidden" value="CFResultsUiT.CS2104">
        <input name="fsname" type="hidden" value="First Session">
        <input name="user" type="hidden" value="CFResultsUiT.helper2">
        <input name="frgroupbyteam" type="hidden" value="on">
        <input name="frsorttype" type="hidden" value="question">
        <input id="showStats-10" name="frshowstats" type="hidden" value="on">
        <input name="questionid" type="hidden" value="${question.id}">
        <input name="frgroupbysection" type="hidden" value="All">
      </form>
      <div class="display-icon pull-right">
        <span class="glyphicon pull-right glyphicon-chevron-up">
        </span>
      </div>
      <strong>
        Question 10:
      </strong>
      <div class="inline panel-heading-text">
        <span class="text-preserve-space">
          Which team do you think has the best feature? 
          <span style=" white-space: normal;">
            <a class="color_gray" data-less="[less]" data-more="[more]" href="javascript:;" id="questionAdditionalInfoButton-10-" onclick="toggleAdditionalQuestionInfo('10-')">
              [more]
            </a>
            <br>
            <span id="questionAdditionalInfo-10-" style="display:none;">
              Multiple-choice (single answer) question options:
              <br>
              The options for this question is automatically generated from the list of all teams in this course.
            </span>
          </span>
        </span>
      </div>
    </div>
    <div class="panel-collapse collapse in" id="panelBodyCollapse-10" style="height: auto;">
      <div class="panel-body padding-0" id="questionBody-9">
        <div class="resultStatistics">
          <div class="panel-body">
            <div class="row">
              <div class="col-sm-4 text-color-gray">
                <strong>
                  Response Summary
                </strong>
              </div>
            </div>
            <div class="row">
              <div class="col-sm-6 col-lg-4">
                <table class="table margin-0">
                  <thead>
                    <tr>
                      <td>
                        Choice
                      </td>
                      <td>
                        Response Count
                      </td>
                      <td>
                        Percentage
                      </td>
                    </tr>
                  </thead>
                  <tbody>
                    <tr>
                      <td>
                        Team 1
                      </td>
                      <td>
                        1
                      </td>
                      <td>
                        50%
                      </td>
                    </tr>
                    <tr>
                      <td>
                        Team 2
                      </td>
                      <td>
                        1
                      </td>
                      <td>
                        50%
                      </td>
                    </tr>
                  </tbody>
                </table>
              </div>
            </div>
          </div>
        </div>
        <div class="table-responsive">
          <table class="table table-striped table-bordered dataTable margin-0">
            <thead class="background-color-medium-gray text-color-gray font-weight-normal">
              <tr>
                <th class="button-sort-none" id="button_sortFromTeam" onclick="toggleSort(this)" style="width: 15%; min-width: 67px;">
                  Team
                  <span class="icon-sort unsorted">
                  </span>
                </th>
                <th class="button-sort-none" id="button_sortFromName" onclick="toggleSort(this)" style="width: 15%; min-width: 65px;">
                  Giver
                  <span class="icon-sort unsorted">
                  </span>
                </th>
                <th class="button-sort-ascending" id="button_sortToTeam" onclick="toggleSort(this)" style="width: 15%; min-width: 67px;">
                  Team
                  <span class="icon-sort unsorted">
                  </span>
                </th>
                <th class="button-sort-none" id="button_sortToName" onclick="toggleSort(this)" style="width: 15%; min-width: 90px;">
                  Recipient
                  <span class="icon-sort unsorted">
                  </span>
                </th>
                <th class="button-sort-none" id="button_sortFeedback" onclick="toggleSort(this)" style="min-width: 95px;">
                  Feedback
                  <span class="icon-sort unsorted">
                  </span>
                </th>
                <th>
                  Actions
                </th>
              </tr>
            </thead>
            <thead>
            </thead>
            <tbody>
              <tr>
                <td class="middlealign">
                  Team 1&lt;/td&gt;&lt;/div&gt;'"
                </td>
                <td class="middlealign">
                  <div class="profile-pic-icon-hover" data-link="/page/studentProfilePic?studentemail=${student.email.enc}&courseid=${course.id.enc}&user=CFResultsUiT.helper2" data-original-title="" title="">
                    Alice Betsy&lt;/td&gt;'"
                    <img alt="No Image Given" class="hidden profile-pic-icon-hidden" src="">
                  </div>
                </td>
                <td class="middlealign">
                  Team 1&lt;/td&gt;&lt;/div&gt;'"
                </td>
                <td class="middlealign">
                  <div class="profile-pic-icon-hover" data-link="/page/studentProfilePic?studentemail=${student.email.enc}&courseid=${course.id.enc}&user=CFResultsUiT.helper2" data-original-title="" title="">
                    Alice Betsy&lt;/td&gt;'"
                    <img alt="No Image Given" class="hidden profile-pic-icon-hidden" src="">
                  </div>
                </td>
                <td class="text-preserve-space">
                  Team 1
                </td>
                <td>
                  <form action="/page/instructorEditStudentFeedbackPage?user=CFResultsUiT.helper2" class="inline" method="post" target="_blank">
                    <input class="btn btn-default btn-xs" data-original-title="Edit the responses given by this student" data-toggle="tooltip" title="" type="submit" value="Moderate Response">
                    <input name="courseid" type="hidden" value="CFResultsUiT.CS2104">
                    <input name="fsname" type="hidden" value="First Session">
<<<<<<< HEAD
                    <input name="moderatedquestion" type="hidden" value="10">
                    <input name="moderatedperson" type="hidden" value="CFResultsUiT.alice.b@gmail.tmt">
=======
                    <input name="moderatedquestionid" type="hidden" value="${question.id}">
                    <input name="moderatedstudent" type="hidden" value="CFResultsUiT.alice.b@gmail.tmt">
>>>>>>> ad3f28f4
                  </form>
                </td>
              </tr>
              <tr>
                <td class="middlealign">
                  Team 2
                </td>
                <td class="middlealign">
                  <div class="profile-pic-icon-hover" data-link="/page/studentProfilePic?studentemail=${student.email.enc}&courseid=${course.id.enc}&user=CFResultsUiT.helper2" data-original-title="" title="">
                    Drop out
                    <img alt="No Image Given" class="hidden profile-pic-icon-hidden" src="">
                  </div>
                </td>
                <td class="middlealign">
                  Team 2
                </td>
                <td class="middlealign">
                  <div class="profile-pic-icon-hover" data-link="/page/studentProfilePic?studentemail=${student.email.enc}&courseid=${course.id.enc}&user=CFResultsUiT.helper2" data-original-title="" title="">
                    Drop out
                    <img alt="No Image Given" class="hidden profile-pic-icon-hidden" src="">
                  </div>
                </td>
                <td class="text-preserve-space">
                  Team 2
                </td>
                <td>
                  <form action="/page/instructorEditStudentFeedbackPage?user=CFResultsUiT.helper2" class="inline" method="post" target="_blank">
                    <input class="btn btn-default btn-xs" data-original-title="Edit the responses given by this student" data-toggle="tooltip" title="" type="submit" value="Moderate Response">
                    <input name="courseid" type="hidden" value="CFResultsUiT.CS2104">
                    <input name="fsname" type="hidden" value="First Session">
<<<<<<< HEAD
                    <input name="moderatedquestion" type="hidden" value="10">
                    <input name="moderatedperson" type="hidden" value="drop.out@gmail.tmt">
=======
                    <input name="moderatedquestionid" type="hidden" value="${question.id}">
                    <input name="moderatedstudent" type="hidden" value="drop.out@gmail.tmt">
>>>>>>> ad3f28f4
                  </form>
                </td>
              </tr>
              <tr class="pending_response_row">
                <td class="middlealign color_neutral">
                  Team 1&lt;/td&gt;&lt;/div&gt;'"
                </td>
                <td class="middlealign color_neutral">
                  <div class="profile-pic-icon-hover" data-link="/page/studentProfilePic?studentemail=${student.email.enc}&courseid=${course.id.enc}&user=CFResultsUiT.helper2" data-original-title="" title="">
                    Benny Charles
                    <img alt="No Image Given" class="hidden profile-pic-icon-hidden" src="">
                  </div>
                </td>
                <td class="middlealign color_neutral">
                  Team 1&lt;/td&gt;&lt;/div&gt;'"
                </td>
                <td class="middlealign color_neutral">
                  <div class="profile-pic-icon-hover" data-link="/page/studentProfilePic?studentemail=${student.email.enc}&courseid=${course.id.enc}&user=CFResultsUiT.helper2" data-original-title="" title="">
                    Benny Charles
                    <img alt="No Image Given" class="hidden profile-pic-icon-hidden" src="">
                  </div>
                </td>
                <td class="text-preserve-space color_neutral">
                  <i>
                    No Response
                  </i>
                </td>
                <td>
                  <form action="/page/instructorEditStudentFeedbackPage?user=CFResultsUiT.helper2" class="inline" method="post" target="_blank">
                    <input class="btn btn-default btn-xs" data-original-title="Edit the responses given by this student" data-toggle="tooltip" title="" type="submit" value="Moderate Response">
                    <input name="courseid" type="hidden" value="CFResultsUiT.CS2104">
                    <input name="fsname" type="hidden" value="First Session">
<<<<<<< HEAD
                    <input name="moderatedquestion" type="hidden" value="10">
                    <input name="moderatedperson" type="hidden" value="CFResultsUiT.benny.c@gmail.tmt">
=======
                    <input name="moderatedquestionid" type="hidden" value="${question.id}">
                    <input name="moderatedstudent" type="hidden" value="CFResultsUiT.benny.c@gmail.tmt">
>>>>>>> ad3f28f4
                  </form>
                </td>
              </tr>
              <tr class="pending_response_row">
                <td class="middlealign color_neutral">
                  Team 2
                </td>
                <td class="middlealign color_neutral">
                  <div class="profile-pic-icon-hover" data-link="/page/studentProfilePic?studentemail=${student.email.enc}&courseid=${course.id.enc}&user=CFResultsUiT.helper2" data-original-title="" title="">
                    Charlie Dávis
                    <img alt="No Image Given" class="hidden profile-pic-icon-hidden" src="">
                  </div>
                </td>
                <td class="middlealign color_neutral">
                  Team 2
                </td>
                <td class="middlealign color_neutral">
                  <div class="profile-pic-icon-hover" data-link="/page/studentProfilePic?studentemail=${student.email.enc}&courseid=${course.id.enc}&user=CFResultsUiT.helper2" data-original-title="" title="">
                    Charlie Dávis
                    <img alt="No Image Given" class="hidden profile-pic-icon-hidden" src="">
                  </div>
                </td>
                <td class="text-preserve-space color_neutral">
                  <i>
                    No Response
                  </i>
                </td>
                <td>
                  <form action="/page/instructorEditStudentFeedbackPage?user=CFResultsUiT.helper2" class="inline" method="post" target="_blank">
                    <input class="btn btn-default btn-xs" data-original-title="Edit the responses given by this student" data-toggle="tooltip" title="" type="submit" value="Moderate Response">
                    <input name="courseid" type="hidden" value="CFResultsUiT.CS2104">
                    <input name="fsname" type="hidden" value="First Session">
<<<<<<< HEAD
                    <input name="moderatedquestion" type="hidden" value="10">
                    <input name="moderatedperson" type="hidden" value="CFResultsUiT.charlie.d@gmail.tmt">
=======
                    <input name="moderatedquestionid" type="hidden" value="${question.id}">
                    <input name="moderatedstudent" type="hidden" value="CFResultsUiT.charlie.d@gmail.tmt">
>>>>>>> ad3f28f4
                  </form>
                </td>
              </tr>
              <tr class="pending_response_row">
                <td class="middlealign color_neutral">
                  Team 2
                </td>
                <td class="middlealign color_neutral">
                  <div class="profile-pic-icon-hover" data-link="/page/studentProfilePic?studentemail=${student.email.enc}&courseid=${course.id.enc}&user=CFResultsUiT.helper2" data-original-title="" title="">
                    Danny Engrid
                    <img alt="No Image Given" class="hidden profile-pic-icon-hidden" src="">
                  </div>
                </td>
                <td class="middlealign color_neutral">
                  Team 2
                </td>
                <td class="middlealign color_neutral">
                  <div class="profile-pic-icon-hover" data-link="/page/studentProfilePic?studentemail=${student.email.enc}&courseid=${course.id.enc}&user=CFResultsUiT.helper2" data-original-title="" title="">
                    Danny Engrid
                    <img alt="No Image Given" class="hidden profile-pic-icon-hidden" src="">
                  </div>
                </td>
                <td class="text-preserve-space color_neutral">
                  <i>
                    No Response
                  </i>
                </td>
                <td>
                  <form action="/page/instructorEditStudentFeedbackPage?user=CFResultsUiT.helper2" class="inline" method="post" target="_blank">
                    <input class="btn btn-default btn-xs" data-original-title="Edit the responses given by this student" data-toggle="tooltip" title="" type="submit" value="Moderate Response">
                    <input name="courseid" type="hidden" value="CFResultsUiT.CS2104">
                    <input name="fsname" type="hidden" value="First Session">
<<<<<<< HEAD
                    <input name="moderatedquestion" type="hidden" value="10">
                    <input name="moderatedperson" type="hidden" value="CFResultsUiT.danny.e@gmail.tmt">
=======
                    <input name="moderatedquestionid" type="hidden" value="${question.id}">
                    <input name="moderatedstudent" type="hidden" value="CFResultsUiT.danny.e@gmail.tmt">
>>>>>>> ad3f28f4
                  </form>
                </td>
              </tr>
              <tr class="pending_response_row">
                <td class="middlealign color_neutral">
                  Team 2
                </td>
                <td class="middlealign color_neutral">
                  <div class="profile-pic-icon-hover" data-link="/page/studentProfilePic?studentemail=${student.email.enc}&courseid=${course.id.enc}&user=CFResultsUiT.helper2" data-original-title="" title="">
                    Extra guy
                    <img alt="No Image Given" class="hidden profile-pic-icon-hidden" src="">
                  </div>
                </td>
                <td class="middlealign color_neutral">
                  Team 2
                </td>
                <td class="middlealign color_neutral">
                  <div class="profile-pic-icon-hover" data-link="/page/studentProfilePic?studentemail=${student.email.enc}&courseid=${course.id.enc}&user=CFResultsUiT.helper2" data-original-title="" title="">
                    Extra guy
                    <img alt="No Image Given" class="hidden profile-pic-icon-hidden" src="">
                  </div>
                </td>
                <td class="text-preserve-space color_neutral">
                  <i>
                    No Response
                  </i>
                </td>
                <td>
                  <form action="/page/instructorEditStudentFeedbackPage?user=CFResultsUiT.helper2" class="inline" method="post" target="_blank">
                    <input class="btn btn-default btn-xs" data-original-title="Edit the responses given by this student" data-toggle="tooltip" title="" type="submit" value="Moderate Response">
                    <input name="courseid" type="hidden" value="CFResultsUiT.CS2104">
                    <input name="fsname" type="hidden" value="First Session">
<<<<<<< HEAD
                    <input name="moderatedquestion" type="hidden" value="10">
                    <input name="moderatedperson" type="hidden" value="extra.guy@gmail.tmt">
=======
                    <input name="moderatedquestionid" type="hidden" value="${question.id}">
                    <input name="moderatedstudent" type="hidden" value="extra.guy@gmail.tmt">
>>>>>>> ad3f28f4
                  </form>
                </td>
              </tr>
              <tr class="pending_response_row">
                <td class="middlealign color_neutral">
                  Team 3
                </td>
                <td class="middlealign color_neutral">
                  <div class="profile-pic-icon-hover" data-link="/page/studentProfilePic?studentemail=${student.email.enc}&courseid=${course.id.enc}&user=CFResultsUiT.helper2" data-original-title="" title="">
                    Emily
                    <img alt="No Image Given" class="hidden profile-pic-icon-hidden" src="">
                  </div>
                </td>
                <td class="middlealign color_neutral">
                  Team 3
                </td>
                <td class="middlealign color_neutral">
                  <div class="profile-pic-icon-hover" data-link="/page/studentProfilePic?studentemail=${student.email.enc}&courseid=${course.id.enc}&user=CFResultsUiT.helper2" data-original-title="" title="">
                    Emily
                    <img alt="No Image Given" class="hidden profile-pic-icon-hidden" src="">
                  </div>
                </td>
                <td class="text-preserve-space color_neutral">
                  <i>
                    No Response
                  </i>
                </td>
                <td>
                  <form action="/page/instructorEditStudentFeedbackPage?user=CFResultsUiT.helper2" class="inline" method="post" target="_blank">
                    <input class="btn btn-default btn-xs" data-original-title="Edit the responses given by this student" data-toggle="tooltip" disabled="disabled" title="" type="submit" value="Moderate Response">
                    <input name="courseid" type="hidden" value="CFResultsUiT.CS2104">
                    <input name="fsname" type="hidden" value="First Session">
<<<<<<< HEAD
                    <input name="moderatedquestion" type="hidden" value="10">
                    <input name="moderatedperson" type="hidden" value="CFResultsUiT.emily.f@gmail.tmt">
=======
                    <input name="moderatedquestionid" type="hidden" value="${question.id}">
                    <input name="moderatedstudent" type="hidden" value="CFResultsUiT.emily.f@gmail.tmt">
>>>>>>> ad3f28f4
                  </form>
                </td>
              </tr>
            </tbody>
          </table>
        </div>
      </div>
    </div>
  </div>
  <div class="panel panel-warning">
    <div class="panel-heading ajax_response_rate_auto" data-target="#panelBodyCollapse-11" id="panelHeading-11" style="cursor: pointer;">
      <form action="/page/instructorFeedbackResultsPage" class="responseRateForm" id="responseRate" style="display:none;">
        <input name="courseid" type="hidden" value="CFResultsUiT.CS2104">
        <input name="fsname" type="hidden" value="First Session">
        <input name="user" type="hidden" value="CFResultsUiT.helper2">
        <input name="questionid" type="hidden" value="-1">
      </form>
      <div class="display-icon pull-right">
        <span class="glyphicon pull-right glyphicon-chevron-up">
        </span>
      </div>
      Participants who have not responded to any question
    </div>
    <div class="panel-collapse collapse in" id="panelBodyCollapse-11" style="height: auto;">
      <div class="panel-body padding-0">
        <table class="table table-striped table-bordered margin-0">
          <thead class="background-color-medium-gray text-color-gray font-weight-normal">
            <tr>
              <th class="button-sort-ascending" id="button_sortFromTeam" onclick="toggleSort(this)" style="width: 30%;">
                Team
                <span class="icon-sort unsorted">
                </span>
              </th>
              <th class="button-sort-none" id="button_sortTo" onclick="toggleSort(this)" style="width: 30%;">
                Name
                <span class="icon-sort unsorted">
                </span>
              </th>
              <th>
                Actions
              </th>
            </tr>
          </thead>
          <tbody>
            <tr>
              <td>
                &lt;i&gt;Instructors&lt;/i&gt;
              </td>
              <td>
                Teammates Helper1
              </td>
              <td>
              </td>
            </tr>
            <tr>
              <td>
                &lt;i&gt;Instructors&lt;/i&gt;
              </td>
              <td>
                Teammates Helper2
              </td>
              <td>
              </td>
            </tr>
            <tr>
              <td>
                Team 2
              </td>
              <td>
                Danny Engrid
              </td>
              <td>
                <form action="/page/instructorEditStudentFeedbackPage?user=CFResultsUiT.helper2" class="inline" method="post" target="_blank">
                  <input class="btn btn-default btn-xs" data-original-title="Edit the responses given by this student" data-toggle="tooltip" title="" type="submit" value="Submit Responses">
                  <input name="courseid" type="hidden" value="CFResultsUiT.CS2104">
                  <input name="fsname" type="hidden" value="First Session">
                  <input name="moderatedperson" type="hidden" value="CFResultsUiT.danny.e@gmail.tmt">
                </form>
              </td>
            </tr>
            <tr>
              <td>
                Team 2
              </td>
              <td>
                Extra guy
              </td>
              <td>
                <form action="/page/instructorEditStudentFeedbackPage?user=CFResultsUiT.helper2" class="inline" method="post" target="_blank">
                  <input class="btn btn-default btn-xs" data-original-title="Edit the responses given by this student" data-toggle="tooltip" title="" type="submit" value="Submit Responses">
                  <input name="courseid" type="hidden" value="CFResultsUiT.CS2104">
                  <input name="fsname" type="hidden" value="First Session">
                  <input name="moderatedperson" type="hidden" value="extra.guy@gmail.tmt">
                </form>
              </td>
            </tr>
            <tr>
              <td>
                Team 3
              </td>
              <td>
                Emily
              </td>
              <td>
                <form action="/page/instructorEditStudentFeedbackPage?user=CFResultsUiT.helper2" class="inline" method="post" target="_blank">
                  <input class="btn btn-default btn-xs" data-original-title="Edit the responses given by this student" data-toggle="tooltip" disabled="disabled" title="" type="submit" value="Submit Responses">
                  <input name="courseid" type="hidden" value="CFResultsUiT.CS2104">
                  <input name="fsname" type="hidden" value="First Session">
                  <input name="moderatedperson" type="hidden" value="CFResultsUiT.emily.f@gmail.tmt">
                </form>
              </td>
            </tr>
          </tbody>
        </table>
      </div>
    </div>
  </div>
</div><|MERGE_RESOLUTION|>--- conflicted
+++ resolved
@@ -335,13 +335,8 @@
                     <input class="btn btn-default btn-xs" data-original-title="Edit the responses given by this student" data-toggle="tooltip" title="" type="submit" value="Moderate Response">
                     <input name="courseid" type="hidden" value="CFResultsUiT.CS2104">
                     <input name="fsname" type="hidden" value="First Session">
-<<<<<<< HEAD
-                    <input name="moderatedquestion" type="hidden" value="1">
+                    <input name="moderatedquestionid" type="hidden" value="${question.id}">
                     <input name="moderatedperson" type="hidden" value="CFResultsUiT.alice.b@gmail.tmt">
-=======
-                    <input name="moderatedquestionid" type="hidden" value="${question.id}">
-                    <input name="moderatedstudent" type="hidden" value="CFResultsUiT.alice.b@gmail.tmt">
->>>>>>> ad3f28f4
                   </form>
                 </td>
               </tr>
@@ -372,13 +367,8 @@
                     <input class="btn btn-default btn-xs" data-original-title="Edit the responses given by this student" data-toggle="tooltip" title="" type="submit" value="Moderate Response">
                     <input name="courseid" type="hidden" value="CFResultsUiT.CS2104">
                     <input name="fsname" type="hidden" value="First Session">
-<<<<<<< HEAD
-                    <input name="moderatedquestion" type="hidden" value="1">
+                    <input name="moderatedquestionid" type="hidden" value="${question.id}">
                     <input name="moderatedperson" type="hidden" value="CFResultsUiT.alice.b@gmail.tmt">
-=======
-                    <input name="moderatedquestionid" type="hidden" value="${question.id}">
-                    <input name="moderatedstudent" type="hidden" value="CFResultsUiT.alice.b@gmail.tmt">
->>>>>>> ad3f28f4
                   </form>
                 </td>
               </tr>
@@ -409,13 +399,8 @@
                     <input class="btn btn-default btn-xs" data-original-title="Edit the responses given by this student" data-toggle="tooltip" title="" type="submit" value="Moderate Response">
                     <input name="courseid" type="hidden" value="CFResultsUiT.CS2104">
                     <input name="fsname" type="hidden" value="First Session">
-<<<<<<< HEAD
-                    <input name="moderatedquestion" type="hidden" value="1">
+                    <input name="moderatedquestionid" type="hidden" value="${question.id}">
                     <input name="moderatedperson" type="hidden" value="CFResultsUiT.benny.c@gmail.tmt">
-=======
-                    <input name="moderatedquestionid" type="hidden" value="${question.id}">
-                    <input name="moderatedstudent" type="hidden" value="CFResultsUiT.benny.c@gmail.tmt">
->>>>>>> ad3f28f4
                   </form>
                 </td>
               </tr>
@@ -446,13 +431,8 @@
                     <input class="btn btn-default btn-xs" data-original-title="Edit the responses given by this student" data-toggle="tooltip" title="" type="submit" value="Moderate Response">
                     <input name="courseid" type="hidden" value="CFResultsUiT.CS2104">
                     <input name="fsname" type="hidden" value="First Session">
-<<<<<<< HEAD
-                    <input name="moderatedquestion" type="hidden" value="1">
+                    <input name="moderatedquestionid" type="hidden" value="${question.id}">
                     <input name="moderatedperson" type="hidden" value="CFResultsUiT.benny.c@gmail.tmt">
-=======
-                    <input name="moderatedquestionid" type="hidden" value="${question.id}">
-                    <input name="moderatedstudent" type="hidden" value="CFResultsUiT.benny.c@gmail.tmt">
->>>>>>> ad3f28f4
                   </form>
                 </td>
               </tr>
@@ -483,13 +463,8 @@
                     <input class="btn btn-default btn-xs" data-original-title="Edit the responses given by this student" data-toggle="tooltip" title="" type="submit" value="Moderate Response">
                     <input name="courseid" type="hidden" value="CFResultsUiT.CS2104">
                     <input name="fsname" type="hidden" value="First Session">
-<<<<<<< HEAD
-                    <input name="moderatedquestion" type="hidden" value="1">
+                    <input name="moderatedquestionid" type="hidden" value="${question.id}">
                     <input name="moderatedperson" type="hidden" value="drop.out@gmail.tmt">
-=======
-                    <input name="moderatedquestionid" type="hidden" value="${question.id}">
-                    <input name="moderatedstudent" type="hidden" value="drop.out@gmail.tmt">
->>>>>>> ad3f28f4
                   </form>
                 </td>
               </tr>
@@ -520,13 +495,8 @@
                     <input class="btn btn-default btn-xs" data-original-title="Edit the responses given by this student" data-toggle="tooltip" title="" type="submit" value="Moderate Response">
                     <input name="courseid" type="hidden" value="CFResultsUiT.CS2104">
                     <input name="fsname" type="hidden" value="First Session">
-<<<<<<< HEAD
-                    <input name="moderatedquestion" type="hidden" value="1">
+                    <input name="moderatedquestionid" type="hidden" value="${question.id}">
                     <input name="moderatedperson" type="hidden" value="drop.out@gmail.tmt">
-=======
-                    <input name="moderatedquestionid" type="hidden" value="${question.id}">
-                    <input name="moderatedstudent" type="hidden" value="drop.out@gmail.tmt">
->>>>>>> ad3f28f4
                   </form>
                 </td>
               </tr>
@@ -557,13 +527,8 @@
                     <input class="btn btn-default btn-xs" data-original-title="Edit the responses given by this student" data-toggle="tooltip" title="" type="submit" value="Moderate Response">
                     <input name="courseid" type="hidden" value="CFResultsUiT.CS2104">
                     <input name="fsname" type="hidden" value="First Session">
-<<<<<<< HEAD
-                    <input name="moderatedquestion" type="hidden" value="1">
+                    <input name="moderatedquestionid" type="hidden" value="${question.id}">
                     <input name="moderatedperson" type="hidden" value="drop.out@gmail.tmt">
-=======
-                    <input name="moderatedquestionid" type="hidden" value="${question.id}">
-                    <input name="moderatedstudent" type="hidden" value="drop.out@gmail.tmt">
->>>>>>> ad3f28f4
                   </form>
                 </td>
               </tr>
@@ -666,13 +631,8 @@
                     <input class="btn btn-default btn-xs" data-original-title="Edit the responses given by this student" data-toggle="tooltip" title="" type="submit" value="Moderate Response">
                     <input name="courseid" type="hidden" value="CFResultsUiT.CS2104">
                     <input name="fsname" type="hidden" value="First Session">
-<<<<<<< HEAD
-                    <input name="moderatedquestion" type="hidden" value="2">
+                    <input name="moderatedquestionid" type="hidden" value="${question.id}">
                     <input name="moderatedperson" type="hidden" value="CFResultsUiT.alice.b@gmail.tmt">
-=======
-                    <input name="moderatedquestionid" type="hidden" value="${question.id}">
-                    <input name="moderatedstudent" type="hidden" value="CFResultsUiT.alice.b@gmail.tmt">
->>>>>>> ad3f28f4
                   </form>
                 </td>
               </tr>
@@ -705,13 +665,8 @@
                     <input class="btn btn-default btn-xs" data-original-title="Edit the responses given by this student" data-toggle="tooltip" title="" type="submit" value="Moderate Response">
                     <input name="courseid" type="hidden" value="CFResultsUiT.CS2104">
                     <input name="fsname" type="hidden" value="First Session">
-<<<<<<< HEAD
-                    <input name="moderatedquestion" type="hidden" value="2">
+                    <input name="moderatedquestionid" type="hidden" value="${question.id}">
                     <input name="moderatedperson" type="hidden" value="CFResultsUiT.benny.c@gmail.tmt">
-=======
-                    <input name="moderatedquestionid" type="hidden" value="${question.id}">
-                    <input name="moderatedstudent" type="hidden" value="CFResultsUiT.benny.c@gmail.tmt">
->>>>>>> ad3f28f4
                   </form>
                 </td>
               </tr>
@@ -744,13 +699,8 @@
                     <input class="btn btn-default btn-xs" data-original-title="Edit the responses given by this student" data-toggle="tooltip" title="" type="submit" value="Moderate Response">
                     <input name="courseid" type="hidden" value="CFResultsUiT.CS2104">
                     <input name="fsname" type="hidden" value="First Session">
-<<<<<<< HEAD
-                    <input name="moderatedquestion" type="hidden" value="2">
+                    <input name="moderatedquestionid" type="hidden" value="${question.id}">
                     <input name="moderatedperson" type="hidden" value="CFResultsUiT.charlie.d@gmail.tmt">
-=======
-                    <input name="moderatedquestionid" type="hidden" value="${question.id}">
-                    <input name="moderatedstudent" type="hidden" value="CFResultsUiT.charlie.d@gmail.tmt">
->>>>>>> ad3f28f4
                   </form>
                 </td>
               </tr>
@@ -783,13 +733,8 @@
                     <input class="btn btn-default btn-xs" data-original-title="Edit the responses given by this student" data-toggle="tooltip" title="" type="submit" value="Moderate Response">
                     <input name="courseid" type="hidden" value="CFResultsUiT.CS2104">
                     <input name="fsname" type="hidden" value="First Session">
-<<<<<<< HEAD
-                    <input name="moderatedquestion" type="hidden" value="2">
+                    <input name="moderatedquestionid" type="hidden" value="${question.id}">
                     <input name="moderatedperson" type="hidden" value="CFResultsUiT.danny.e@gmail.tmt">
-=======
-                    <input name="moderatedquestionid" type="hidden" value="${question.id}">
-                    <input name="moderatedstudent" type="hidden" value="CFResultsUiT.danny.e@gmail.tmt">
->>>>>>> ad3f28f4
                   </form>
                 </td>
               </tr>
@@ -822,13 +767,8 @@
                     <input class="btn btn-default btn-xs" data-original-title="Edit the responses given by this student" data-toggle="tooltip" title="" type="submit" value="Moderate Response">
                     <input name="courseid" type="hidden" value="CFResultsUiT.CS2104">
                     <input name="fsname" type="hidden" value="First Session">
-<<<<<<< HEAD
-                    <input name="moderatedquestion" type="hidden" value="2">
+                    <input name="moderatedquestionid" type="hidden" value="${question.id}">
                     <input name="moderatedperson" type="hidden" value="drop.out@gmail.tmt">
-=======
-                    <input name="moderatedquestionid" type="hidden" value="${question.id}">
-                    <input name="moderatedstudent" type="hidden" value="drop.out@gmail.tmt">
->>>>>>> ad3f28f4
                   </form>
                 </td>
               </tr>
@@ -861,13 +801,8 @@
                     <input class="btn btn-default btn-xs" data-original-title="Edit the responses given by this student" data-toggle="tooltip" title="" type="submit" value="Moderate Response">
                     <input name="courseid" type="hidden" value="CFResultsUiT.CS2104">
                     <input name="fsname" type="hidden" value="First Session">
-<<<<<<< HEAD
-                    <input name="moderatedquestion" type="hidden" value="2">
+                    <input name="moderatedquestionid" type="hidden" value="${question.id}">
                     <input name="moderatedperson" type="hidden" value="extra.guy@gmail.tmt">
-=======
-                    <input name="moderatedquestionid" type="hidden" value="${question.id}">
-                    <input name="moderatedstudent" type="hidden" value="extra.guy@gmail.tmt">
->>>>>>> ad3f28f4
                   </form>
                 </td>
               </tr>
@@ -900,13 +835,8 @@
                     <input class="btn btn-default btn-xs" data-original-title="Edit the responses given by this student" data-toggle="tooltip" disabled="disabled" title="" type="submit" value="Moderate Response">
                     <input name="courseid" type="hidden" value="CFResultsUiT.CS2104">
                     <input name="fsname" type="hidden" value="First Session">
-<<<<<<< HEAD
-                    <input name="moderatedquestion" type="hidden" value="2">
+                    <input name="moderatedquestionid" type="hidden" value="${question.id}">
                     <input name="moderatedperson" type="hidden" value="CFResultsUiT.emily.f@gmail.tmt">
-=======
-                    <input name="moderatedquestionid" type="hidden" value="${question.id}">
-                    <input name="moderatedstudent" type="hidden" value="CFResultsUiT.emily.f@gmail.tmt">
->>>>>>> ad3f28f4
                   </form>
                 </td>
               </tr>
@@ -1036,13 +966,8 @@
                     <input class="btn btn-default btn-xs" data-original-title="Edit the responses given by this student" data-toggle="tooltip" disabled="disabled" title="" type="submit" value="Moderate Response">
                     <input name="courseid" type="hidden" value="CFResultsUiT.CS2104">
                     <input name="fsname" type="hidden" value="First Session">
-<<<<<<< HEAD
-                    <input name="moderatedquestion" type="hidden" value="4">
+                    <input name="moderatedquestionid" type="hidden" value="${question.id}">
                     <input name="moderatedperson" type="hidden" value="Team 1</td></div>'&quot;">
-=======
-                    <input name="moderatedquestionid" type="hidden" value="${question.id}">
-                    <input name="moderatedstudent" type="hidden" value="Team 1</td></div>'&quot;">
->>>>>>> ad3f28f4
                   </form>
                 </td>
               </tr>
@@ -1312,13 +1237,8 @@
                     <input class="btn btn-default btn-xs" data-original-title="Edit the responses given by this student" data-toggle="tooltip" title="" type="submit" value="Moderate Response">
                     <input name="courseid" type="hidden" value="CFResultsUiT.CS2104">
                     <input name="fsname" type="hidden" value="First Session">
-<<<<<<< HEAD
-                    <input name="moderatedquestion" type="hidden" value="7">
+                    <input name="moderatedquestionid" type="hidden" value="${question.id}">
                     <input name="moderatedperson" type="hidden" value="CFResultsUiT.alice.b@gmail.tmt">
-=======
-                    <input name="moderatedquestionid" type="hidden" value="${question.id}">
-                    <input name="moderatedstudent" type="hidden" value="CFResultsUiT.alice.b@gmail.tmt">
->>>>>>> ad3f28f4
                   </form>
                 </td>
               </tr>
@@ -1349,13 +1269,8 @@
                     <input class="btn btn-default btn-xs" data-original-title="Edit the responses given by this student" data-toggle="tooltip" title="" type="submit" value="Moderate Response">
                     <input name="courseid" type="hidden" value="CFResultsUiT.CS2104">
                     <input name="fsname" type="hidden" value="First Session">
-<<<<<<< HEAD
-                    <input name="moderatedquestion" type="hidden" value="7">
+                    <input name="moderatedquestionid" type="hidden" value="${question.id}">
                     <input name="moderatedperson" type="hidden" value="drop.out@gmail.tmt">
-=======
-                    <input name="moderatedquestionid" type="hidden" value="${question.id}">
-                    <input name="moderatedstudent" type="hidden" value="drop.out@gmail.tmt">
->>>>>>> ad3f28f4
                   </form>
                 </td>
               </tr>
@@ -1388,13 +1303,8 @@
                     <input class="btn btn-default btn-xs" data-original-title="Edit the responses given by this student" data-toggle="tooltip" title="" type="submit" value="Moderate Response">
                     <input name="courseid" type="hidden" value="CFResultsUiT.CS2104">
                     <input name="fsname" type="hidden" value="First Session">
-<<<<<<< HEAD
-                    <input name="moderatedquestion" type="hidden" value="7">
+                    <input name="moderatedquestionid" type="hidden" value="${question.id}">
                     <input name="moderatedperson" type="hidden" value="CFResultsUiT.benny.c@gmail.tmt">
-=======
-                    <input name="moderatedquestionid" type="hidden" value="${question.id}">
-                    <input name="moderatedstudent" type="hidden" value="CFResultsUiT.benny.c@gmail.tmt">
->>>>>>> ad3f28f4
                   </form>
                 </td>
               </tr>
@@ -1427,13 +1337,8 @@
                     <input class="btn btn-default btn-xs" data-original-title="Edit the responses given by this student" data-toggle="tooltip" title="" type="submit" value="Moderate Response">
                     <input name="courseid" type="hidden" value="CFResultsUiT.CS2104">
                     <input name="fsname" type="hidden" value="First Session">
-<<<<<<< HEAD
-                    <input name="moderatedquestion" type="hidden" value="7">
+                    <input name="moderatedquestionid" type="hidden" value="${question.id}">
                     <input name="moderatedperson" type="hidden" value="CFResultsUiT.charlie.d@gmail.tmt">
-=======
-                    <input name="moderatedquestionid" type="hidden" value="${question.id}">
-                    <input name="moderatedstudent" type="hidden" value="CFResultsUiT.charlie.d@gmail.tmt">
->>>>>>> ad3f28f4
                   </form>
                 </td>
               </tr>
@@ -1466,13 +1371,8 @@
                     <input class="btn btn-default btn-xs" data-original-title="Edit the responses given by this student" data-toggle="tooltip" title="" type="submit" value="Moderate Response">
                     <input name="courseid" type="hidden" value="CFResultsUiT.CS2104">
                     <input name="fsname" type="hidden" value="First Session">
-<<<<<<< HEAD
-                    <input name="moderatedquestion" type="hidden" value="7">
+                    <input name="moderatedquestionid" type="hidden" value="${question.id}">
                     <input name="moderatedperson" type="hidden" value="CFResultsUiT.danny.e@gmail.tmt">
-=======
-                    <input name="moderatedquestionid" type="hidden" value="${question.id}">
-                    <input name="moderatedstudent" type="hidden" value="CFResultsUiT.danny.e@gmail.tmt">
->>>>>>> ad3f28f4
                   </form>
                 </td>
               </tr>
@@ -1505,13 +1405,8 @@
                     <input class="btn btn-default btn-xs" data-original-title="Edit the responses given by this student" data-toggle="tooltip" title="" type="submit" value="Moderate Response">
                     <input name="courseid" type="hidden" value="CFResultsUiT.CS2104">
                     <input name="fsname" type="hidden" value="First Session">
-<<<<<<< HEAD
-                    <input name="moderatedquestion" type="hidden" value="7">
+                    <input name="moderatedquestionid" type="hidden" value="${question.id}">
                     <input name="moderatedperson" type="hidden" value="extra.guy@gmail.tmt">
-=======
-                    <input name="moderatedquestionid" type="hidden" value="${question.id}">
-                    <input name="moderatedstudent" type="hidden" value="extra.guy@gmail.tmt">
->>>>>>> ad3f28f4
                   </form>
                 </td>
               </tr>
@@ -1544,13 +1439,8 @@
                     <input class="btn btn-default btn-xs" data-original-title="Edit the responses given by this student" data-toggle="tooltip" disabled="disabled" title="" type="submit" value="Moderate Response">
                     <input name="courseid" type="hidden" value="CFResultsUiT.CS2104">
                     <input name="fsname" type="hidden" value="First Session">
-<<<<<<< HEAD
-                    <input name="moderatedquestion" type="hidden" value="7">
+                    <input name="moderatedquestionid" type="hidden" value="${question.id}">
                     <input name="moderatedperson" type="hidden" value="CFResultsUiT.emily.f@gmail.tmt">
-=======
-                    <input name="moderatedquestionid" type="hidden" value="${question.id}">
-                    <input name="moderatedstudent" type="hidden" value="CFResultsUiT.emily.f@gmail.tmt">
->>>>>>> ad3f28f4
                   </form>
                 </td>
               </tr>
@@ -1757,13 +1647,8 @@
                     <input class="btn btn-default btn-xs" data-original-title="Edit the responses given by this student" data-toggle="tooltip" title="" type="submit" value="Moderate Response">
                     <input name="courseid" type="hidden" value="CFResultsUiT.CS2104">
                     <input name="fsname" type="hidden" value="First Session">
-<<<<<<< HEAD
-                    <input name="moderatedquestion" type="hidden" value="8">
+                    <input name="moderatedquestionid" type="hidden" value="${question.id}">
                     <input name="moderatedperson" type="hidden" value="CFResultsUiT.alice.b@gmail.tmt">
-=======
-                    <input name="moderatedquestionid" type="hidden" value="${question.id}">
-                    <input name="moderatedstudent" type="hidden" value="CFResultsUiT.alice.b@gmail.tmt">
->>>>>>> ad3f28f4
                   </form>
                 </td>
               </tr>
@@ -1793,13 +1678,8 @@
                     <input class="btn btn-default btn-xs" data-original-title="Edit the responses given by this student" data-toggle="tooltip" title="" type="submit" value="Moderate Response">
                     <input name="courseid" type="hidden" value="CFResultsUiT.CS2104">
                     <input name="fsname" type="hidden" value="First Session">
-<<<<<<< HEAD
-                    <input name="moderatedquestion" type="hidden" value="8">
+                    <input name="moderatedquestionid" type="hidden" value="${question.id}">
                     <input name="moderatedperson" type="hidden" value="CFResultsUiT.benny.c@gmail.tmt">
-=======
-                    <input name="moderatedquestionid" type="hidden" value="${question.id}">
-                    <input name="moderatedstudent" type="hidden" value="CFResultsUiT.benny.c@gmail.tmt">
->>>>>>> ad3f28f4
                   </form>
                 </td>
               </tr>
@@ -1832,13 +1712,8 @@
                     <input class="btn btn-default btn-xs" data-original-title="Edit the responses given by this student" data-toggle="tooltip" title="" type="submit" value="Moderate Response">
                     <input name="courseid" type="hidden" value="CFResultsUiT.CS2104">
                     <input name="fsname" type="hidden" value="First Session">
-<<<<<<< HEAD
-                    <input name="moderatedquestion" type="hidden" value="8">
+                    <input name="moderatedquestionid" type="hidden" value="${question.id}">
                     <input name="moderatedperson" type="hidden" value="CFResultsUiT.charlie.d@gmail.tmt">
-=======
-                    <input name="moderatedquestionid" type="hidden" value="${question.id}">
-                    <input name="moderatedstudent" type="hidden" value="CFResultsUiT.charlie.d@gmail.tmt">
->>>>>>> ad3f28f4
                   </form>
                 </td>
               </tr>
@@ -1871,13 +1746,8 @@
                     <input class="btn btn-default btn-xs" data-original-title="Edit the responses given by this student" data-toggle="tooltip" title="" type="submit" value="Moderate Response">
                     <input name="courseid" type="hidden" value="CFResultsUiT.CS2104">
                     <input name="fsname" type="hidden" value="First Session">
-<<<<<<< HEAD
-                    <input name="moderatedquestion" type="hidden" value="8">
+                    <input name="moderatedquestionid" type="hidden" value="${question.id}">
                     <input name="moderatedperson" type="hidden" value="CFResultsUiT.danny.e@gmail.tmt">
-=======
-                    <input name="moderatedquestionid" type="hidden" value="${question.id}">
-                    <input name="moderatedstudent" type="hidden" value="CFResultsUiT.danny.e@gmail.tmt">
->>>>>>> ad3f28f4
                   </form>
                 </td>
               </tr>
@@ -1910,13 +1780,8 @@
                     <input class="btn btn-default btn-xs" data-original-title="Edit the responses given by this student" data-toggle="tooltip" title="" type="submit" value="Moderate Response">
                     <input name="courseid" type="hidden" value="CFResultsUiT.CS2104">
                     <input name="fsname" type="hidden" value="First Session">
-<<<<<<< HEAD
-                    <input name="moderatedquestion" type="hidden" value="8">
+                    <input name="moderatedquestionid" type="hidden" value="${question.id}">
                     <input name="moderatedperson" type="hidden" value="drop.out@gmail.tmt">
-=======
-                    <input name="moderatedquestionid" type="hidden" value="${question.id}">
-                    <input name="moderatedstudent" type="hidden" value="drop.out@gmail.tmt">
->>>>>>> ad3f28f4
                   </form>
                 </td>
               </tr>
@@ -1949,13 +1814,8 @@
                     <input class="btn btn-default btn-xs" data-original-title="Edit the responses given by this student" data-toggle="tooltip" title="" type="submit" value="Moderate Response">
                     <input name="courseid" type="hidden" value="CFResultsUiT.CS2104">
                     <input name="fsname" type="hidden" value="First Session">
-<<<<<<< HEAD
-                    <input name="moderatedquestion" type="hidden" value="8">
+                    <input name="moderatedquestionid" type="hidden" value="${question.id}">
                     <input name="moderatedperson" type="hidden" value="extra.guy@gmail.tmt">
-=======
-                    <input name="moderatedquestionid" type="hidden" value="${question.id}">
-                    <input name="moderatedstudent" type="hidden" value="extra.guy@gmail.tmt">
->>>>>>> ad3f28f4
                   </form>
                 </td>
               </tr>
@@ -1988,13 +1848,8 @@
                     <input class="btn btn-default btn-xs" data-original-title="Edit the responses given by this student" data-toggle="tooltip" disabled="disabled" title="" type="submit" value="Moderate Response">
                     <input name="courseid" type="hidden" value="CFResultsUiT.CS2104">
                     <input name="fsname" type="hidden" value="First Session">
-<<<<<<< HEAD
-                    <input name="moderatedquestion" type="hidden" value="8">
+                    <input name="moderatedquestionid" type="hidden" value="${question.id}">
                     <input name="moderatedperson" type="hidden" value="CFResultsUiT.emily.f@gmail.tmt">
-=======
-                    <input name="moderatedquestionid" type="hidden" value="${question.id}">
-                    <input name="moderatedstudent" type="hidden" value="CFResultsUiT.emily.f@gmail.tmt">
->>>>>>> ad3f28f4
                   </form>
                 </td>
               </tr>
@@ -2149,13 +2004,8 @@
                     <input class="btn btn-default btn-xs" data-original-title="Edit the responses given by this student" data-toggle="tooltip" title="" type="submit" value="Moderate Response">
                     <input name="courseid" type="hidden" value="CFResultsUiT.CS2104">
                     <input name="fsname" type="hidden" value="First Session">
-<<<<<<< HEAD
-                    <input name="moderatedquestion" type="hidden" value="9">
+                    <input name="moderatedquestionid" type="hidden" value="${question.id}">
                     <input name="moderatedperson" type="hidden" value="CFResultsUiT.alice.b@gmail.tmt">
-=======
-                    <input name="moderatedquestionid" type="hidden" value="${question.id}">
-                    <input name="moderatedstudent" type="hidden" value="CFResultsUiT.alice.b@gmail.tmt">
->>>>>>> ad3f28f4
                   </form>
                 </td>
               </tr>
@@ -2188,13 +2038,8 @@
                     <input class="btn btn-default btn-xs" data-original-title="Edit the responses given by this student" data-toggle="tooltip" title="" type="submit" value="Moderate Response">
                     <input name="courseid" type="hidden" value="CFResultsUiT.CS2104">
                     <input name="fsname" type="hidden" value="First Session">
-<<<<<<< HEAD
-                    <input name="moderatedquestion" type="hidden" value="9">
+                    <input name="moderatedquestionid" type="hidden" value="${question.id}">
                     <input name="moderatedperson" type="hidden" value="CFResultsUiT.benny.c@gmail.tmt">
-=======
-                    <input name="moderatedquestionid" type="hidden" value="${question.id}">
-                    <input name="moderatedstudent" type="hidden" value="CFResultsUiT.benny.c@gmail.tmt">
->>>>>>> ad3f28f4
                   </form>
                 </td>
               </tr>
@@ -2227,13 +2072,8 @@
                     <input class="btn btn-default btn-xs" data-original-title="Edit the responses given by this student" data-toggle="tooltip" title="" type="submit" value="Moderate Response">
                     <input name="courseid" type="hidden" value="CFResultsUiT.CS2104">
                     <input name="fsname" type="hidden" value="First Session">
-<<<<<<< HEAD
-                    <input name="moderatedquestion" type="hidden" value="9">
+                    <input name="moderatedquestionid" type="hidden" value="${question.id}">
                     <input name="moderatedperson" type="hidden" value="CFResultsUiT.charlie.d@gmail.tmt">
-=======
-                    <input name="moderatedquestionid" type="hidden" value="${question.id}">
-                    <input name="moderatedstudent" type="hidden" value="CFResultsUiT.charlie.d@gmail.tmt">
->>>>>>> ad3f28f4
                   </form>
                 </td>
               </tr>
@@ -2266,13 +2106,8 @@
                     <input class="btn btn-default btn-xs" data-original-title="Edit the responses given by this student" data-toggle="tooltip" title="" type="submit" value="Moderate Response">
                     <input name="courseid" type="hidden" value="CFResultsUiT.CS2104">
                     <input name="fsname" type="hidden" value="First Session">
-<<<<<<< HEAD
-                    <input name="moderatedquestion" type="hidden" value="9">
+                    <input name="moderatedquestionid" type="hidden" value="${question.id}">
                     <input name="moderatedperson" type="hidden" value="CFResultsUiT.danny.e@gmail.tmt">
-=======
-                    <input name="moderatedquestionid" type="hidden" value="${question.id}">
-                    <input name="moderatedstudent" type="hidden" value="CFResultsUiT.danny.e@gmail.tmt">
->>>>>>> ad3f28f4
                   </form>
                 </td>
               </tr>
@@ -2305,13 +2140,8 @@
                     <input class="btn btn-default btn-xs" data-original-title="Edit the responses given by this student" data-toggle="tooltip" title="" type="submit" value="Moderate Response">
                     <input name="courseid" type="hidden" value="CFResultsUiT.CS2104">
                     <input name="fsname" type="hidden" value="First Session">
-<<<<<<< HEAD
-                    <input name="moderatedquestion" type="hidden" value="9">
+                    <input name="moderatedquestionid" type="hidden" value="${question.id}">
                     <input name="moderatedperson" type="hidden" value="drop.out@gmail.tmt">
-=======
-                    <input name="moderatedquestionid" type="hidden" value="${question.id}">
-                    <input name="moderatedstudent" type="hidden" value="drop.out@gmail.tmt">
->>>>>>> ad3f28f4
                   </form>
                 </td>
               </tr>
@@ -2344,13 +2174,8 @@
                     <input class="btn btn-default btn-xs" data-original-title="Edit the responses given by this student" data-toggle="tooltip" title="" type="submit" value="Moderate Response">
                     <input name="courseid" type="hidden" value="CFResultsUiT.CS2104">
                     <input name="fsname" type="hidden" value="First Session">
-<<<<<<< HEAD
-                    <input name="moderatedquestion" type="hidden" value="9">
+                    <input name="moderatedquestionid" type="hidden" value="${question.id}">
                     <input name="moderatedperson" type="hidden" value="extra.guy@gmail.tmt">
-=======
-                    <input name="moderatedquestionid" type="hidden" value="${question.id}">
-                    <input name="moderatedstudent" type="hidden" value="extra.guy@gmail.tmt">
->>>>>>> ad3f28f4
                   </form>
                 </td>
               </tr>
@@ -2383,13 +2208,8 @@
                     <input class="btn btn-default btn-xs" data-original-title="Edit the responses given by this student" data-toggle="tooltip" disabled="disabled" title="" type="submit" value="Moderate Response">
                     <input name="courseid" type="hidden" value="CFResultsUiT.CS2104">
                     <input name="fsname" type="hidden" value="First Session">
-<<<<<<< HEAD
-                    <input name="moderatedquestion" type="hidden" value="9">
+                    <input name="moderatedquestionid" type="hidden" value="${question.id}">
                     <input name="moderatedperson" type="hidden" value="CFResultsUiT.emily.f@gmail.tmt">
-=======
-                    <input name="moderatedquestionid" type="hidden" value="${question.id}">
-                    <input name="moderatedstudent" type="hidden" value="CFResultsUiT.emily.f@gmail.tmt">
->>>>>>> ad3f28f4
                   </form>
                 </td>
               </tr>
@@ -2555,13 +2375,8 @@
                     <input class="btn btn-default btn-xs" data-original-title="Edit the responses given by this student" data-toggle="tooltip" title="" type="submit" value="Moderate Response">
                     <input name="courseid" type="hidden" value="CFResultsUiT.CS2104">
                     <input name="fsname" type="hidden" value="First Session">
-<<<<<<< HEAD
-                    <input name="moderatedquestion" type="hidden" value="10">
+                    <input name="moderatedquestionid" type="hidden" value="${question.id}">
                     <input name="moderatedperson" type="hidden" value="CFResultsUiT.alice.b@gmail.tmt">
-=======
-                    <input name="moderatedquestionid" type="hidden" value="${question.id}">
-                    <input name="moderatedstudent" type="hidden" value="CFResultsUiT.alice.b@gmail.tmt">
->>>>>>> ad3f28f4
                   </form>
                 </td>
               </tr>
@@ -2592,13 +2407,8 @@
                     <input class="btn btn-default btn-xs" data-original-title="Edit the responses given by this student" data-toggle="tooltip" title="" type="submit" value="Moderate Response">
                     <input name="courseid" type="hidden" value="CFResultsUiT.CS2104">
                     <input name="fsname" type="hidden" value="First Session">
-<<<<<<< HEAD
-                    <input name="moderatedquestion" type="hidden" value="10">
+                    <input name="moderatedquestionid" type="hidden" value="${question.id}">
                     <input name="moderatedperson" type="hidden" value="drop.out@gmail.tmt">
-=======
-                    <input name="moderatedquestionid" type="hidden" value="${question.id}">
-                    <input name="moderatedstudent" type="hidden" value="drop.out@gmail.tmt">
->>>>>>> ad3f28f4
                   </form>
                 </td>
               </tr>
@@ -2631,13 +2441,8 @@
                     <input class="btn btn-default btn-xs" data-original-title="Edit the responses given by this student" data-toggle="tooltip" title="" type="submit" value="Moderate Response">
                     <input name="courseid" type="hidden" value="CFResultsUiT.CS2104">
                     <input name="fsname" type="hidden" value="First Session">
-<<<<<<< HEAD
-                    <input name="moderatedquestion" type="hidden" value="10">
+                    <input name="moderatedquestionid" type="hidden" value="${question.id}">
                     <input name="moderatedperson" type="hidden" value="CFResultsUiT.benny.c@gmail.tmt">
-=======
-                    <input name="moderatedquestionid" type="hidden" value="${question.id}">
-                    <input name="moderatedstudent" type="hidden" value="CFResultsUiT.benny.c@gmail.tmt">
->>>>>>> ad3f28f4
                   </form>
                 </td>
               </tr>
@@ -2670,13 +2475,8 @@
                     <input class="btn btn-default btn-xs" data-original-title="Edit the responses given by this student" data-toggle="tooltip" title="" type="submit" value="Moderate Response">
                     <input name="courseid" type="hidden" value="CFResultsUiT.CS2104">
                     <input name="fsname" type="hidden" value="First Session">
-<<<<<<< HEAD
-                    <input name="moderatedquestion" type="hidden" value="10">
+                    <input name="moderatedquestionid" type="hidden" value="${question.id}">
                     <input name="moderatedperson" type="hidden" value="CFResultsUiT.charlie.d@gmail.tmt">
-=======
-                    <input name="moderatedquestionid" type="hidden" value="${question.id}">
-                    <input name="moderatedstudent" type="hidden" value="CFResultsUiT.charlie.d@gmail.tmt">
->>>>>>> ad3f28f4
                   </form>
                 </td>
               </tr>
@@ -2709,13 +2509,8 @@
                     <input class="btn btn-default btn-xs" data-original-title="Edit the responses given by this student" data-toggle="tooltip" title="" type="submit" value="Moderate Response">
                     <input name="courseid" type="hidden" value="CFResultsUiT.CS2104">
                     <input name="fsname" type="hidden" value="First Session">
-<<<<<<< HEAD
-                    <input name="moderatedquestion" type="hidden" value="10">
+                    <input name="moderatedquestionid" type="hidden" value="${question.id}">
                     <input name="moderatedperson" type="hidden" value="CFResultsUiT.danny.e@gmail.tmt">
-=======
-                    <input name="moderatedquestionid" type="hidden" value="${question.id}">
-                    <input name="moderatedstudent" type="hidden" value="CFResultsUiT.danny.e@gmail.tmt">
->>>>>>> ad3f28f4
                   </form>
                 </td>
               </tr>
@@ -2748,13 +2543,8 @@
                     <input class="btn btn-default btn-xs" data-original-title="Edit the responses given by this student" data-toggle="tooltip" title="" type="submit" value="Moderate Response">
                     <input name="courseid" type="hidden" value="CFResultsUiT.CS2104">
                     <input name="fsname" type="hidden" value="First Session">
-<<<<<<< HEAD
-                    <input name="moderatedquestion" type="hidden" value="10">
+                    <input name="moderatedquestionid" type="hidden" value="${question.id}">
                     <input name="moderatedperson" type="hidden" value="extra.guy@gmail.tmt">
-=======
-                    <input name="moderatedquestionid" type="hidden" value="${question.id}">
-                    <input name="moderatedstudent" type="hidden" value="extra.guy@gmail.tmt">
->>>>>>> ad3f28f4
                   </form>
                 </td>
               </tr>
@@ -2787,13 +2577,8 @@
                     <input class="btn btn-default btn-xs" data-original-title="Edit the responses given by this student" data-toggle="tooltip" disabled="disabled" title="" type="submit" value="Moderate Response">
                     <input name="courseid" type="hidden" value="CFResultsUiT.CS2104">
                     <input name="fsname" type="hidden" value="First Session">
-<<<<<<< HEAD
-                    <input name="moderatedquestion" type="hidden" value="10">
+                    <input name="moderatedquestionid" type="hidden" value="${question.id}">
                     <input name="moderatedperson" type="hidden" value="CFResultsUiT.emily.f@gmail.tmt">
-=======
-                    <input name="moderatedquestionid" type="hidden" value="${question.id}">
-                    <input name="moderatedstudent" type="hidden" value="CFResultsUiT.emily.f@gmail.tmt">
->>>>>>> ad3f28f4
                   </form>
                 </td>
               </tr>
