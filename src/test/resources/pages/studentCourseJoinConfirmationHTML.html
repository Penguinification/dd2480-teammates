<!DOCTYPE html>
<html xmlns="http://www.w3.org/1999/xhtml"><head>
    <link href="/favicon.png" rel="shortcut icon" />
    <meta content="text/html; charset=UTF-8" http-equiv="Content-Type" />
    <meta content="IE=edge" http-equiv="X-UA-Compatible" />
    <meta content="width=device-width, initial-scale=1" name="viewport" />
    <title>TEAMMATES - Student</title>
    <link rel="stylesheet" href="/bootstrap/css/bootstrap.min.css" />
    <link rel="stylesheet" href="/bootstrap/css/bootstrap-theme.min.css" />
    <link type="text/css" href="/stylesheets/teammatesCommon.css" rel="stylesheet" />

    <script type="text/javascript" async="" src="https://ssl.google-analytics.com/ga.js"></script><script src="/js/googleAnalytics.js" type="text/javascript"></script>
    <script src="/js/jquery-minified.js" type="text/javascript"></script>
    <script src="/bootstrap/js/bootstrap.min.js" type="text/javascript"></script>
    <script src="/js/common.js" type="text/javascript"></script>
    
    <script src="/js/student.js" type="text/javascript"></script>
    
    <!-- HTML5 shim and Respond.js IE8 support of HTML5 elements and media queries -->
    <!--[if lt IE 9]>
      <script src="https://oss.maxcdn.com/libs/html5shiv/3.7.0/html5shiv.js"></script>
      <script src="https://oss.maxcdn.com/libs/respond.js/1.4.2/respond.min.js"></script>
      <![endif]-->
    
    <noscript>
&lt;style&gt;
/* remove display of original page*/
#frameBody, #frameTop, #frameBottom{display:none;}

/*Some styles for link, might need it as the css from common.css isn't that nice.
ul #nav {
    margin: 0;
    padding: 0;
}

#nav li {
    display: inline;
    padding: 0;
    margin: 0;
}

#nav a:link,#nav a:visited {
    color: #000;
    padding: 10px;
    background: #aaa;
    text-decoration: none;
}

#nav a:hover {
    background: #222;
    color: #fff;
}
*/
&lt;/style&gt;

    &lt;div id="noscript-warning"&gt;
        &lt;h1&gt;
            TEAMMATES works best with JavaScript enabled. &lt;br&gt; You may
            enable it in your browser by following steps below.
        &lt;/h1&gt;

        &lt;div&gt;
            &lt;ul id="nav"&gt;
                &lt;li&gt;&lt;a href="#ie"&gt;Internet Explorer&lt;/a&gt;&lt;/li&gt;
                &lt;li&gt;&lt;a href="#firefox"&gt;Mozilla Firefox&lt;/a&gt;&lt;/li&gt;
                &lt;li&gt;&lt;a href="#safari"&gt;Safari&lt;/a&gt;&lt;/li&gt;
                &lt;li&gt;&lt;a href="#opera"&gt;Opera&lt;/a&gt;&lt;/li&gt;
                &lt;li&gt;&lt;a href="#chrome"&gt;Chrome&lt;/a&gt;&lt;/li&gt;
            &lt;/ul&gt;
        &lt;/div&gt;

        &lt;div id=content&gt;
            &lt;div id=ie&gt;
                &lt;h1&gt;Internet Explorer&lt;/h1&gt;
                Please complete the following instructions to activate and enable
                JavaScript in Internet Explorer.

                &lt;h3&gt;PC&lt;/h3&gt;
                &lt;ol&gt;
                    &lt;li&gt;In the Tools drop-down menu, select Internet Options.&lt;/li&gt;
                    &lt;li&gt;Next, select the Security tab.&lt;/li&gt;
                    &lt;li&gt;Then, select the earth (Internet) icon.&lt;/li&gt;
                    &lt;li&gt;Then select the Custom Level button.&lt;/li&gt;
                    &lt;li&gt;Locate Scripting near the bottom of the list.&lt;/li&gt;
                    &lt;li&gt;Under Active Scripting, select Enable, then hit OK.&lt;/li&gt;
                    &lt;li&gt;Answer yes to the following conformation box.&lt;/li&gt;
                    &lt;li&gt;Hit OK to close the Internet Options window.&lt;/li&gt;
                    &lt;li&gt;Finally, hit refresh on your browser window to enjoy the
                        javascript.&lt;/li&gt;
                &lt;/ol&gt;
            &lt;/div&gt;

            &lt;div id=firefox&gt;
                &lt;h1&gt;Firefox&lt;/h1&gt;
                Please complete the following instructions to activate and enable
                JavaScript in Firefox

                &lt;h3&gt;PC&lt;/h3&gt;
                &lt;ol&gt;
                    &lt;li&gt;In the Tools drop-down menu, select Options.&lt;/li&gt;
                    &lt;li&gt;Next, select the Content icon/tab at the top on the
                        window.&lt;/li&gt;
                    &lt;li&gt;Then, check the Enable JavaScript checkbox under the Web
                        Content category.&lt;/li&gt;
                    &lt;li&gt;Hit OK to close the Options window and save your changes.&lt;/li&gt;
                    &lt;li&gt;Finally, Refresh your browser.&lt;/li&gt;
                &lt;/ol&gt;
                &lt;h3&gt;MAC&lt;/h3&gt;
                &lt;ol&gt;
                    &lt;li&gt;Select the Firefox menu item from the Apple/System bar at
                        the top of the screen.&lt;/li&gt;
                    &lt;li&gt;From the drop-down menu, select Preferences...&lt;/li&gt;
                    &lt;li&gt;Select the Content icon/tab at the top on the window.&lt;/li&gt;
                    &lt;li&gt;Then, check the Enable JavaScript checkbox.&lt;/li&gt;
                    &lt;li&gt;Close the Options window to save your changes.&lt;/li&gt;
                    &lt;li&gt;Finally, refresh your browser.&lt;/li&gt;
                &lt;/ol&gt;
            &lt;/div&gt;

            &lt;div id=safari&gt;
                &lt;h1&gt;Safari&lt;/h1&gt;
                Please complete the following instructions to activate and enable
                JavaScript in Safari.

                &lt;h3&gt;PC&lt;/h3&gt;
                &lt;ol&gt;
                    &lt;li&gt;In the Edit drop-down menu at the top of the window,
                        select Preferences...&lt;/li&gt;
                    &lt;li&gt;Select the Security icon/tab at the top on the window.&lt;/li&gt;
                    &lt;li&gt;Then, check the Enable JavaScript checkbox.&lt;/li&gt;
                    &lt;li&gt;Close the window to save your changes.&lt;/li&gt;
                    &lt;li&gt;Finally, Refresh your browser.&lt;/li&gt;
                &lt;/ol&gt;
                &lt;h3&gt;MAC&lt;/h3&gt;
                &lt;ol&gt;
                    &lt;li&gt;Select the Safari menu item from the Apple/System bar at
                        the top of the screen.&lt;/li&gt;
                    &lt;li&gt;From the drop-down menu, select Preferences.&lt;/li&gt;
                    &lt;li&gt;Select the Content icon/tab at the top of the window.&lt;/li&gt;
                    &lt;li&gt;Then, check the Enable JavaScript checkbox.&lt;/li&gt;
                    &lt;li&gt;Close the window to save your changes.&lt;/li&gt;
                    &lt;li&gt;Finally, refresh your browser.&lt;/li&gt;
               &lt;/ol&gt;
            &lt;/div&gt;

            &lt;div id=opera&gt;
                &lt;h1&gt;Opera&lt;/h1&gt;
                Please complete the following instructions to activate and enable
                JavaScript in Opera.

                &lt;h3&gt;PC&lt;/h3&gt;
                &lt;ol&gt;
                    &lt;li&gt;In the Tools drop-down menu at the top of the window,
                        select Preferences...&lt;/li&gt;
                    &lt;li&gt;Select the Advanced tab at the top on the Preferences
                        window.&lt;/li&gt;
                    &lt;li&gt;Find the Content item in the list on the left-side of the
                        window and select it.&lt;/li&gt;
                    &lt;li&gt;Then, check the Enable JavaScript checkbox.&lt;/li&gt;
                    &lt;li&gt;Click OK to save your changes and close the Preferences
                        window. Finally, Refresh your browser.&lt;/li&gt;
                &lt;/ol&gt;
                &lt;h3&gt;MAC&lt;/h3&gt;
                &lt;ol&gt;
                    &lt;li&gt;Select the Safari menu item from the Apple/System bar at
                        the top of the screen.&lt;/li&gt;
                    &lt;li&gt;From the drop-down menu, select Preferences.&lt;/li&gt;
                    &lt;li&gt;Select the Content icon/tab at the top of the Preferences
                        window.&lt;/li&gt;
                    &lt;li&gt;Then, check the Enable JavaScript checkbox.&lt;/li&gt;
                    &lt;li&gt;Click OK to save your changes and close the Preferences
                        window.&lt;/li&gt;
                    &lt;li&gt;Finally, refresh your browser.&lt;/li&gt;
                &lt;/ol&gt;
            &lt;/div&gt;

            &lt;div id=chrome&gt;
                &lt;h1&gt;Chrome&lt;/h1&gt;
                Please complete the following instructions to activate and enable
                JavaScript in Chrome.

                &lt;h3&gt;PC&lt;/h3&gt;
                &lt;ol&gt;
                    &lt;li&gt;Select Customize and control Google Chrome (wrench Icon)
                        to the right of the address bar.&lt;/li&gt;
                    &lt;li&gt;From the drop-down menu, select Options Select the Under
                        the Hood tab at the top of the window.&lt;/li&gt;
                    &lt;li&gt;Under the Privacy heading, select the Content settings
                        button.&lt;/li&gt;
                    &lt;li&gt;On the left, under the features heading, select
                        JavaScript.&lt;/li&gt;
                    &lt;li&gt;Select the Allow all sites to run JavaScript radio button.&lt;/li&gt;
                    &lt;li&gt;Finally, close both preference windows, and refresh the
                        browser.&lt;/li&gt;
                &lt;/ol&gt;
                &lt;h3&gt;MAC&lt;/h3&gt;
                &lt;ol&gt;
                    &lt;li&gt;Select the Chrome menu item from the Apple/System bar at
                        the top of the screen.&lt;/li&gt;
                    &lt;li&gt;From the drop-down menu, select Preferences...&lt;/li&gt;
                    &lt;li&gt;Select the Under the Hood tab at the top of the window.&lt;/li&gt;
                    &lt;li&gt;Under the Privacy heading, select the Content settings
                        button.&lt;/li&gt;
                    &lt;li&gt;On the left, under the features heading, select
                        JavaScript.&lt;/li&gt;
                    &lt;li&gt;Select the Allow all sites to run JavaScript radio button.&lt;/li&gt;
                    &lt;li&gt;Finally, close both preference windows, and refresh the
                        browser.&lt;/li&gt;
                &lt;/ol&gt;
            &lt;/div&gt;
        &lt;/div&gt;
        &lt;p&gt;
            As taken from:  
        &lt;ol&gt;
            &lt;li&gt;&lt;a href="http://activatejavascript.org/en/instructions/"&gt;http://activatejavascript.org/en/instructions/&lt;/a&gt;&lt;/li&gt;
            &lt;li&gt;&lt;a href="http://support.mozilla.org/en-US/kb/javascript-settings-for-interactive-web-pages"&gt;
                         http://support.mozilla.org/en-US/kb/javascript-settings-for-interactive-web-page&lt;/a&gt;&lt;/li&gt;
        &lt;/ol&gt;
        
        &lt;/p&gt;
    &lt;/div&gt;
</noscript>

    
</head>

<body>
    




        <div role="navigation" class="navbar navbar-inverse navbar-fixed-top">
            <div class="container">
                <div class="navbar-header">
                    <button data-target="#contentLinks" data-toggle="collapse" class="navbar-toggle" type="button">
                         <span class="sr-only">Toggle navigation</span>
                         <span class="icon-bar"></span>
                         <span class="icon-bar"></span>
                         <span class="icon-bar"></span>
                    </button>
                    <a href="/index.html" class="navbar-brand">TEAMMATES</a>
                </div>
                <div id="contentLinks" class="collapse navbar-collapse">
                    <ul class="nav navbar-nav">
                        <li class="">
<<<<<<< HEAD
                        <a class="navLinks" data-unreg="true" href="{$app.url}/page/studentCourseJoinAuthentication?key={*}&studentemail={$test.student1}%40gmail.com&courseid=SCJConfirmationUiT.CS2103&next=%2Fpage%2FstudentHomePage%3Fuser%3D{$test.student1}" id="studentHomeNavLink">
=======
                            <a data-unreg="true" href="{$app.url}/page/studentCourseJoinAuthentication?regkey={*}&amp;studentemail={$test.student1}%40gmail.com&amp;courseid=SCJConfirmationUiT.CS2103&amp;next=%2Fpage%2FstudentHomePage%3Fuser%3D{$test.student1}" id="studentHomeNavLink" class="navLinks">
>>>>>>> d7e6f120
                                Home
                            </a>
                        </li>
                        <li class="">
<<<<<<< HEAD
                        <a class="navLinks" data-unreg="true" href="{$app.url}/page/studentCourseJoinAuthentication?key={*}&studentemail={$test.student1}%40gmail.com&courseid=SCJConfirmationUiT.CS2103&next=%2Fpage%2FstudentProfilePage%3Fuser%3D{$test.student1}" id="studentProfileNavLink">
=======
                            <a data-unreg="true" href="{$app.url}/page/studentCourseJoinAuthentication?regkey={*}&amp;studentemail={$test.student1}%40gmail.com&amp;courseid=SCJConfirmationUiT.CS2103&amp;next=%2Fpage%2FstudentProfilePage%3Fuser%3D{$test.student1}" id="studentProfileNavLink" class="navLinks">
>>>>>>> d7e6f120
                                Profile
                            </a>
                        </li>
                        <li class="">
<<<<<<< HEAD
                        <a class="navLinks" data-unreg="true" href="{$app.url}/page/studentCourseJoinAuthentication?key={*}&studentemail={$test.student1}%40gmail.com&courseid=SCJConfirmationUiT.CS2103&next=%2Fpage%2FstudentCommentsPage%3Fuser%3D{$test.student1}" id="studentCommentsNavLink">
=======
                            <a data-unreg="true" href="{$app.url}/page/studentCourseJoinAuthentication?regkey={*}&amp;studentemail={$test.student1}%40gmail.com&amp;courseid=SCJConfirmationUiT.CS2103&amp;next=%2Fpage%2FstudentCommentsPage%3Fuser%3D{$test.student1}" id="studentCommentsNavLink" class="navLinks">
>>>>>>> d7e6f120
                                Comments
                            </a>
                        </li>
                        <li class="">
                            <a target="_blank" href="/studentHelp.html" class="nav" id="studentHelpLink">Help</a>
                        </li>
                    </ul>
                    
                    <ul class="nav navbar-nav pull-right">
                        <li>
                            <a href="/logout.jsp" class="nav logout">Logout
                                (<span title="" data-placement="bottom" data-toggle="tooltip" class="text-info" data-original-title="{$test.student1}">
                                        {$test.student1}
                                 </span>)
                            </a>
                        </li>
                    </ul>
                    
                </div>
            </div>
        </div>
    <div id="frameBodyWrapper" class="container-fluid theme-showcase">
        <div id="topOfPage"></div>
        




    <div style="display: none;" id="statusMessage"></div>

        <br />
        <div class="panel panel-primary panel-narrow">
            <div class="panel-heading">
                <h4>Confirm your Google account</h4>
            </div>
            <div class="panel-body">
                <p>
                    You are currently logged in as <span><strong>{$test.student1}</strong></span>. 
                    <br />If this is not you please <a href="/_ah/logout?continue=%2Fpage%2FstudentCourseJoinAuthenticated%3Fregkey%3D{*}%26next%3D%2Fpage%2FstudentHomePage">log out</a> and re-login using your own Google account.
                    <br />If this is you, please confirm below to complete your registration.
                    <br />
                </p>
                <div class="align-center">
                    <a id="button_confirm" class="btn btn-success" href="/page/studentCourseJoinAuthenticated?regkey={*}&amp;next=/page/studentHomePage">Yes, this is my account</a>
                    <a id="button_cancel" class="btn btn-danger" href="/_ah/logout?continue=%2Fpage%2FstudentCourseJoinAuthenticated%3Fregkey%3D{*}%26next%3D%2Fpage%2FstudentHomePage">No, this is not my account</a>
                </div>
                
            </div>
        </div>
    </div>
    



<div class="container-fluid" id="footerComponent">
    <div class="container">
        <div class="row">
            <div class="col-md-4">
                <span>[<a href="/index.html">TEAMMATES</a> V{$version}]</span>
            </div>
            <div class="col-md-4">
                
                        [for <span class="highlight-white"><span class="color_white">National University of Singapore</span></span>]
                
            </div>
            <div class="col-md-4">
                <span>[Send <a target="_blank" href="../contact.html" class="link">Feedback</a>]</span>
            </div>
        </div>
    </div>
</div>

</body></html><|MERGE_RESOLUTION|>--- conflicted
+++ resolved
@@ -244,29 +244,17 @@
                 <div id="contentLinks" class="collapse navbar-collapse">
                     <ul class="nav navbar-nav">
                         <li class="">
-<<<<<<< HEAD
-                        <a class="navLinks" data-unreg="true" href="{$app.url}/page/studentCourseJoinAuthentication?key={*}&studentemail={$test.student1}%40gmail.com&courseid=SCJConfirmationUiT.CS2103&next=%2Fpage%2FstudentHomePage%3Fuser%3D{$test.student1}" id="studentHomeNavLink">
-=======
-                            <a data-unreg="true" href="{$app.url}/page/studentCourseJoinAuthentication?regkey={*}&amp;studentemail={$test.student1}%40gmail.com&amp;courseid=SCJConfirmationUiT.CS2103&amp;next=%2Fpage%2FstudentHomePage%3Fuser%3D{$test.student1}" id="studentHomeNavLink" class="navLinks">
->>>>>>> d7e6f120
+                            <a data-unreg="true" href="{$app.url}/page/studentCourseJoinAuthentication?key={*}&amp;studentemail={$test.student1}%40gmail.com&amp;courseid=SCJConfirmationUiT.CS2103&amp;next=%2Fpage%2FstudentHomePage%3Fuser%3D{$test.student1}" id="studentHomeNavLink" class="navLinks">
                                 Home
                             </a>
                         </li>
                         <li class="">
-<<<<<<< HEAD
-                        <a class="navLinks" data-unreg="true" href="{$app.url}/page/studentCourseJoinAuthentication?key={*}&studentemail={$test.student1}%40gmail.com&courseid=SCJConfirmationUiT.CS2103&next=%2Fpage%2FstudentProfilePage%3Fuser%3D{$test.student1}" id="studentProfileNavLink">
-=======
-                            <a data-unreg="true" href="{$app.url}/page/studentCourseJoinAuthentication?regkey={*}&amp;studentemail={$test.student1}%40gmail.com&amp;courseid=SCJConfirmationUiT.CS2103&amp;next=%2Fpage%2FstudentProfilePage%3Fuser%3D{$test.student1}" id="studentProfileNavLink" class="navLinks">
->>>>>>> d7e6f120
+                            <a data-unreg="true" href="{$app.url}/page/studentCourseJoinAuthentication?key={*}&amp;studentemail={$test.student1}%40gmail.com&amp;courseid=SCJConfirmationUiT.CS2103&amp;next=%2Fpage%2FstudentProfilePage%3Fuser%3D{$test.student1}" id="studentProfileNavLink" class="navLinks">
                                 Profile
                             </a>
                         </li>
                         <li class="">
-<<<<<<< HEAD
-                        <a class="navLinks" data-unreg="true" href="{$app.url}/page/studentCourseJoinAuthentication?key={*}&studentemail={$test.student1}%40gmail.com&courseid=SCJConfirmationUiT.CS2103&next=%2Fpage%2FstudentCommentsPage%3Fuser%3D{$test.student1}" id="studentCommentsNavLink">
-=======
-                            <a data-unreg="true" href="{$app.url}/page/studentCourseJoinAuthentication?regkey={*}&amp;studentemail={$test.student1}%40gmail.com&amp;courseid=SCJConfirmationUiT.CS2103&amp;next=%2Fpage%2FstudentCommentsPage%3Fuser%3D{$test.student1}" id="studentCommentsNavLink" class="navLinks">
->>>>>>> d7e6f120
+                            <a data-unreg="true" href="{$app.url}/page/studentCourseJoinAuthentication?key={*}&amp;studentemail={$test.student1}%40gmail.com&amp;courseid=SCJConfirmationUiT.CS2103&amp;next=%2Fpage%2FstudentCommentsPage%3Fuser%3D{$test.student1}" id="studentCommentsNavLink" class="navLinks">
                                 Comments
                             </a>
                         </li>
@@ -305,13 +293,13 @@
             <div class="panel-body">
                 <p>
                     You are currently logged in as <span><strong>{$test.student1}</strong></span>. 
-                    <br />If this is not you please <a href="/_ah/logout?continue=%2Fpage%2FstudentCourseJoinAuthenticated%3Fregkey%3D{*}%26next%3D%2Fpage%2FstudentHomePage">log out</a> and re-login using your own Google account.
+                    <br />If this is not you please <a href="/_ah/logout?continue=%2Fpage%2FstudentCourseJoinAuthenticated%3Fkey%3D{*}%26next%3D%2Fpage%2FstudentHomePage">log out</a> and re-login using your own Google account.
                     <br />If this is you, please confirm below to complete your registration.
                     <br />
                 </p>
                 <div class="align-center">
-                    <a id="button_confirm" class="btn btn-success" href="/page/studentCourseJoinAuthenticated?regkey={*}&amp;next=/page/studentHomePage">Yes, this is my account</a>
-                    <a id="button_cancel" class="btn btn-danger" href="/_ah/logout?continue=%2Fpage%2FstudentCourseJoinAuthenticated%3Fregkey%3D{*}%26next%3D%2Fpage%2FstudentHomePage">No, this is not my account</a>
+                    <a id="button_confirm" class="btn btn-success" href="/page/studentCourseJoinAuthenticated?key={*}&amp;next=/page/studentHomePage">Yes, this is my account</a>
+                    <a id="button_cancel" class="btn btn-danger" href="/_ah/logout?continue=%2Fpage%2FstudentCourseJoinAuthenticated%3Fkey%3D{*}%26next%3D%2Fpage%2FstudentHomePage">No, this is not my account</a>
                 </div>
                 
             </div>
