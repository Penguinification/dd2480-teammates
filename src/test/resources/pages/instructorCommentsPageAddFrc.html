<div id="frameBodyWrapper" class="container">
            <div id="topOfPage"></div>
            <div class="inner-container">
                <div class="row">
                    <div class="col-sm-6">
                        <h1>Comments from Instructors</h1>
                    </div>
                    <div class="col-sm-6 instructor-header-bar">
                        <form method="get" action="/page/instructorSearchPage?user=comments.idOfInstructor1OfCourse1" name="search_form">
                            <div class="input-group">
                                <input name="searchkey" title="Search for comment" class="form-control" placeholder="Any info related to comments" id="searchBox" type="text"> 
                                <span class="input-group-btn">
                                    <button class="btn btn-default" type="submit" value="Search" id="buttonSearch">Search</button>
                                </span>
                            </div>
                            <input name="searchcommentforstudents" value="true" type="hidden">
                            <input name="searchcommentforresponses" value="true" type="hidden">
                            <input name="user" value="comments.idOfInstructor1OfCourse1" type="hidden">
                        </form>
                    </div>
                </div>
            </div>
            <br>
            




    <div id="statusMessage" style="display: none;"></div>

            <div class="well well-plain">
                <div class="row">
                    <div class="col-md-2">
                        <div class="checkbox">
                            <input id="option-check" type="checkbox">
                            <label for="option-check">Show More
                                Options</label>
                        </div>
                    </div>
                    <div class="col-md-3">
                        <div class="checkbox">
                            <input id="displayArchivedCourses_check" type="checkbox">
                            <label for="displayArchivedCourses_check">Include
                                Archived Courses</label>
                            <div id="displayArchivedCourses_link" style="display:none;">
                                <a href="/page/instructorCommentsPage?user=comments.idOfInstructor1OfCourse1">link back to the page</a>
                            </div>
                        </div>
                    </div>
                </div>
                <div class="row">
                    <div id="more-options" class="well well-plain">
                        <form class="form-horizontal" role="form">
                            <div class="row">
                                <div class="col-sm-4">
                                    <div class="text-color-primary">
                                        <strong>Show comments for: </strong>
                                    </div>
                                    <br>
                                    <div class="checkbox">
                                        <input id="panel_all" checked="checked" type="checkbox"> <label for="panel_all"><strong>All</strong></label>
                                    </div>
                                    <br>
                                    
                                    
                                    <div class="checkbox">
                                        <input id="panel_check-1" checked="checked" type="checkbox"> <label for="panel_check-1">
                                            Students </label>
                                    </div>
                                    
                                    
                                    <div class="checkbox">
                                        <input id="panel_check-2" checked="checked" type="checkbox"> <label for="panel_check-2">
                                            Session: comments.First feedback session </label>
                                    </div>
                                    
                                </div>
                                <div class="col-sm-4">
                                    <div class="text-color-primary">
                                        <strong>Show comments from: </strong>
                                    </div>
                                    <br>
                                    <div class="checkbox">
                                        <input value="" id="giver_all" checked="checked" type="checkbox"> <label for="giver_all"><strong>All</strong></label>
                                    </div>
                                    <br>
                                    <div class="checkbox">
                                        <input id="giver_check-by-you" checked="checked" type="checkbox"> <label for="giver_check-by-you">
                                            You </label>
                                    </div>
                                    <div class="checkbox">
                                        <input id="giver_check-by-others" checked="checked" type="checkbox"> <label for="giver_check-by-others">
                                            Others </label>
                                    </div>
                                </div>
                                <div class="col-sm-4">
                                    <div class="text-color-primary">
                                        <strong>Show comments with status: </strong>
                                    </div>
                                    <br>
                                    <div class="checkbox">
                                        <input value="" id="status_all" checked="checked" type="checkbox"> <label for="status_all"><strong>All</strong></label>
                                    </div>
                                    <br>
                                    <div class="checkbox">
                                        <input id="status_check-public" checked="checked" type="checkbox"> <label for="status_check-public">
                                            Public </label>
                                    </div>
                                    <div class="checkbox">
                                        <input id="status_check-private" checked="checked" type="checkbox"> <label for="status_check-private">
                                            Private </label>
                                    </div>
                                </div>
                            </div>
                        </form>
                    </div>
                </div>
            </div>
            
            <ul class="pagination">
                <li><a href="javascript:;">«</a></li>
                <!--<li class=""><a
                    href="/page/instructorCommentsPage?user=comments.idOfInstructor1OfCourse1">Drafts</a></li>-->
                
                <li class="active">
                    <a href="/page/instructorCommentsPage?user=comments.idOfInstructor1OfCourse1&amp;courseid=comments.idOfTypicalCourse1">comments.idOfTypicalCourse1</a>
                </li>
                
                <li><a href="javascript:;">»</a></li>
            </ul>
            <div class="well well-plain">
                <div class="row">
                    <h4 class="col-sm-9 text-color-primary">
                        <strong> comments.idOfTypicalCourse1 : Typical Course 1 with 2 Evals
                        </strong>
                    </h4>
                    <div class="btn-group pull-right" style="">
                      <a data-original-title="Send email notification to 1 recipient(s) of comments pending notification" type="button" class="btn btn-sm btn-info" data-toggle="tooltip" style="margin-right: 17px;" href="/page/instructorStudentCommentClearPending?courseid=comments.idOfTypicalCourse1&amp;user=comments.idOfInstructor1OfCourse1" title="">
                        <span class="badge" style="margin-right: 5px">1</span>
                        <span class="glyphicon glyphicon-comment"></span>
                        <span class="glyphicon glyphicon-arrow-right"></span>
                        <span class="glyphicon glyphicon-envelope"></span>
                      </a>
                    </div>
                </div>
                <div id="no-comment-panel" style="display:none;">
                    <br>
                    <div class="panel">
                        <div class="panel-body">
                            You don't have any comment in this course.
                        </div>
                    </div>
                </div>
                
                <div id="panel_display-1">
                <br>
                <div class="panel panel-primary">
                    <div class="panel-heading">
                        <strong>Comments for students</strong>
                    </div>
                    <div class="panel-body">
                        
                        
                        <div class="panel panel-info student-record-comments giver_display-by-you">
                            <div class="panel-heading">
                                From <b>You</b>
                            </div>
                            <ul class="list-group comments">
                                
                                <li id="{*}" class="list-group-item list-group-item-warning status_display-public">
                                    <form method="post" action="/page/instructorStudentCommentEdit" name="form_commentedit" class="form_comment" id="form_commentedit-1">
                                        <div id="commentBar-1">
                                            
                                            <span class="text-muted">To <b>Team 1.1</b> on
                                                Mon, 07 May 2012, 08:54</span>
                                            
                                            <a type="button" id="commentdelete-1" class="btn btn-default btn-xs icon-button pull-right" onclick="return deleteComment('1');" data-toggle="tooltip" data-placement="top" title="" data-original-title="Delete this comment" style="display: none;">
                                                <span class="glyphicon glyphicon-trash glyphicon-primary"></span>
                                            </a> <a type="button" id="commentedit-1" class="btn btn-default btn-xs icon-button pull-right" onclick="return enableEdit('1');" data-toggle="tooltip" data-placement="top" title="" data-original-title="Edit this comment" style="display: none;">
                                                <span class="glyphicon glyphicon-pencil glyphicon-primary"></span>
                                            </a>
                                            
                                            
                                            <span data-original-title="This comment is visible to recipient team" class="glyphicon glyphicon-eye-open" data-toggle="tooltip" style="margin-left: 5px;" data-placement="top" title=""></span>
                                            
                                            
                                        </div>
                                        <div style="margin-left: 15px;" id="plainCommentText1">team can see this comment without giver's name</div>
                                        
                                        <div id="commentTextEdit1" style="display: none;">
                                           <div class="form-group form-inline">
                                                <div class="form-group text-muted">
                                                    You may change comment's visibility using the visibility options on the right hand side.
                                                </div>
                                                <a id="visibility-options-trigger1" class="btn btn-sm btn-info pull-right">
                                                    <span class="glyphicon glyphicon-eye-close"></span>
                                                    Show Visibility Options
                                                </a>
                                            </div>
                                            <div id="visibility-options1" class="panel panel-default" style="display: none;">
                                                <div class="panel-heading">Visibility Options</div>
                                                <table class="table text-center text-color-black">
                                                    <tbody>
                                                        <tr>
                                                            <th class="text-center">User/Group</th>
                                                            <th class="text-center">Can see
                                                                your comment</th>
                                                            <th class="text-center">Can see
                                                                giver's name</th>
                                                            <th class="text-center">Can see
                                                                recipient's name</th>
                                                        </tr>
                                                        
                                                        
                                                        <tr id="recipient-team1">
                                                            <td class="text-left">
                                                                <div data-toggle="tooltip" data-placement="top" title="" data-original-title="Control what team members of comment recipients can view">
                                                                    Recipient Team</div>
                                                            </td>
                                                            <td><input class="visibilityCheckbox answerCheckbox" value="TEAM" checked="checked" type="checkbox">
                                                            </td>
                                                            <td><input class="visibilityCheckbox giverCheckbox" value="TEAM" type="checkbox">
                                                            </td>
                                                            <td><input class="visibilityCheckbox recipientCheckbox" value="TEAM" disabled="disabled" type="checkbox">
                                                            </td>
                                                        </tr>
                                                        
                                                        
                                                        <tr id="recipient-section1">
                                                            <td class="text-left">
                                                                <div data-toggle="tooltip" data-placement="top" title="" data-original-title="Control what students in the same section can view">
                                                                    Recipient's Section</div>
                                                            </td>
                                                            <td><input class="visibilityCheckbox answerCheckbox" value="SECTION" type="checkbox">
                                                            </td>
                                                            <td><input class="visibilityCheckbox giverCheckbox" value="SECTION" type="checkbox">
                                                            </td>
                                                            <td><input class="visibilityCheckbox recipientCheckbox" value="SECTION" type="checkbox">
                                                            </td>
                                                        </tr>
                                                        
                                                        <tr id="recipient-course1">
                                                            <td class="text-left">
                                                                <div data-toggle="tooltip" data-placement="top" title="" data-original-title="Control what other students in this course can view">
                                                                    Other students in this course</div>
                                                            </td>
                                                            <td><input class="visibilityCheckbox answerCheckbox" value="COURSE" type="checkbox">
                                                            </td>
                                                            <td><input class="visibilityCheckbox giverCheckbox" value="COURSE" type="checkbox">
                                                            </td>
                                                            <td><input class="visibilityCheckbox recipientCheckbox" value="COURSE" type="checkbox">
                                                            </td>
                                                        </tr>
                                                        <tr>
                                                            <td class="text-left">
                                                                <div data-toggle="tooltip" data-placement="top" title="" data-original-title="Control what instructors can view">
                                                                    Instructors</div>
                                                        </td>
                                                        <td><input class="visibilityCheckbox answerCheckbox" value="INSTRUCTOR" type="checkbox">
                                                        </td>
                                                        <td><input class="visibilityCheckbox giverCheckbox" value="INSTRUCTOR" type="checkbox">
                                                        </td>
                                                            <td><input class="visibilityCheckbox recipientCheckbox" value="INSTRUCTOR" type="checkbox">
                                                            </td>
                                                        </tr>
                                                    </tbody>
                                                </table>
                                            </div>
                                            <div class="form-group">
                                                <textarea class="form-control" rows="3" placeholder="Your comment about this student" name="commenttext" id="commentText1">team can see this comment without giver's name</textarea>
                                            </div>
                                            <div class="col-sm-offset-5">
                                                <input id="commentsave-1" title="Save comment" onclick="return submitCommentForm('1');" class="btn btn-primary" value="Save" type="submit">
                                                <input class="btn btn-default" value="Cancel" onclick="return disableComment('1');" type="button">
                                            </div>
                                        </div>
                                        <input name="commentedittype" id="commentedittype-1" value="edit" type="hidden">
                                        <input name="commentid" value="{*}" type="hidden">
                                        <input name="courseid" value="comments.idOfTypicalCourse1" type="hidden">
                                        <input name="commentpage" value="true" type="hidden"> 
                                        <input name="showcommentsto" value="TEAM" type="hidden">
                                        <input name="showgiverto" value="" type="hidden">
                                        <input name="showrecipientto" value="" type="hidden">
                                        <input name="user" value="comments.idOfInstructor1OfCourse1" type="hidden">
                                        
                                    </form>
                                </li>
                                
                                <li id="{*}" class="list-group-item list-group-item-warning status_display-public">
                                    <form method="post" action="/page/instructorStudentCommentEdit" name="form_commentedit" class="form_comment" id="form_commentedit-2">
                                        <div id="commentBar-2">
                                            
                                            <span class="text-muted">To <b>student1 In Course1</b> (Team 1.1, <a href="mailto:comments.student1InCourse1@gmail.tmt">comments.student1InCourse1@gmail.tmt</a>) on
                                                Sun, 06 May 2012, 08:55</span>
                                            
                                            <a type="button" id="commentdelete-2" class="btn btn-default btn-xs icon-button pull-right" onclick="return deleteComment('2');" data-toggle="tooltip" data-placement="top" title="" data-original-title="Delete this comment" style="display: none;">
                                                <span class="glyphicon glyphicon-trash glyphicon-primary"></span>
                                            </a> <a type="button" id="commentedit-2" class="btn btn-default btn-xs icon-button pull-right" onclick="return enableEdit('2');" data-toggle="tooltip" data-placement="top" title="" data-original-title="Edit this comment" style="display: none;">
                                                <span class="glyphicon glyphicon-pencil glyphicon-primary"></span>
                                            </a>
                                            
                                            
                                            <span data-original-title="This comment is visible to other students in this course" class="glyphicon glyphicon-eye-open" data-toggle="tooltip" style="margin-left: 5px;" data-placement="top" title=""></span>
                                            
                                            
                                        </div>
                                        <div style="margin-left: 15px;" id="plainCommentText2">Other students in this course can see this comment without giver and recipient's name</div>
                                        
                                        <div id="commentTextEdit2" style="display: none;">
                                           <div class="form-group form-inline">
                                                <div class="form-group text-muted">
                                                    You may change comment's visibility using the visibility options on the right hand side.
                                                </div>
                                                <a id="visibility-options-trigger2" class="btn btn-sm btn-info pull-right">
                                                    <span class="glyphicon glyphicon-eye-close"></span>
                                                    Show Visibility Options
                                                </a>
                                            </div>
                                            <div id="visibility-options2" class="panel panel-default" style="display: none;">
                                                <div class="panel-heading">Visibility Options</div>
                                                <table class="table text-center text-color-black">
                                                    <tbody>
                                                        <tr>
                                                            <th class="text-center">User/Group</th>
                                                            <th class="text-center">Can see
                                                                your comment</th>
                                                            <th class="text-center">Can see
                                                                giver's name</th>
                                                            <th class="text-center">Can see
                                                                recipient's name</th>
                                                        </tr>
                                                        
                                                        <tr id="recipient-person2">
                                                            <td class="text-left">
                                                                <div data-toggle="tooltip" data-placement="top" title="" data-original-title="Control what comment recipient(s) can view">
                                                                    Recipient(s)</div>
                                                            </td>
                                                            <td><input class="visibilityCheckbox answerCheckbox" value="PERSON" type="checkbox">
                                                            </td>
                                                            <td><input class="visibilityCheckbox giverCheckbox" value="PERSON" type="checkbox">
                                                            </td>
                                                            <td><input class="visibilityCheckbox recipientCheckbox" name="receiverFollowerCheckbox" value="PERSON" disabled="disabled" type="checkbox"></td>
                                                        </tr>
                                                        
                                                        
                                                        <tr id="recipient-team2">
                                                            <td class="text-left">
                                                                <div data-toggle="tooltip" data-placement="top" title="" data-original-title="Control what team members of comment recipients can view">
                                                                    Recipient's Team</div>
                                                            </td>
                                                            <td><input class="visibilityCheckbox answerCheckbox" value="TEAM" type="checkbox">
                                                            </td>
                                                            <td><input class="visibilityCheckbox giverCheckbox" value="TEAM" type="checkbox">
                                                            </td>
                                                            <td><input class="visibilityCheckbox recipientCheckbox" value="TEAM" type="checkbox">
                                                            </td>
                                                        </tr>
                                                        
                                                        
                                                        <tr id="recipient-section2">
                                                            <td class="text-left">
                                                                <div data-toggle="tooltip" data-placement="top" title="" data-original-title="Control what students in the same section can view">
                                                                    Recipient's Section</div>
                                                            </td>
                                                            <td><input class="visibilityCheckbox answerCheckbox" value="SECTION" type="checkbox">
                                                            </td>
                                                            <td><input class="visibilityCheckbox giverCheckbox" value="SECTION" type="checkbox">
                                                            </td>
                                                            <td><input class="visibilityCheckbox recipientCheckbox" value="SECTION" type="checkbox">
                                                            </td>
                                                        </tr>
                                                        
                                                        <tr id="recipient-course2">
                                                            <td class="text-left">
                                                                <div data-toggle="tooltip" data-placement="top" title="" data-original-title="Control what other students in this course can view">
                                                                    Other students in this course</div>
                                                            </td>
                                                            <td><input class="visibilityCheckbox answerCheckbox" value="COURSE" checked="checked" type="checkbox">
                                                            </td>
                                                            <td><input class="visibilityCheckbox giverCheckbox" value="COURSE" type="checkbox">
                                                            </td>
                                                            <td><input class="visibilityCheckbox recipientCheckbox" value="COURSE" type="checkbox">
                                                            </td>
                                                        </tr>
                                                        <tr>
                                                            <td class="text-left">
                                                                <div data-toggle="tooltip" data-placement="top" title="" data-original-title="Control what instructors can view">
                                                                    Instructors</div>
                                                        </td>
                                                        <td><input class="visibilityCheckbox answerCheckbox" value="INSTRUCTOR" type="checkbox">
                                                        </td>
                                                        <td><input class="visibilityCheckbox giverCheckbox" value="INSTRUCTOR" type="checkbox">
                                                        </td>
                                                            <td><input class="visibilityCheckbox recipientCheckbox" value="INSTRUCTOR" type="checkbox">
                                                            </td>
                                                        </tr>
                                                    </tbody>
                                                </table>
                                            </div>
                                            <div class="form-group">
                                                <textarea class="form-control" rows="3" placeholder="Your comment about this student" name="commenttext" id="commentText2">Other students in this course can see this comment without giver and recipient's name</textarea>
                                            </div>
                                            <div class="col-sm-offset-5">
                                                <input id="commentsave-2" title="Save comment" onclick="return submitCommentForm('2');" class="btn btn-primary" value="Save" type="submit">
                                                <input class="btn btn-default" value="Cancel" onclick="return disableComment('2');" type="button">
                                            </div>
                                        </div>
                                        <input name="commentedittype" id="commentedittype-2" value="edit" type="hidden">
                                        <input name="commentid" value="{*}" type="hidden">
                                        <input name="courseid" value="comments.idOfTypicalCourse1" type="hidden">
                                        <input name="commentpage" value="true" type="hidden"> 
                                        <input name="showcommentsto" value="COURSE" type="hidden">
                                        <input name="showgiverto" value="" type="hidden">
                                        <input name="showrecipientto" value="" type="hidden">
                                        <input name="user" value="comments.idOfInstructor1OfCourse1" type="hidden">
                                        
                                    </form>
                                </li>
                                
                                <li id="{*}" class="list-group-item list-group-item-warning status_display-public">
                                    <form method="post" action="/page/instructorStudentCommentEdit" name="form_commentedit" class="form_comment" id="form_commentedit-3">
                                        <div id="commentBar-3">
                                            
                                            <span class="text-muted">To <b>Team 1.1</b> on
<<<<<<< HEAD
                                                05 May 2012, 08:53
                                                 (last edited 
                                                 by comments.instructor1@course1.tmt
                                                 at 05 May 2012, 08:54)
                                            </span>
=======
                                                Sat, 05 May 2012, 08:53</span>
>>>>>>> dbb4045c
                                            
                                            <a type="button" id="commentdelete-3" class="btn btn-default btn-xs icon-button pull-right" onclick="return deleteComment('3');" data-toggle="tooltip" data-placement="top" title="" data-original-title="Delete this comment" style="display: none;">
                                                <span class="glyphicon glyphicon-trash glyphicon-primary"></span>
                                            </a> <a type="button" id="commentedit-3" class="btn btn-default btn-xs icon-button pull-right" onclick="return enableEdit('3');" data-toggle="tooltip" data-placement="top" title="" data-original-title="Edit this comment" style="display: none;">
                                                <span class="glyphicon glyphicon-pencil glyphicon-primary"></span>
                                            </a>
                                            
                                            
                                            <span data-original-title="This comment is visible to recipient team" class="glyphicon glyphicon-eye-open" data-toggle="tooltip" style="margin-left: 5px;" data-placement="top" title=""></span>
                                            
                                            
                                        </div>
                                        <div style="margin-left: 15px;" id="plainCommentText3">team can see this comment with giver and recipient's name</div>
                                        
                                        <div id="commentTextEdit3" style="display: none;">
                                           <div class="form-group form-inline">
                                                <div class="form-group text-muted">
                                                    You may change comment's visibility using the visibility options on the right hand side.
                                                </div>
                                                <a id="visibility-options-trigger3" class="btn btn-sm btn-info pull-right">
                                                    <span class="glyphicon glyphicon-eye-close"></span>
                                                    Show Visibility Options
                                                </a>
                                            </div>
                                            <div id="visibility-options3" class="panel panel-default" style="display: none;">
                                                <div class="panel-heading">Visibility Options</div>
                                                <table class="table text-center text-color-black">
                                                    <tbody>
                                                        <tr>
                                                            <th class="text-center">User/Group</th>
                                                            <th class="text-center">Can see
                                                                your comment</th>
                                                            <th class="text-center">Can see
                                                                giver's name</th>
                                                            <th class="text-center">Can see
                                                                recipient's name</th>
                                                        </tr>
                                                        
                                                        
                                                        <tr id="recipient-team3">
                                                            <td class="text-left">
                                                                <div data-toggle="tooltip" data-placement="top" title="" data-original-title="Control what team members of comment recipients can view">
                                                                    Recipient Team</div>
                                                            </td>
                                                            <td><input class="visibilityCheckbox answerCheckbox" value="TEAM" checked="checked" type="checkbox">
                                                            </td>
                                                            <td><input class="visibilityCheckbox giverCheckbox" value="TEAM" checked="checked" type="checkbox">
                                                            </td>
                                                            <td><input class="visibilityCheckbox recipientCheckbox" value="TEAM" disabled="disabled" type="checkbox">
                                                            </td>
                                                        </tr>
                                                        
                                                        
                                                        <tr id="recipient-section3">
                                                            <td class="text-left">
                                                                <div data-toggle="tooltip" data-placement="top" title="" data-original-title="Control what students in the same section can view">
                                                                    Recipient's Section</div>
                                                            </td>
                                                            <td><input class="visibilityCheckbox answerCheckbox" value="SECTION" type="checkbox">
                                                            </td>
                                                            <td><input class="visibilityCheckbox giverCheckbox" value="SECTION" type="checkbox">
                                                            </td>
                                                            <td><input class="visibilityCheckbox recipientCheckbox" value="SECTION" type="checkbox">
                                                            </td>
                                                        </tr>
                                                        
                                                        <tr id="recipient-course3">
                                                            <td class="text-left">
                                                                <div data-toggle="tooltip" data-placement="top" title="" data-original-title="Control what other students in this course can view">
                                                                    Other students in this course</div>
                                                            </td>
                                                            <td><input class="visibilityCheckbox answerCheckbox" value="COURSE" type="checkbox">
                                                            </td>
                                                            <td><input class="visibilityCheckbox giverCheckbox" value="COURSE" type="checkbox">
                                                            </td>
                                                            <td><input class="visibilityCheckbox recipientCheckbox" value="COURSE" type="checkbox">
                                                            </td>
                                                        </tr>
                                                        <tr>
                                                            <td class="text-left">
                                                                <div data-toggle="tooltip" data-placement="top" title="" data-original-title="Control what instructors can view">
                                                                    Instructors</div>
                                                        </td>
                                                        <td><input class="visibilityCheckbox answerCheckbox" value="INSTRUCTOR" type="checkbox">
                                                        </td>
                                                        <td><input class="visibilityCheckbox giverCheckbox" value="INSTRUCTOR" type="checkbox">
                                                        </td>
                                                            <td><input class="visibilityCheckbox recipientCheckbox" value="INSTRUCTOR" type="checkbox">
                                                            </td>
                                                        </tr>
                                                    </tbody>
                                                </table>
                                            </div>
                                            <div class="form-group">
                                                <textarea class="form-control" rows="3" placeholder="Your comment about this student" name="commenttext" id="commentText3">team can see this comment with giver and recipient's name</textarea>
                                            </div>
                                            <div class="col-sm-offset-5">
                                                <input id="commentsave-3" title="Save comment" onclick="return submitCommentForm('3');" class="btn btn-primary" value="Save" type="submit">
                                                <input class="btn btn-default" value="Cancel" onclick="return disableComment('3');" type="button">
                                            </div>
                                        </div>
                                        <input name="commentedittype" id="commentedittype-3" value="edit" type="hidden">
                                        <input name="commentid" value="{*}" type="hidden">
                                        <input name="courseid" value="comments.idOfTypicalCourse1" type="hidden">
                                        <input name="commentpage" value="true" type="hidden"> 
                                        <input name="showcommentsto" value="TEAM" type="hidden">
                                        <input name="showgiverto" value="TEAM" type="hidden">
                                        <input name="showrecipientto" value="" type="hidden">
                                        <input name="user" value="comments.idOfInstructor1OfCourse1" type="hidden">
                                        
                                    </form>
                                </li>
                                
                                <li id="{*}" class="list-group-item list-group-item-warning status_display-public">
                                    <form method="post" action="/page/instructorStudentCommentEdit" name="form_commentedit" class="form_comment" id="form_commentedit-4">
                                        <div id="commentBar-4">
                                            
                                            <span class="text-muted">To <b>student1 In Course1</b> (Team 1.1, <a href="mailto:comments.student1InCourse1@gmail.tmt">comments.student1InCourse1@gmail.tmt</a>) on
                                                Fri, 04 May 2012, 08:52</span>
                                            
                                            <a type="button" id="commentdelete-4" class="btn btn-default btn-xs icon-button pull-right" onclick="return deleteComment('4');" data-toggle="tooltip" data-placement="top" title="" data-original-title="Delete this comment" style="display: none;">
                                                <span class="glyphicon glyphicon-trash glyphicon-primary"></span>
                                            </a> <a type="button" id="commentedit-4" class="btn btn-default btn-xs icon-button pull-right" onclick="return enableEdit('4');" data-toggle="tooltip" data-placement="top" title="" data-original-title="Edit this comment" style="display: none;">
                                                <span class="glyphicon glyphicon-pencil glyphicon-primary"></span>
                                            </a>
                                            
                                            
                                            <span data-original-title="This comment is visible to recipient's team" class="glyphicon glyphicon-eye-open" data-toggle="tooltip" style="margin-left: 5px;" data-placement="top" title=""></span>
                                            
                                            
                                        </div>
                                        <div style="margin-left: 15px;" id="plainCommentText4">teammates can see this comment without giver and recipient's name</div>
                                        
                                        <div id="commentTextEdit4" style="display: none;">
                                           <div class="form-group form-inline">
                                                <div class="form-group text-muted">
                                                    You may change comment's visibility using the visibility options on the right hand side.
                                                </div>
                                                <a id="visibility-options-trigger4" class="btn btn-sm btn-info pull-right">
                                                    <span class="glyphicon glyphicon-eye-close"></span>
                                                    Show Visibility Options
                                                </a>
                                            </div>
                                            <div id="visibility-options4" class="panel panel-default" style="display: none;">
                                                <div class="panel-heading">Visibility Options</div>
                                                <table class="table text-center text-color-black">
                                                    <tbody>
                                                        <tr>
                                                            <th class="text-center">User/Group</th>
                                                            <th class="text-center">Can see
                                                                your comment</th>
                                                            <th class="text-center">Can see
                                                                giver's name</th>
                                                            <th class="text-center">Can see
                                                                recipient's name</th>
                                                        </tr>
                                                        
                                                        <tr id="recipient-person4">
                                                            <td class="text-left">
                                                                <div data-toggle="tooltip" data-placement="top" title="" data-original-title="Control what comment recipient(s) can view">
                                                                    Recipient(s)</div>
                                                            </td>
                                                            <td><input class="visibilityCheckbox answerCheckbox" value="PERSON" type="checkbox">
                                                            </td>
                                                            <td><input class="visibilityCheckbox giverCheckbox" value="PERSON" type="checkbox">
                                                            </td>
                                                            <td><input class="visibilityCheckbox recipientCheckbox" name="receiverFollowerCheckbox" value="PERSON" disabled="disabled" type="checkbox"></td>
                                                        </tr>
                                                        
                                                        
                                                        <tr id="recipient-team4">
                                                            <td class="text-left">
                                                                <div data-toggle="tooltip" data-placement="top" title="" data-original-title="Control what team members of comment recipients can view">
                                                                    Recipient's Team</div>
                                                            </td>
                                                            <td><input class="visibilityCheckbox answerCheckbox" value="TEAM" checked="checked" type="checkbox">
                                                            </td>
                                                            <td><input class="visibilityCheckbox giverCheckbox" value="TEAM" type="checkbox">
                                                            </td>
                                                            <td><input class="visibilityCheckbox recipientCheckbox" value="TEAM" type="checkbox">
                                                            </td>
                                                        </tr>
                                                        
                                                        
                                                        <tr id="recipient-section4">
                                                            <td class="text-left">
                                                                <div data-toggle="tooltip" data-placement="top" title="" data-original-title="Control what students in the same section can view">
                                                                    Recipient's Section</div>
                                                            </td>
                                                            <td><input class="visibilityCheckbox answerCheckbox" value="SECTION" type="checkbox">
                                                            </td>
                                                            <td><input class="visibilityCheckbox giverCheckbox" value="SECTION" type="checkbox">
                                                            </td>
                                                            <td><input class="visibilityCheckbox recipientCheckbox" value="SECTION" type="checkbox">
                                                            </td>
                                                        </tr>
                                                        
                                                        <tr id="recipient-course4">
                                                            <td class="text-left">
                                                                <div data-toggle="tooltip" data-placement="top" title="" data-original-title="Control what other students in this course can view">
                                                                    Other students in this course</div>
                                                            </td>
                                                            <td><input class="visibilityCheckbox answerCheckbox" value="COURSE" type="checkbox">
                                                            </td>
                                                            <td><input class="visibilityCheckbox giverCheckbox" value="COURSE" type="checkbox">
                                                            </td>
                                                            <td><input class="visibilityCheckbox recipientCheckbox" value="COURSE" type="checkbox">
                                                            </td>
                                                        </tr>
                                                        <tr>
                                                            <td class="text-left">
                                                                <div data-toggle="tooltip" data-placement="top" title="" data-original-title="Control what instructors can view">
                                                                    Instructors</div>
                                                        </td>
                                                        <td><input class="visibilityCheckbox answerCheckbox" value="INSTRUCTOR" type="checkbox">
                                                        </td>
                                                        <td><input class="visibilityCheckbox giverCheckbox" value="INSTRUCTOR" type="checkbox">
                                                        </td>
                                                            <td><input class="visibilityCheckbox recipientCheckbox" value="INSTRUCTOR" type="checkbox">
                                                            </td>
                                                        </tr>
                                                    </tbody>
                                                </table>
                                            </div>
                                            <div class="form-group">
                                                <textarea class="form-control" rows="3" placeholder="Your comment about this student" name="commenttext" id="commentText4">teammates can see this comment without giver and recipient's name</textarea>
                                            </div>
                                            <div class="col-sm-offset-5">
                                                <input id="commentsave-4" title="Save comment" onclick="return submitCommentForm('4');" class="btn btn-primary" value="Save" type="submit">
                                                <input class="btn btn-default" value="Cancel" onclick="return disableComment('4');" type="button">
                                            </div>
                                        </div>
                                        <input name="commentedittype" id="commentedittype-4" value="edit" type="hidden">
                                        <input name="commentid" value="{*}" type="hidden">
                                        <input name="courseid" value="comments.idOfTypicalCourse1" type="hidden">
                                        <input name="commentpage" value="true" type="hidden"> 
                                        <input name="showcommentsto" value="TEAM" type="hidden">
                                        <input name="showgiverto" value="" type="hidden">
                                        <input name="showrecipientto" value="" type="hidden">
                                        <input name="user" value="comments.idOfInstructor1OfCourse1" type="hidden">
                                        
                                    </form>
                                </li>
                                
                                <li id="{*}" class="list-group-item list-group-item-warning status_display-public">
                                    <form method="post" action="/page/instructorStudentCommentEdit" name="form_commentedit" class="form_comment" id="form_commentedit-5">
                                        <div id="commentBar-5">
                                            
                                            <span class="text-muted">To <b>student1 In Course1</b> (Team 1.1, <a href="mailto:comments.student1InCourse1@gmail.tmt">comments.student1InCourse1@gmail.tmt</a>) on
                                                Thu, 03 May 2012, 08:51</span>
                                            
                                            <a type="button" id="commentdelete-5" class="btn btn-default btn-xs icon-button pull-right" onclick="return deleteComment('5');" data-toggle="tooltip" data-placement="top" title="" data-original-title="Delete this comment" style="display: none;">
                                                <span class="glyphicon glyphicon-trash glyphicon-primary"></span>
                                            </a> <a type="button" id="commentedit-5" class="btn btn-default btn-xs icon-button pull-right" onclick="return enableEdit('5');" data-toggle="tooltip" data-placement="top" title="" data-original-title="Edit this comment" style="display: none;">
                                                <span class="glyphicon glyphicon-pencil glyphicon-primary"></span>
                                            </a>
                                            
                                            
                                            <span data-original-title="This comment is visible to recipient's team" class="glyphicon glyphicon-eye-open" data-toggle="tooltip" style="margin-left: 5px;" data-placement="top" title=""></span>
                                            
                                            
                                        </div>
                                        <div style="margin-left: 15px;" id="plainCommentText5">teammates can see this comment with giver and recipient's name</div>
                                        
                                        <div id="commentTextEdit5" style="display: none;">
                                           <div class="form-group form-inline">
                                                <div class="form-group text-muted">
                                                    You may change comment's visibility using the visibility options on the right hand side.
                                                </div>
                                                <a id="visibility-options-trigger5" class="btn btn-sm btn-info pull-right">
                                                    <span class="glyphicon glyphicon-eye-close"></span>
                                                    Show Visibility Options
                                                </a>
                                            </div>
                                            <div id="visibility-options5" class="panel panel-default" style="display: none;">
                                                <div class="panel-heading">Visibility Options</div>
                                                <table class="table text-center text-color-black">
                                                    <tbody>
                                                        <tr>
                                                            <th class="text-center">User/Group</th>
                                                            <th class="text-center">Can see
                                                                your comment</th>
                                                            <th class="text-center">Can see
                                                                giver's name</th>
                                                            <th class="text-center">Can see
                                                                recipient's name</th>
                                                        </tr>
                                                        
                                                        <tr id="recipient-person5">
                                                            <td class="text-left">
                                                                <div data-toggle="tooltip" data-placement="top" title="" data-original-title="Control what comment recipient(s) can view">
                                                                    Recipient(s)</div>
                                                            </td>
                                                            <td><input class="visibilityCheckbox answerCheckbox" value="PERSON" type="checkbox">
                                                            </td>
                                                            <td><input class="visibilityCheckbox giverCheckbox" value="PERSON" type="checkbox">
                                                            </td>
                                                            <td><input class="visibilityCheckbox recipientCheckbox" name="receiverFollowerCheckbox" value="PERSON" disabled="disabled" type="checkbox"></td>
                                                        </tr>
                                                        
                                                        
                                                        <tr id="recipient-team5">
                                                            <td class="text-left">
                                                                <div data-toggle="tooltip" data-placement="top" title="" data-original-title="Control what team members of comment recipients can view">
                                                                    Recipient's Team</div>
                                                            </td>
                                                            <td><input class="visibilityCheckbox answerCheckbox" value="TEAM" checked="checked" type="checkbox">
                                                            </td>
                                                            <td><input class="visibilityCheckbox giverCheckbox" value="TEAM" checked="checked" type="checkbox">
                                                            </td>
                                                            <td><input class="visibilityCheckbox recipientCheckbox" value="TEAM" checked="checked" type="checkbox">
                                                            </td>
                                                        </tr>
                                                        
                                                        
                                                        <tr id="recipient-section5">
                                                            <td class="text-left">
                                                                <div data-toggle="tooltip" data-placement="top" title="" data-original-title="Control what students in the same section can view">
                                                                    Recipient's Section</div>
                                                            </td>
                                                            <td><input class="visibilityCheckbox answerCheckbox" value="SECTION" type="checkbox">
                                                            </td>
                                                            <td><input class="visibilityCheckbox giverCheckbox" value="SECTION" type="checkbox">
                                                            </td>
                                                            <td><input class="visibilityCheckbox recipientCheckbox" value="SECTION" type="checkbox">
                                                            </td>
                                                        </tr>
                                                        
                                                        <tr id="recipient-course5">
                                                            <td class="text-left">
                                                                <div data-toggle="tooltip" data-placement="top" title="" data-original-title="Control what other students in this course can view">
                                                                    Other students in this course</div>
                                                            </td>
                                                            <td><input class="visibilityCheckbox answerCheckbox" value="COURSE" type="checkbox">
                                                            </td>
                                                            <td><input class="visibilityCheckbox giverCheckbox" value="COURSE" type="checkbox">
                                                            </td>
                                                            <td><input class="visibilityCheckbox recipientCheckbox" value="COURSE" type="checkbox">
                                                            </td>
                                                        </tr>
                                                        <tr>
                                                            <td class="text-left">
                                                                <div data-toggle="tooltip" data-placement="top" title="" data-original-title="Control what instructors can view">
                                                                    Instructors</div>
                                                        </td>
                                                        <td><input class="visibilityCheckbox answerCheckbox" value="INSTRUCTOR" type="checkbox">
                                                        </td>
                                                        <td><input class="visibilityCheckbox giverCheckbox" value="INSTRUCTOR" type="checkbox">
                                                        </td>
                                                            <td><input class="visibilityCheckbox recipientCheckbox" value="INSTRUCTOR" type="checkbox">
                                                            </td>
                                                        </tr>
                                                    </tbody>
                                                </table>
                                            </div>
                                            <div class="form-group">
                                                <textarea class="form-control" rows="3" placeholder="Your comment about this student" name="commenttext" id="commentText5">teammates can see this comment with giver and recipient's name</textarea>
                                            </div>
                                            <div class="col-sm-offset-5">
                                                <input id="commentsave-5" title="Save comment" onclick="return submitCommentForm('5');" class="btn btn-primary" value="Save" type="submit">
                                                <input class="btn btn-default" value="Cancel" onclick="return disableComment('5');" type="button">
                                            </div>
                                        </div>
                                        <input name="commentedittype" id="commentedittype-5" value="edit" type="hidden">
                                        <input name="commentid" value="{*}" type="hidden">
                                        <input name="courseid" value="comments.idOfTypicalCourse1" type="hidden">
                                        <input name="commentpage" value="true" type="hidden"> 
                                        <input name="showcommentsto" value="TEAM" type="hidden">
                                        <input name="showgiverto" value="TEAM" type="hidden">
                                        <input name="showrecipientto" value="TEAM" type="hidden">
                                        <input name="user" value="comments.idOfInstructor1OfCourse1" type="hidden">
                                        
                                    </form>
                                </li>
                                
                                <li id="{*}" class="list-group-item list-group-item-warning status_display-public">
                                    <form method="post" action="/page/instructorStudentCommentEdit" name="form_commentedit" class="form_comment" id="form_commentedit-6">
                                        <div id="commentBar-6">
                                            
                                            <span class="text-muted">To <b>student1 In Course1</b> (Team 1.1, <a href="mailto:comments.student1InCourse1@gmail.tmt">comments.student1InCourse1@gmail.tmt</a>) on
<<<<<<< HEAD
                                                02 May 2012, 08:50
                                                 (last edited 
                                                 by comments.instructor1@course1.tmt
                                                 at 02 May 2012, 08:51)
                                            </span>
=======
                                                Wed, 02 May 2012, 08:50</span>
>>>>>>> dbb4045c
                                            
                                            <a type="button" id="commentdelete-6" class="btn btn-default btn-xs icon-button pull-right" onclick="return deleteComment('6');" data-toggle="tooltip" data-placement="top" title="" data-original-title="Delete this comment" style="display: none;">
                                                <span class="glyphicon glyphicon-trash glyphicon-primary"></span>
                                            </a> <a type="button" id="commentedit-6" class="btn btn-default btn-xs icon-button pull-right" onclick="return enableEdit('6');" data-toggle="tooltip" data-placement="top" title="" data-original-title="Edit this comment" style="display: none;">
                                                <span class="glyphicon glyphicon-pencil glyphicon-primary"></span>
                                            </a>
                                            
                                            
                                            <span data-original-title="This comment is visible to recipient" class="glyphicon glyphicon-eye-open" data-toggle="tooltip" style="margin-left: 5px;" data-placement="top" title=""></span>
                                            
                                            
                                        </div>
                                        <div style="margin-left: 15px;" id="plainCommentText6">recipient can see this comment without giver's name</div>
                                        
                                        <div id="commentTextEdit6" style="display: none;">
                                           <div class="form-group form-inline">
                                                <div class="form-group text-muted">
                                                    You may change comment's visibility using the visibility options on the right hand side.
                                                </div>
                                                <a id="visibility-options-trigger6" class="btn btn-sm btn-info pull-right">
                                                    <span class="glyphicon glyphicon-eye-close"></span>
                                                    Show Visibility Options
                                                </a>
                                            </div>
                                            <div id="visibility-options6" class="panel panel-default" style="display: none;">
                                                <div class="panel-heading">Visibility Options</div>
                                                <table class="table text-center text-color-black">
                                                    <tbody>
                                                        <tr>
                                                            <th class="text-center">User/Group</th>
                                                            <th class="text-center">Can see
                                                                your comment</th>
                                                            <th class="text-center">Can see
                                                                giver's name</th>
                                                            <th class="text-center">Can see
                                                                recipient's name</th>
                                                        </tr>
                                                        
                                                        <tr id="recipient-person6">
                                                            <td class="text-left">
                                                                <div data-toggle="tooltip" data-placement="top" title="" data-original-title="Control what comment recipient(s) can view">
                                                                    Recipient(s)</div>
                                                            </td>
                                                            <td><input class="visibilityCheckbox answerCheckbox" value="PERSON" checked="checked" type="checkbox">
                                                            </td>
                                                            <td><input class="visibilityCheckbox giverCheckbox" value="PERSON" type="checkbox">
                                                            </td>
                                                            <td><input class="visibilityCheckbox recipientCheckbox" name="receiverFollowerCheckbox" value="PERSON" disabled="disabled" type="checkbox"></td>
                                                        </tr>
                                                        
                                                        
                                                        <tr id="recipient-team6">
                                                            <td class="text-left">
                                                                <div data-toggle="tooltip" data-placement="top" title="" data-original-title="Control what team members of comment recipients can view">
                                                                    Recipient's Team</div>
                                                            </td>
                                                            <td><input class="visibilityCheckbox answerCheckbox" value="TEAM" type="checkbox">
                                                            </td>
                                                            <td><input class="visibilityCheckbox giverCheckbox" value="TEAM" type="checkbox">
                                                            </td>
                                                            <td><input class="visibilityCheckbox recipientCheckbox" value="TEAM" type="checkbox">
                                                            </td>
                                                        </tr>
                                                        
                                                        
                                                        <tr id="recipient-section6">
                                                            <td class="text-left">
                                                                <div data-toggle="tooltip" data-placement="top" title="" data-original-title="Control what students in the same section can view">
                                                                    Recipient's Section</div>
                                                            </td>
                                                            <td><input class="visibilityCheckbox answerCheckbox" value="SECTION" type="checkbox">
                                                            </td>
                                                            <td><input class="visibilityCheckbox giverCheckbox" value="SECTION" type="checkbox">
                                                            </td>
                                                            <td><input class="visibilityCheckbox recipientCheckbox" value="SECTION" type="checkbox">
                                                            </td>
                                                        </tr>
                                                        
                                                        <tr id="recipient-course6">
                                                            <td class="text-left">
                                                                <div data-toggle="tooltip" data-placement="top" title="" data-original-title="Control what other students in this course can view">
                                                                    Other students in this course</div>
                                                            </td>
                                                            <td><input class="visibilityCheckbox answerCheckbox" value="COURSE" type="checkbox">
                                                            </td>
                                                            <td><input class="visibilityCheckbox giverCheckbox" value="COURSE" type="checkbox">
                                                            </td>
                                                            <td><input class="visibilityCheckbox recipientCheckbox" value="COURSE" type="checkbox">
                                                            </td>
                                                        </tr>
                                                        <tr>
                                                            <td class="text-left">
                                                                <div data-toggle="tooltip" data-placement="top" title="" data-original-title="Control what instructors can view">
                                                                    Instructors</div>
                                                        </td>
                                                        <td><input class="visibilityCheckbox answerCheckbox" value="INSTRUCTOR" type="checkbox">
                                                        </td>
                                                        <td><input class="visibilityCheckbox giverCheckbox" value="INSTRUCTOR" type="checkbox">
                                                        </td>
                                                            <td><input class="visibilityCheckbox recipientCheckbox" value="INSTRUCTOR" type="checkbox">
                                                            </td>
                                                        </tr>
                                                    </tbody>
                                                </table>
                                            </div>
                                            <div class="form-group">
                                                <textarea class="form-control" rows="3" placeholder="Your comment about this student" name="commenttext" id="commentText6">recipient can see this comment without giver's name</textarea>
                                            </div>
                                            <div class="col-sm-offset-5">
                                                <input id="commentsave-6" title="Save comment" onclick="return submitCommentForm('6');" class="btn btn-primary" value="Save" type="submit">
                                                <input class="btn btn-default" value="Cancel" onclick="return disableComment('6');" type="button">
                                            </div>
                                        </div>
                                        <input name="commentedittype" id="commentedittype-6" value="edit" type="hidden">
                                        <input name="commentid" value="{*}" type="hidden">
                                        <input name="courseid" value="comments.idOfTypicalCourse1" type="hidden">
                                        <input name="commentpage" value="true" type="hidden"> 
                                        <input name="showcommentsto" value="PERSON" type="hidden">
                                        <input name="showgiverto" value="" type="hidden">
                                        <input name="showrecipientto" value="" type="hidden">
                                        <input name="user" value="comments.idOfInstructor1OfCourse1" type="hidden">
                                        
                                    </form>
                                </li>
                                
                                <li id="{*}" class="list-group-item list-group-item-warning status_display-public">
                                    <form method="post" action="/page/instructorStudentCommentEdit" name="form_commentedit" class="form_comment" id="form_commentedit-7">
                                        <div id="commentBar-7">
                                            
                                            <span class="text-muted">To <b>student1 In Course1</b> (Team 1.1, <a href="mailto:comments.student1InCourse1@gmail.tmt">comments.student1InCourse1@gmail.tmt</a>) on
                                                Tue, 01 May 2012, 08:49</span>
                                            
                                            <a type="button" id="commentdelete-7" class="btn btn-default btn-xs icon-button pull-right" onclick="return deleteComment('7');" data-toggle="tooltip" data-placement="top" title="" data-original-title="Delete this comment" style="display: none;">
                                                <span class="glyphicon glyphicon-trash glyphicon-primary"></span>
                                            </a> <a type="button" id="commentedit-7" class="btn btn-default btn-xs icon-button pull-right" onclick="return enableEdit('7');" data-toggle="tooltip" data-placement="top" title="" data-original-title="Edit this comment" style="display: none;">
                                                <span class="glyphicon glyphicon-pencil glyphicon-primary"></span>
                                            </a>
                                            
                                            
                                            <span data-original-title="This comment is visible to recipient" class="glyphicon glyphicon-eye-open" data-toggle="tooltip" style="margin-left: 5px;" data-placement="top" title=""></span>
                                            
                                            
                                        </div>
                                        <div style="margin-left: 15px;" id="plainCommentText7">recipient can see this comment with giver and recipient's name</div>
                                        
                                        <div id="commentTextEdit7" style="display: none;">
                                           <div class="form-group form-inline">
                                                <div class="form-group text-muted">
                                                    You may change comment's visibility using the visibility options on the right hand side.
                                                </div>
                                                <a id="visibility-options-trigger7" class="btn btn-sm btn-info pull-right">
                                                    <span class="glyphicon glyphicon-eye-close"></span>
                                                    Show Visibility Options
                                                </a>
                                            </div>
                                            <div id="visibility-options7" class="panel panel-default" style="display: none;">
                                                <div class="panel-heading">Visibility Options</div>
                                                <table class="table text-center text-color-black">
                                                    <tbody>
                                                        <tr>
                                                            <th class="text-center">User/Group</th>
                                                            <th class="text-center">Can see
                                                                your comment</th>
                                                            <th class="text-center">Can see
                                                                giver's name</th>
                                                            <th class="text-center">Can see
                                                                recipient's name</th>
                                                        </tr>
                                                        
                                                        <tr id="recipient-person7">
                                                            <td class="text-left">
                                                                <div data-toggle="tooltip" data-placement="top" title="" data-original-title="Control what comment recipient(s) can view">
                                                                    Recipient(s)</div>
                                                            </td>
                                                            <td><input class="visibilityCheckbox answerCheckbox" value="PERSON" checked="checked" type="checkbox">
                                                            </td>
                                                            <td><input class="visibilityCheckbox giverCheckbox" value="PERSON" checked="checked" type="checkbox">
                                                            </td>
                                                            <td><input class="visibilityCheckbox recipientCheckbox" name="receiverFollowerCheckbox" value="PERSON" disabled="disabled" type="checkbox"></td>
                                                        </tr>
                                                        
                                                        
                                                        <tr id="recipient-team7">
                                                            <td class="text-left">
                                                                <div data-toggle="tooltip" data-placement="top" title="" data-original-title="Control what team members of comment recipients can view">
                                                                    Recipient's Team</div>
                                                            </td>
                                                            <td><input class="visibilityCheckbox answerCheckbox" value="TEAM" type="checkbox">
                                                            </td>
                                                            <td><input class="visibilityCheckbox giverCheckbox" value="TEAM" type="checkbox">
                                                            </td>
                                                            <td><input class="visibilityCheckbox recipientCheckbox" value="TEAM" type="checkbox">
                                                            </td>
                                                        </tr>
                                                        
                                                        
                                                        <tr id="recipient-section7">
                                                            <td class="text-left">
                                                                <div data-toggle="tooltip" data-placement="top" title="" data-original-title="Control what students in the same section can view">
                                                                    Recipient's Section</div>
                                                            </td>
                                                            <td><input class="visibilityCheckbox answerCheckbox" value="SECTION" type="checkbox">
                                                            </td>
                                                            <td><input class="visibilityCheckbox giverCheckbox" value="SECTION" type="checkbox">
                                                            </td>
                                                            <td><input class="visibilityCheckbox recipientCheckbox" value="SECTION" type="checkbox">
                                                            </td>
                                                        </tr>
                                                        
                                                        <tr id="recipient-course7">
                                                            <td class="text-left">
                                                                <div data-toggle="tooltip" data-placement="top" title="" data-original-title="Control what other students in this course can view">
                                                                    Other students in this course</div>
                                                            </td>
                                                            <td><input class="visibilityCheckbox answerCheckbox" value="COURSE" type="checkbox">
                                                            </td>
                                                            <td><input class="visibilityCheckbox giverCheckbox" value="COURSE" type="checkbox">
                                                            </td>
                                                            <td><input class="visibilityCheckbox recipientCheckbox" value="COURSE" type="checkbox">
                                                            </td>
                                                        </tr>
                                                        <tr>
                                                            <td class="text-left">
                                                                <div data-toggle="tooltip" data-placement="top" title="" data-original-title="Control what instructors can view">
                                                                    Instructors</div>
                                                        </td>
                                                        <td><input class="visibilityCheckbox answerCheckbox" value="INSTRUCTOR" type="checkbox">
                                                        </td>
                                                        <td><input class="visibilityCheckbox giverCheckbox" value="INSTRUCTOR" type="checkbox">
                                                        </td>
                                                            <td><input class="visibilityCheckbox recipientCheckbox" value="INSTRUCTOR" type="checkbox">
                                                            </td>
                                                        </tr>
                                                    </tbody>
                                                </table>
                                            </div>
                                            <div class="form-group">
                                                <textarea class="form-control" rows="3" placeholder="Your comment about this student" name="commenttext" id="commentText7">recipient can see this comment with giver and recipient's name</textarea>
                                            </div>
                                            <div class="col-sm-offset-5">
                                                <input id="commentsave-7" title="Save comment" onclick="return submitCommentForm('7');" class="btn btn-primary" value="Save" type="submit">
                                                <input class="btn btn-default" value="Cancel" onclick="return disableComment('7');" type="button">
                                            </div>
                                        </div>
                                        <input name="commentedittype" id="commentedittype-7" value="edit" type="hidden">
                                        <input name="commentid" value="{*}" type="hidden">
                                        <input name="courseid" value="comments.idOfTypicalCourse1" type="hidden">
                                        <input name="commentpage" value="true" type="hidden"> 
                                        <input name="showcommentsto" value="PERSON" type="hidden">
                                        <input name="showgiverto" value="PERSON" type="hidden">
                                        <input name="showrecipientto" value="" type="hidden">
                                        <input name="user" value="comments.idOfInstructor1OfCourse1" type="hidden">
                                        
                                    </form>
                                </li>
                                
                                <li id="{*}" class="list-group-item list-group-item-warning status_display-private">
                                    <form method="post" action="/page/instructorStudentCommentEdit" name="form_commentedit" class="form_comment" id="form_commentedit-8">
                                        <div id="commentBar-8">
                                            
                                            <span class="text-muted">To <b>student1 In Course1</b> (Team 1.1, <a href="mailto:comments.student1InCourse1@gmail.tmt">comments.student1InCourse1@gmail.tmt</a>) on
                                                Sun, 01 Apr 2012, 23:59</span>
                                            
                                            <a type="button" id="commentdelete-8" class="btn btn-default btn-xs icon-button pull-right" onclick="return deleteComment('8');" data-toggle="tooltip" data-placement="top" title="" data-original-title="Delete this comment" style="display: none;">
                                                <span class="glyphicon glyphicon-trash glyphicon-primary"></span>
                                            </a> <a type="button" id="commentedit-8" class="btn btn-default btn-xs icon-button pull-right" onclick="return enableEdit('8');" data-toggle="tooltip" data-placement="top" title="" data-original-title="Edit this comment" style="display: none;">
                                                <span class="glyphicon glyphicon-pencil glyphicon-primary"></span>
                                            </a>
                                            
                                            
                                            
                                        </div>
                                        <div style="margin-left: 15px;" id="plainCommentText8">private comment</div>
                                        
                                        <div id="commentTextEdit8" style="display: none;">
                                           <div class="form-group form-inline">
                                                <div class="form-group text-muted">
                                                    You may change comment's visibility using the visibility options on the right hand side.
                                                </div>
                                                <a id="visibility-options-trigger8" class="btn btn-sm btn-info pull-right">
                                                    <span class="glyphicon glyphicon-eye-close"></span>
                                                    Show Visibility Options
                                                </a>
                                            </div>
                                            <div id="visibility-options8" class="panel panel-default" style="display: none;">
                                                <div class="panel-heading">Visibility Options</div>
                                                <table class="table text-center text-color-black">
                                                    <tbody>
                                                        <tr>
                                                            <th class="text-center">User/Group</th>
                                                            <th class="text-center">Can see
                                                                your comment</th>
                                                            <th class="text-center">Can see
                                                                giver's name</th>
                                                            <th class="text-center">Can see
                                                                recipient's name</th>
                                                        </tr>
                                                        
                                                        <tr id="recipient-person8">
                                                            <td class="text-left">
                                                                <div data-toggle="tooltip" data-placement="top" title="" data-original-title="Control what comment recipient(s) can view">
                                                                    Recipient(s)</div>
                                                            </td>
                                                            <td><input class="visibilityCheckbox answerCheckbox" value="PERSON" type="checkbox">
                                                            </td>
                                                            <td><input class="visibilityCheckbox giverCheckbox" value="PERSON" type="checkbox">
                                                            </td>
                                                            <td><input class="visibilityCheckbox recipientCheckbox" name="receiverFollowerCheckbox" value="PERSON" disabled="disabled" type="checkbox"></td>
                                                        </tr>
                                                        
                                                        
                                                        <tr id="recipient-team8">
                                                            <td class="text-left">
                                                                <div data-toggle="tooltip" data-placement="top" title="" data-original-title="Control what team members of comment recipients can view">
                                                                    Recipient's Team</div>
                                                            </td>
                                                            <td><input class="visibilityCheckbox answerCheckbox" value="TEAM" type="checkbox">
                                                            </td>
                                                            <td><input class="visibilityCheckbox giverCheckbox" value="TEAM" type="checkbox">
                                                            </td>
                                                            <td><input class="visibilityCheckbox recipientCheckbox" value="TEAM" type="checkbox">
                                                            </td>
                                                        </tr>
                                                        
                                                        
                                                        <tr id="recipient-section8">
                                                            <td class="text-left">
                                                                <div data-toggle="tooltip" data-placement="top" title="" data-original-title="Control what students in the same section can view">
                                                                    Recipient's Section</div>
                                                            </td>
                                                            <td><input class="visibilityCheckbox answerCheckbox" value="SECTION" type="checkbox">
                                                            </td>
                                                            <td><input class="visibilityCheckbox giverCheckbox" value="SECTION" type="checkbox">
                                                            </td>
                                                            <td><input class="visibilityCheckbox recipientCheckbox" value="SECTION" type="checkbox">
                                                            </td>
                                                        </tr>
                                                        
                                                        <tr id="recipient-course8">
                                                            <td class="text-left">
                                                                <div data-toggle="tooltip" data-placement="top" title="" data-original-title="Control what other students in this course can view">
                                                                    Other students in this course</div>
                                                            </td>
                                                            <td><input class="visibilityCheckbox answerCheckbox" value="COURSE" type="checkbox">
                                                            </td>
                                                            <td><input class="visibilityCheckbox giverCheckbox" value="COURSE" type="checkbox">
                                                            </td>
                                                            <td><input class="visibilityCheckbox recipientCheckbox" value="COURSE" type="checkbox">
                                                            </td>
                                                        </tr>
                                                        <tr>
                                                            <td class="text-left">
                                                                <div data-toggle="tooltip" data-placement="top" title="" data-original-title="Control what instructors can view">
                                                                    Instructors</div>
                                                        </td>
                                                        <td><input class="visibilityCheckbox answerCheckbox" value="INSTRUCTOR" type="checkbox">
                                                        </td>
                                                        <td><input class="visibilityCheckbox giverCheckbox" value="INSTRUCTOR" type="checkbox">
                                                        </td>
                                                            <td><input class="visibilityCheckbox recipientCheckbox" value="INSTRUCTOR" type="checkbox">
                                                            </td>
                                                        </tr>
                                                    </tbody>
                                                </table>
                                            </div>
                                            <div class="form-group">
                                                <textarea class="form-control" rows="3" placeholder="Your comment about this student" name="commenttext" id="commentText8">private comment</textarea>
                                            </div>
                                            <div class="col-sm-offset-5">
                                                <input id="commentsave-8" title="Save comment" onclick="return submitCommentForm('8');" class="btn btn-primary" value="Save" type="submit">
                                                <input class="btn btn-default" value="Cancel" onclick="return disableComment('8');" type="button">
                                            </div>
                                        </div>
                                        <input name="commentedittype" id="commentedittype-8" value="edit" type="hidden">
                                        <input name="commentid" value="{*}" type="hidden">
                                        <input name="courseid" value="comments.idOfTypicalCourse1" type="hidden">
                                        <input name="commentpage" value="true" type="hidden"> 
                                        <input name="showcommentsto" value="" type="hidden">
                                        <input name="showgiverto" value="" type="hidden">
                                        <input name="showrecipientto" value="" type="hidden">
                                        <input name="user" value="comments.idOfInstructor1OfCourse1" type="hidden">
                                        
                                    </form>
                                </li>
                                
                            </ul>
                        </div>
                        
                        <div class="panel panel-info student-record-comments giver_display-by-others">
                            <div class="panel-heading">
                                From <b>Anonymous</b>
                            </div>
                            <ul class="list-group comments">
                                
                                <li id="{*}" class="list-group-item list-group-item-warning status_display-public">
                                    <form method="post" action="/page/instructorStudentCommentEdit" name="form_commentedit" class="form_comment" id="form_commentedit-9">
                                        <div id="commentBar-9">
                                            
                                            <span class="text-muted">To <b>Anonymous</b> on
<<<<<<< HEAD
                                                02 Jun 2012, 19:21
                                                 (last edited 
                                                 at {*})
                                            </span>
=======
                                                Sat, 02 Jun 2012, 19:21</span>
>>>>>>> dbb4045c
                                            
                                            <a type="button" id="commentdelete-9" class="btn btn-default btn-xs icon-button pull-right" onclick="return deleteComment('9');" data-toggle="tooltip" data-placement="top" title="" data-original-title="Delete this comment" style="display: none;">
                                                <span class="glyphicon glyphicon-trash glyphicon-primary"></span>
                                            </a> <a type="button" id="commentedit-9" class="btn btn-default btn-xs icon-button pull-right" onclick="return enableEdit('9');" data-toggle="tooltip" data-placement="top" title="" data-original-title="Edit this comment" style="display: none;">
                                                <span class="glyphicon glyphicon-pencil glyphicon-primary"></span>
                                            </a>
                                            
                                            
                                            <span data-original-title="This comment is visible to instructors" class="glyphicon glyphicon-eye-open" data-toggle="tooltip" style="margin-left: 5px;" data-placement="top" title=""></span>
                                            
                                            
                                        </div>
                                        <div style="margin-left: 15px;" id="plainCommentText9">Other instructors in this course can see this comment without names</div>
                                        
                                        <div id="commentTextEdit9" style="display: none;">
                                           <div class="form-group form-inline">
                                                <div class="form-group text-muted">
                                                    You may change comment's visibility using the visibility options on the right hand side.
                                                </div>
                                                <a id="visibility-options-trigger9" class="btn btn-sm btn-info pull-right">
                                                    <span class="glyphicon glyphicon-eye-close"></span>
                                                    Show Visibility Options
                                                </a>
                                            </div>
                                            <div id="visibility-options9" class="panel panel-default" style="display: none;">
                                                <div class="panel-heading">Visibility Options</div>
                                                <table class="table text-center text-color-black">
                                                    <tbody>
                                                        <tr>
                                                            <th class="text-center">User/Group</th>
                                                            <th class="text-center">Can see
                                                                your comment</th>
                                                            <th class="text-center">Can see
                                                                giver's name</th>
                                                            <th class="text-center">Can see
                                                                recipient's name</th>
                                                        </tr>
                                                        
                                                        
                                                        
                                                        <tr id="recipient-course9">
                                                            <td class="text-left">
                                                                <div data-toggle="tooltip" data-placement="top" title="" data-original-title="Control what other students in this course can view">
                                                                    Students in this course</div>
                                                            </td>
                                                            <td><input class="visibilityCheckbox answerCheckbox" value="COURSE" type="checkbox">
                                                            </td>
                                                            <td><input class="visibilityCheckbox giverCheckbox" value="COURSE" type="checkbox">
                                                            </td>
                                                            <td><input class="visibilityCheckbox recipientCheckbox" value="COURSE" disabled="disabled" type="checkbox">
                                                            </td>
                                                        </tr>
                                                        <tr>
                                                            <td class="text-left">
                                                                <div data-toggle="tooltip" data-placement="top" title="" data-original-title="Control what instructors can view">
                                                                    Instructors</div>
                                                        </td>
                                                        <td><input class="visibilityCheckbox answerCheckbox" value="INSTRUCTOR" checked="checked" type="checkbox">
                                                        </td>
                                                        <td><input class="visibilityCheckbox giverCheckbox" value="INSTRUCTOR" type="checkbox">
                                                        </td>
                                                            <td><input class="visibilityCheckbox recipientCheckbox" value="INSTRUCTOR" type="checkbox">
                                                            </td>
                                                        </tr>
                                                    </tbody>
                                                </table>
                                            </div>
                                            <div class="form-group">
                                                <textarea class="form-control" rows="3" placeholder="Your comment about this student" name="commenttext" id="commentText9">Other instructors in this course can see this comment without names</textarea>
                                            </div>
                                            <div class="col-sm-offset-5">
                                                <input id="commentsave-9" title="Save comment" onclick="return submitCommentForm('9');" class="btn btn-primary" value="Save" type="submit">
                                                <input class="btn btn-default" value="Cancel" onclick="return disableComment('9');" type="button">
                                            </div>
                                        </div>
                                        <input name="commentedittype" id="commentedittype-9" value="edit" type="hidden">
                                        <input name="commentid" value="{*}" type="hidden">
                                        <input name="courseid" value="comments.idOfTypicalCourse1" type="hidden">
                                        <input name="commentpage" value="true" type="hidden"> 
                                        <input name="showcommentsto" value="INSTRUCTOR" type="hidden">
                                        <input name="showgiverto" value="" type="hidden">
                                        <input name="showrecipientto" value="" type="hidden">
                                        <input name="user" value="comments.idOfInstructor1OfCourse1" type="hidden">
                                        
                                    </form>
                                </li>
                                
                            </ul>
                        </div>
                        
                        <div class="panel panel-info student-record-comments giver_display-by-others">
                            <div class="panel-heading">
                                From <b>Instructor Instructor2 Course1</b>
                            </div>
                            <ul class="list-group comments">
                                
                                <li id="{*}" class="list-group-item list-group-item-warning status_display-public">
                                    <form method="post" action="/page/instructorStudentCommentEdit" name="form_commentedit" class="form_comment" id="form_commentedit-10">
                                        <div id="commentBar-10">
                                            
                                            <span class="text-muted">To <b>All students in this course</b> on
                                                Sat, 02 Jun 2012, 19:20</span>
                                            
                                            <a type="button" id="commentdelete-10" class="btn btn-default btn-xs icon-button pull-right" onclick="return deleteComment('10');" data-toggle="tooltip" data-placement="top" title="" data-original-title="Delete this comment" style="display: none;">
                                                <span class="glyphicon glyphicon-trash glyphicon-primary"></span>
                                            </a> <a type="button" id="commentedit-10" class="btn btn-default btn-xs icon-button pull-right" onclick="return enableEdit('10');" data-toggle="tooltip" data-placement="top" title="" data-original-title="Edit this comment" style="display: none;">
                                                <span class="glyphicon glyphicon-pencil glyphicon-primary"></span>
                                            </a>
                                            
                                            
                                            <span data-original-title="This comment is visible to instructors" class="glyphicon glyphicon-eye-open" data-toggle="tooltip" style="margin-left: 5px;" data-placement="top" title=""></span>
                                            
                                            
                                        </div>
                                        <div style="margin-left: 15px;" id="plainCommentText10">Other instructors in this course can see this comment</div>
                                        
                                        <div id="commentTextEdit10" style="display: none;">
                                           <div class="form-group form-inline">
                                                <div class="form-group text-muted">
                                                    You may change comment's visibility using the visibility options on the right hand side.
                                                </div>
                                                <a id="visibility-options-trigger10" class="btn btn-sm btn-info pull-right">
                                                    <span class="glyphicon glyphicon-eye-close"></span>
                                                    Show Visibility Options
                                                </a>
                                            </div>
                                            <div id="visibility-options10" class="panel panel-default" style="display: none;">
                                                <div class="panel-heading">Visibility Options</div>
                                                <table class="table text-center text-color-black">
                                                    <tbody>
                                                        <tr>
                                                            <th class="text-center">User/Group</th>
                                                            <th class="text-center">Can see
                                                                your comment</th>
                                                            <th class="text-center">Can see
                                                                giver's name</th>
                                                            <th class="text-center">Can see
                                                                recipient's name</th>
                                                        </tr>
                                                        
                                                        
                                                        
                                                        <tr id="recipient-course10">
                                                            <td class="text-left">
                                                                <div data-toggle="tooltip" data-placement="top" title="" data-original-title="Control what other students in this course can view">
                                                                    Students in this course</div>
                                                            </td>
                                                            <td><input class="visibilityCheckbox answerCheckbox" value="COURSE" type="checkbox">
                                                            </td>
                                                            <td><input class="visibilityCheckbox giverCheckbox" value="COURSE" type="checkbox">
                                                            </td>
                                                            <td><input class="visibilityCheckbox recipientCheckbox" value="COURSE" disabled="disabled" type="checkbox">
                                                            </td>
                                                        </tr>
                                                        <tr>
                                                            <td class="text-left">
                                                                <div data-toggle="tooltip" data-placement="top" title="" data-original-title="Control what instructors can view">
                                                                    Instructors</div>
                                                        </td>
                                                        <td><input class="visibilityCheckbox answerCheckbox" value="INSTRUCTOR" checked="checked" type="checkbox">
                                                        </td>
                                                        <td><input class="visibilityCheckbox giverCheckbox" value="INSTRUCTOR" checked="checked" type="checkbox">
                                                        </td>
                                                            <td><input class="visibilityCheckbox recipientCheckbox" value="INSTRUCTOR" checked="checked" type="checkbox">
                                                            </td>
                                                        </tr>
                                                    </tbody>
                                                </table>
                                            </div>
                                            <div class="form-group">
                                                <textarea class="form-control" rows="3" placeholder="Your comment about this student" name="commenttext" id="commentText10">Other instructors in this course can see this comment</textarea>
                                            </div>
                                            <div class="col-sm-offset-5">
                                                <input id="commentsave-10" title="Save comment" onclick="return submitCommentForm('10');" class="btn btn-primary" value="Save" type="submit">
                                                <input class="btn btn-default" value="Cancel" onclick="return disableComment('10');" type="button">
                                            </div>
                                        </div>
                                        <input name="commentedittype" id="commentedittype-10" value="edit" type="hidden">
                                        <input name="commentid" value="{*}" type="hidden">
                                        <input name="courseid" value="comments.idOfTypicalCourse1" type="hidden">
                                        <input name="commentpage" value="true" type="hidden"> 
                                        <input name="showcommentsto" value="INSTRUCTOR" type="hidden">
                                        <input name="showgiverto" value="INSTRUCTOR" type="hidden">
                                        <input name="showrecipientto" value="INSTRUCTOR" type="hidden">
                                        <input name="user" value="comments.idOfInstructor1OfCourse1" type="hidden">
                                        
                                    </form>
                                </li>
                                
                            </ul>
                        </div>
                        
                    </div>
                </div>
                </div>
                
                
                <div id="panel_display-2">
                <br>
                <div class="panel panel-primary">
                    <div class="panel-heading" onclick="loadFeedbackResponseComments('comments.idOfInstructor1OfCourse1','comments.idOfTypicalCourse1','comments.First feedback session', '1', this);" style="cursor: pointer;">
                        <strong>Comments in session: comments.First feedback session</strong>
                        <div class="placeholder-img-loading pull-right"></div>
                    </div>
                    <div class="panel-body">





























<div class="panel panel-info">
    <div class="panel-heading">
        <b>Question 1</b>:
        What is the best selling point of your product?
        
    </div>
    <table class="table">
        <tbody>
            
            <tr>
                <td><b>From:</b> student1 In Course1 (Team 1.1) <b>To:</b> student1 In Course1 (Team 1.1)</td>
            </tr>
            <tr>
                <td><strong>Response: </strong>Student 1 self feedback.
                </td>
            </tr>
            <tr class="active">
                <td>Comment(s):
                    <button data-original-title="Add comment" type="button" class="btn btn-default btn-xs icon-button pull-right" id="button_add_comment-1-1-1" onclick="showResponseCommentAddForm(1,1,1)" data-toggle="tooltip" data-placement="top" title="">
                        <span class="glyphicon glyphicon-comment glyphicon-primary"></span>
                    </button>
                </td>
            </tr>
            <tr>
                <td>
                    
                    <ul class="list-group comments" id="responseCommentTable-1-1-1" style="">
                        
                        <li id="{*}" class="list-group-item list-group-item-warning giver_display-by-you status_display-public">
                            <div id="commentBar-1-1-1-1">
                                <span class="text-muted">From: <b>you</b>
                                    [{*}]
                                </span>
                                
                                <span data-original-title="This response comment is visible to response giver, and instructors" class="glyphicon glyphicon-eye-open" data-toggle="tooltip" data-placement="top" style="margin-left: 5px;" title=""></span>
                                
                                
                                <span data-original-title="This comment is pending to notify recipients" class="glyphicon glyphicon-bell" data-toggle="tooltip" data-placement="top" title=""></span>
                                
                                
                                <form class="responseCommentDeleteForm pull-right">
                                    <a data-original-title="Delete this comment" href="/page/instructorFeedbackResponseCommentDelete" type="button" id="commentdelete-1-1-1-1" class="btn btn-default btn-xs icon-button" data-toggle="tooltip" data-placement="top" title="" style="display: none;"> <span class="glyphicon glyphicon-trash glyphicon-primary"></span>
                                    </a> <input name="responseid" value="{*}" type="hidden">
                                    <input name="responsecommentid" value="{*}" type="hidden">
                                    <input name="courseid" value="comments.idOfTypicalCourse1" type="hidden">
                                    <input name="fsname" value="comments.First feedback session" type="hidden">
                                    <input name="user" value="comments.idOfInstructor1OfCourse1" type="hidden">
                                </form>
                                <a data-original-title="Edit this comment" type="button" id="commentedit-1-1-1-1" class="btn btn-default btn-xs icon-button pull-right" onclick="showResponseCommentEditForm(1,1,1,1)" data-toggle="tooltip" data-placement="top" title="" style="display: none;"> <span class="glyphicon glyphicon-pencil glyphicon-primary"></span>
                                </a>
                                
                            </div> <!-- frComment Content -->
                            <div style="margin-left: 15px;" id="plainCommentText-1-1-1-1">added response comment</div>
                            <!-- frComment Edit Form -->
                            <form style="display: none;" id="responseCommentEditForm-1-1-1-1" class="responseCommentEditForm">
                                <div class="form-group">
                                    <div class="form-group form-inline">
                                        <div class="form-group text-muted">
                                            <p>
                                                Giver: student1 In Course1 (Team 1.1)
                                                <br/>
                                                Recipient: student1 In Course1 (Team 1.1)
                                            </p>
                                            You may change comment's
                                            visibility using the
                                            visibility options on the
                                            right hand side.</div>
                                        <a id="frComment-visibility-options-trigger-1-1-1-1" class="btn btn-sm btn-info pull-right" onclick="toggleVisibilityEditForm(1,1,1,1)">
                                            <span class="glyphicon glyphicon-eye-close"></span>
                                            Show Visibility Options
                                        </a>
                                    </div>
                                    <div id="visibility-options-1-1-1-1" class="panel panel-default" style="display: none;">
                                        <div class="panel-heading">Visibility
                                            Options</div>
                                        <table class="table text-center" style="color: #000;">
                                            <tbody>
                                                <tr>
                                                    <th class="text-center">User/Group</th>
                                                    <th class="text-center">Can
                                                        see your comment</th>
                                                    <th class="text-center">Can
                                                        see your name</th>
                                                </tr>
                                                <tr id="response-giver-1-1-1-1">
                                                    <td class="text-left">
                                                        <div data-toggle="tooltip" data-placement="top" title="" data-original-title="Control what response giver can view">
                                                            Response
                                                            Giver</div>
                                                    </td>
                                                    <td><input class="visibilityCheckbox answerCheckbox centered" name="receiverLeaderCheckbox" value="GIVER" checked="checked" type="checkbox">
                                                    </td>
                                                    <td><input class="visibilityCheckbox giverCheckbox" value="GIVER" checked="checked" type="checkbox">
                                                    </td>
                                                </tr>
                                                
                                                
                                                
                                                
                                                
                                                <tr id="response-instructors-1-1-1-1">
                                                    <td class="text-left">
                                                        <div data-toggle="tooltip" data-placement="top" title="" data-original-title="Control what instructors can view">
                                                            Instructors</div>
                                                    </td>
                                                    <td><input class="visibilityCheckbox answerCheckbox" value="INSTRUCTORS" checked="checked" type="checkbox">
                                                    </td>
                                                    <td><input class="visibilityCheckbox giverCheckbox" value="INSTRUCTORS" checked="checked" type="checkbox">
                                                    </td>
                                                </tr>
                                                
                                            </tbody>
                                        </table>
                                    </div>
                                    <textarea class="form-control" rows="3" placeholder="Your comment about this response" name="responsecommenttext" id="responsecommenttext-1-1-1-1">added response comment</textarea>
                                </div>
                                <div class="col-sm-offset-5">
                                    <a href="/page/instructorFeedbackResponseCommentEdit" class="btn btn-primary" id="button_save_comment_for_edit-1-1-1-1">
                                        Save </a> <input class="btn btn-default" value="Cancel" onclick="return hideResponseCommentEditForm(1,1,1,1);" type="button">
                                </div>
                                <input name="responseid" value="{*}" type="hidden">
                                <input name="responsecommentid" value="{*}" type="hidden"> <input name="courseid" value="comments.idOfTypicalCourse1" type="hidden">
                                <input name="fsname" value="comments.First feedback session" type="hidden">
                                <input name="user" value="comments.idOfInstructor1OfCourse1" type="hidden">
                                <input name="showresponsecommentsto" value="GIVER, INSTRUCTORS" type="hidden">
                                <input name="showresponsegiverto" value="GIVER, INSTRUCTORS" type="hidden">
                            </form>
                        </li>
                        
                        <li id="{*}" class="list-group-item list-group-item-warning giver_display-by-you status_display-private">
                            <div id="commentBar-1-1-1-2">
                                <span class="text-muted">From: <b>you</b>
                                    [Tue Mar 01 23:59:00 UTC 2016]
                                 (last edited 
                                 by comments.instructor1@course1.tmt
                                 at Wed Mar 02 23:59:00 UTC 2016)
                                </span>
                                
                                
                                
                                <form class="responseCommentDeleteForm pull-right">
                                    <a data-original-title="Delete this comment" href="/page/instructorFeedbackResponseCommentDelete" type="button" id="commentdelete-1-1-1-2" class="btn btn-default btn-xs icon-button" data-toggle="tooltip" data-placement="top" title="" style="display: none;"> <span class="glyphicon glyphicon-trash glyphicon-primary"></span>
                                    </a> <input name="responseid" value="{*}" type="hidden">
                                    <input name="responsecommentid" value="{*}" type="hidden">
                                    <input name="courseid" value="comments.idOfTypicalCourse1" type="hidden">
                                    <input name="fsname" value="comments.First feedback session" type="hidden">
                                    <input name="user" value="comments.idOfInstructor1OfCourse1" type="hidden">
                                </form>
                                <a data-original-title="Edit this comment" type="button" id="commentedit-1-1-1-2" class="btn btn-default btn-xs icon-button pull-right" onclick="showResponseCommentEditForm(1,1,1,2)" data-toggle="tooltip" data-placement="top" title="" style="display: none;"> <span class="glyphicon glyphicon-pencil glyphicon-primary"></span>
                                </a>
                                
                            </div> <!-- frComment Content -->
                            <div style="margin-left: 15px;" id="plainCommentText-1-1-1-2">Instructor 1 comment to student 1 self feedback</div>
                            <!-- frComment Edit Form -->
                            <form style="display: none;" id="responseCommentEditForm-1-1-1-2" class="responseCommentEditForm">
                                <div class="form-group">
                                    <div class="form-group form-inline">
                                        <div class="form-group text-muted">
                                            <p>
                                                Giver: student1 In Course1 (Team 1.1)
                                                <br/>
                                                Recipient: student1 In Course1 (Team 1.1)
                                            </p>
                                            You may change comment's
                                            visibility using the
                                            visibility options on the
                                            right hand side.</div>
                                        <a id="frComment-visibility-options-trigger-1-1-1-2" class="btn btn-sm btn-info pull-right" onclick="toggleVisibilityEditForm(1,1,1,2)">
                                            <span class="glyphicon glyphicon-eye-close"></span>
                                            Show Visibility Options
                                        </a>
                                    </div>
                                    <div id="visibility-options-1-1-1-2" class="panel panel-default" style="display: none;">
                                        <div class="panel-heading">Visibility
                                            Options</div>
                                        <table class="table text-center" style="color: #000;">
                                            <tbody>
                                                <tr>
                                                    <th class="text-center">User/Group</th>
                                                    <th class="text-center">Can
                                                        see your comment</th>
                                                    <th class="text-center">Can
                                                        see your name</th>
                                                </tr>
                                                <tr id="response-giver-1-1-1-2">
                                                    <td class="text-left">
                                                        <div data-toggle="tooltip" data-placement="top" title="" data-original-title="Control what response giver can view">
                                                            Response
                                                            Giver</div>
                                                    </td>
                                                    <td><input class="visibilityCheckbox answerCheckbox centered" name="receiverLeaderCheckbox" value="GIVER" type="checkbox">
                                                    </td>
                                                    <td><input class="visibilityCheckbox giverCheckbox" value="GIVER" type="checkbox">
                                                    </td>
                                                </tr>
                                                
                                                
                                                
                                                
                                                
                                                <tr id="response-instructors-1-1-1-2">
                                                    <td class="text-left">
                                                        <div data-toggle="tooltip" data-placement="top" title="" data-original-title="Control what instructors can view">
                                                            Instructors</div>
                                                    </td>
                                                    <td><input class="visibilityCheckbox answerCheckbox" value="INSTRUCTORS" type="checkbox">
                                                    </td>
                                                    <td><input class="visibilityCheckbox giverCheckbox" value="INSTRUCTORS" type="checkbox">
                                                    </td>
                                                </tr>
                                                
                                            </tbody>
                                        </table>
                                    </div>
                                    <textarea class="form-control" rows="3" placeholder="Your comment about this response" name="responsecommenttext" id="responsecommenttext-1-1-1-2">Instructor 1 comment to student 1 self feedback</textarea>
                                </div>
                                <div class="col-sm-offset-5">
                                    <a href="/page/instructorFeedbackResponseCommentEdit" class="btn btn-primary" id="button_save_comment_for_edit-1-1-1-2">
                                        Save </a> <input class="btn btn-default" value="Cancel" onclick="return hideResponseCommentEditForm(1,1,1,2);" type="button">
                                </div>
                                <input name="responseid" value="{*}" type="hidden">
                                <input name="responsecommentid" value="{*}" type="hidden"> <input name="courseid" value="comments.idOfTypicalCourse1" type="hidden">
                                <input name="fsname" value="comments.First feedback session" type="hidden">
                                <input name="user" value="comments.idOfInstructor1OfCourse1" type="hidden">
                                <input name="showresponsecommentsto" value="" type="hidden">
                                <input name="showresponsegiverto" value="" type="hidden">
                            </form>
                        </li>
                        
                        <!-- frComment Add form -->
                        <li class="list-group-item list-group-item-warning" id="showResponseCommentAddForm-1-1-1" style="display: none;">
                            <form class="responseCommentAddForm">
                                <div class="form-group">
                                    <div class="form-group form-inline">
                                        <div class="form-group text-muted">
                                            <p>
                                                Giver: student1 In Course1 (Team 1.1)
                                                <br/>
                                                Recipient: student1 In Course1 (Team 1.1)
                                            </p>
                                            You may change comment's
                                            visibility using the
                                            visibility options on the
                                            right hand side.</div>
                                        <a id="frComment-visibility-options-trigger-1-1-1" class="btn btn-sm btn-info pull-right" onclick="toggleVisibilityEditForm(1,1,1)">
                                            <span class="glyphicon glyphicon-eye-close"></span>
                                            Show Visibility Options
                                        </a>
                                    </div>
                                    <div id="visibility-options-1-1-1" class="panel panel-default" style="display: none;">
                                        <div class="panel-heading">Visibility
                                            Options</div>
                                        <table class="table text-center" style="color: #000;">
                                            <tbody>
                                                <tr>
                                                    <th class="text-center">User/Group</th>
                                                    <th class="text-center">Can
                                                        see your comment</th>
                                                    <th class="text-center">Can
                                                        see your name</th>
                                                </tr>
                                                <tr id="response-giver-1-1-1">
                                                    <td class="text-left">
                                                        <div data-toggle="tooltip" data-placement="top" title="" data-original-title="Control what response giver can view">
                                                            Response
                                                            Giver</div>
                                                    </td>
                                                    <td><input class="visibilityCheckbox answerCheckbox centered" name="receiverLeaderCheckbox" value="GIVER" checked="checked" type="checkbox">
                                                    </td>
                                                    <td><input class="visibilityCheckbox giverCheckbox" value="GIVER" checked="checked" type="checkbox">
                                                    </td>
                                                </tr>
                                                
                                                
                                                
                                                
                                                
                                                <tr id="response-instructors-1-1-1">
                                                    <td class="text-left">
                                                        <div data-toggle="tooltip" data-placement="top" title="" data-original-title="Control what instructors can view">
                                                            Instructors</div>
                                                    </td>
                                                    <td><input class="visibilityCheckbox answerCheckbox" value="INSTRUCTORS" checked="checked" type="checkbox">
                                                    </td>
                                                    <td><input class="visibilityCheckbox giverCheckbox" value="INSTRUCTORS" checked="checked" type="checkbox">
                                                    </td>
                                                </tr>
                                                
                                            </tbody>
                                        </table>
                                    </div>
                                    <textarea class="form-control" rows="3" placeholder="Your comment about this response" name="responsecommenttext" id="responseCommentAddForm-1-1-1"></textarea>
                                </div>
                                <div class="col-sm-offset-5">
                                    <a href="/page/instructorFeedbackResponseCommentAdd" class="btn btn-primary" id="button_save_comment_for_add-1-1-1">Save</a>
                                    <input class="btn btn-default" value="Cancel" onclick="hideResponseCommentAddForm(1,1,1)" type="button">
                                    <input name="courseid" value="comments.idOfTypicalCourse1" type="hidden">
                                    <input name="fsname" value="comments.First feedback session" type="hidden">
                                    <input name="questionid" value="{*}" type="hidden">
                                    <input name="responseid" value="{*}" type="hidden">
                                    <input name="user" value="comments.idOfInstructor1OfCourse1" type="hidden">
                                    <input name="showresponsecommentsto" value="GIVER,INSTRUCTORS" type="hidden">
                                    <input name="showresponsegiverto" value="GIVER,INSTRUCTORS" type="hidden">
                                </div>
                            </form>
                        </li>
                    </ul>
                </td>
            </tr>
            
        </tbody>
    </table>
</div>

<div class="panel panel-info">
    <div class="panel-heading">
        <b>Question 2</b>:
        Rate 1 other student's product
        
    </div>
    <table class="table">
        <tbody>
            
            <tr>
                <td><b>From:</b> student3 In Course1 (Team 1.2) <b>To:</b> student2 In Course1 (Team 1.1)</td>
            </tr>
            <tr>
                <td><strong>Response: </strong>Response from student 3 "to" student 2.
Multiline test.
                </td>
            </tr>
            <tr class="active">
                <td>Comment(s):
                    <button data-original-title="Add comment" type="button" class="btn btn-default btn-xs icon-button pull-right" id="button_add_comment-1-2-1" onclick="showResponseCommentAddForm(1,2,1)" data-toggle="tooltip" data-placement="top" title="">
                        <span class="glyphicon glyphicon-comment glyphicon-primary"></span>
                    </button>
                </td>
            </tr>
            <tr>
                <td>
                    
                    <ul class="list-group comments" id="responseCommentTable-1-2-1" style="">
                        
                        <li id="{*}" class="list-group-item list-group-item-warning giver_display-by-you status_display-private">
                            <div id="commentBar-1-2-1-1">
                                <span class="text-muted">From: <b>you</b>
                                    [Mon Feb 01 23:59:00 UTC 2016]
                                </span>
                                
                                
                                
                                <form class="responseCommentDeleteForm pull-right">
                                    <a data-original-title="Delete this comment" href="/page/instructorFeedbackResponseCommentDelete" type="button" id="commentdelete-1-2-1-1" class="btn btn-default btn-xs icon-button" data-toggle="tooltip" data-placement="top" title="" style="display: none;"> <span class="glyphicon glyphicon-trash glyphicon-primary"></span>
                                    </a> <input name="responseid" value="{*}" type="hidden">
                                    <input name="responsecommentid" value="{*}" type="hidden">
                                    <input name="courseid" value="comments.idOfTypicalCourse1" type="hidden">
                                    <input name="fsname" value="comments.First feedback session" type="hidden">
                                    <input name="user" value="comments.idOfInstructor1OfCourse1" type="hidden">
                                </form>
                                <a data-original-title="Edit this comment" type="button" id="commentedit-1-2-1-1" class="btn btn-default btn-xs icon-button pull-right" onclick="showResponseCommentEditForm(1,2,1,1)" data-toggle="tooltip" data-placement="top" title="" style="display: none;"> <span class="glyphicon glyphicon-pencil glyphicon-primary"></span>
                                </a>
                                
                            </div> <!-- frComment Content -->
                            <div style="margin-left: 15px;" id="plainCommentText-1-2-1-1">Instructor 1 comment to feedback Question 2</div>
                            <!-- frComment Edit Form -->
                            <form style="display: none;" id="responseCommentEditForm-1-2-1-1" class="responseCommentEditForm">
                                <div class="form-group">
                                    <div class="form-group form-inline">
                                        <div class="form-group text-muted">
                                            <p>
                                                Giver: student3 In Course1 (Team 1.2)
                                                <br/>
                                                Recipient: student2 In Course1 (Team 1.1)
                                            </p>
                                            You may change comment's
                                            visibility using the
                                            visibility options on the
                                            right hand side.</div>
                                        <a id="frComment-visibility-options-trigger-1-2-1-1" class="btn btn-sm btn-info pull-right" onclick="toggleVisibilityEditForm(1,2,1,1)">
                                            <span class="glyphicon glyphicon-eye-close"></span>
                                            Show Visibility Options
                                        </a>
                                    </div>
                                    <div id="visibility-options-1-2-1-1" class="panel panel-default" style="display: none;">
                                        <div class="panel-heading">Visibility
                                            Options</div>
                                        <table class="table text-center" style="color: #000;">
                                            <tbody>
                                                <tr>
                                                    <th class="text-center">User/Group</th>
                                                    <th class="text-center">Can
                                                        see your comment</th>
                                                    <th class="text-center">Can
                                                        see your name</th>
                                                </tr>
                                                <tr id="response-giver-1-2-1-1">
                                                    <td class="text-left">
                                                        <div data-toggle="tooltip" data-placement="top" title="" data-original-title="Control what response giver can view">
                                                            Response
                                                            Giver</div>
                                                    </td>
                                                    <td><input class="visibilityCheckbox answerCheckbox centered" name="receiverLeaderCheckbox" value="GIVER" type="checkbox">
                                                    </td>
                                                    <td><input class="visibilityCheckbox giverCheckbox" value="GIVER" type="checkbox">
                                                    </td>
                                                </tr>
                                                
                                                <tr id="response-recipient-1-2-1-1">
                                                    <td class="text-left">
                                                        <div data-toggle="tooltip" data-placement="top" title="" data-original-title="Control what response recipient(s) can view">
                                                            Response
                                                            Recipient(s)</div>
                                                    </td>
                                                    <td><input class="visibilityCheckbox answerCheckbox centered" name="receiverLeaderCheckbox" value="RECEIVER" type="checkbox">
                                                    </td>
                                                    <td><input class="visibilityCheckbox giverCheckbox" value="RECEIVER" type="checkbox">
                                                    </td>
                                                </tr>
                                                
                                                
                                                
                                                <tr id="response-recipient-team-1-2-1-1">
                                                    <td class="text-left">
                                                        <div data-toggle="tooltip" data-placement="top" title="" data-original-title="Control what team members of response recipient(s) can view">
                                                            Response
                                                            Recipient's
                                                            Team Members</div>
                                                    </td>
                                                    <td><input class="visibilityCheckbox answerCheckbox" value="RECEIVER_TEAM_MEMBERS" type="checkbox">
                                                    </td>
                                                    <td><input class="visibilityCheckbox giverCheckbox" value="RECEIVER_TEAM_MEMBERS" type="checkbox">
                                                    </td>
                                                </tr>
                                                
                                                
                                                <tr id="response-students-1-2-1-1">
                                                    <td class="text-left">
                                                        <div data-toggle="tooltip" data-placement="top" title="" data-original-title="Control what other students in this course can view">
                                                            Other
                                                            students in
                                                            this course</div>
                                                    </td>
                                                    <td><input class="visibilityCheckbox answerCheckbox" value="STUDENTS" type="checkbox">
                                                    </td>
                                                    <td><input class="visibilityCheckbox giverCheckbox" value="STUDENTS" type="checkbox">
                                                    </td>
                                                </tr>
                                                
                                                
                                                <tr id="response-instructors-1-2-1-1">
                                                    <td class="text-left">
                                                        <div data-toggle="tooltip" data-placement="top" title="" data-original-title="Control what instructors can view">
                                                            Instructors</div>
                                                    </td>
                                                    <td><input class="visibilityCheckbox answerCheckbox" value="INSTRUCTORS" type="checkbox">
                                                    </td>
                                                    <td><input class="visibilityCheckbox giverCheckbox" value="INSTRUCTORS" type="checkbox">
                                                    </td>
                                                </tr>
                                                
                                            </tbody>
                                        </table>
                                    </div>
                                    <textarea class="form-control" rows="3" placeholder="Your comment about this response" name="responsecommenttext" id="responsecommenttext-1-2-1-1">Instructor 1 comment to feedback Question 2</textarea>
                                </div>
                                <div class="col-sm-offset-5">
                                    <a href="/page/instructorFeedbackResponseCommentEdit" class="btn btn-primary" id="button_save_comment_for_edit-1-2-1-1">
                                        Save </a> <input class="btn btn-default" value="Cancel" onclick="return hideResponseCommentEditForm(1,2,1,1);" type="button">
                                </div>
                                <input name="responseid" value="{*}" type="hidden">
                                <input name="responsecommentid" value="{*}" type="hidden"> <input name="courseid" value="comments.idOfTypicalCourse1" type="hidden">
                                <input name="fsname" value="comments.First feedback session" type="hidden">
                                <input name="user" value="comments.idOfInstructor1OfCourse1" type="hidden">
                                <input name="showresponsecommentsto" value="" type="hidden">
                                <input name="showresponsegiverto" value="" type="hidden">
                            </form>
                        </li>
                        
                        <li id="{*}" class="list-group-item list-group-item-warning giver_display-by-others status_display-public">
                            <div id="commentBar-1-2-1-2">
                                <span class="text-muted">From: <b>Anonymous</b>
                                    [Tue Feb 02 23:59:00 UTC 2016]
                                </span>
                                
                                <span data-original-title="This response comment is visible to other students in this course, and instructors" class="glyphicon glyphicon-eye-open" data-toggle="tooltip" data-placement="top" style="margin-left: 5px;" title=""></span>
                                
                                
                                
                                <form class="responseCommentDeleteForm pull-right">
                                    <a data-original-title="Delete this comment" href="/page/instructorFeedbackResponseCommentDelete" type="button" id="commentdelete-1-2-1-2" class="btn btn-default btn-xs icon-button" data-toggle="tooltip" data-placement="top" title="" style="display: none;"> <span class="glyphicon glyphicon-trash glyphicon-primary"></span>
                                    </a> <input name="responseid" value="{*}" type="hidden">
                                    <input name="responsecommentid" value="{*}" type="hidden">
                                    <input name="courseid" value="comments.idOfTypicalCourse1" type="hidden">
                                    <input name="fsname" value="comments.First feedback session" type="hidden">
                                    <input name="user" value="comments.idOfInstructor1OfCourse1" type="hidden">
                                </form>
                                <a data-original-title="Edit this comment" type="button" id="commentedit-1-2-1-2" class="btn btn-default btn-xs icon-button pull-right" onclick="showResponseCommentEditForm(1,2,1,2)" data-toggle="tooltip" data-placement="top" title="" style="display: none;"> <span class="glyphicon glyphicon-pencil glyphicon-primary"></span>
                                </a>
                                
                            </div> <!-- frComment Content -->
                            <div style="margin-left: 15px;" id="plainCommentText-1-2-1-2">Anonymous comment to feedback Question 2</div>
                            <!-- frComment Edit Form -->
                            <form style="display: none;" id="responseCommentEditForm-1-2-1-2" class="responseCommentEditForm">
                                <div class="form-group">
                                    <div class="form-group form-inline">
                                        <div class="form-group text-muted">
                                            <p>
                                                Giver: student3 In Course1 (Team 1.2)
                                                <br/>
                                                Recipient: student2 In Course1 (Team 1.1)
                                            </p>
                                            You may change comment's
                                            visibility using the
                                            visibility options on the
                                            right hand side.</div>
                                        <a id="frComment-visibility-options-trigger-1-2-1-2" class="btn btn-sm btn-info pull-right" onclick="toggleVisibilityEditForm(1,2,1,2)">
                                            <span class="glyphicon glyphicon-eye-close"></span>
                                            Show Visibility Options
                                        </a>
                                    </div>
                                    <div id="visibility-options-1-2-1-2" class="panel panel-default" style="display: none;">
                                        <div class="panel-heading">Visibility
                                            Options</div>
                                        <table class="table text-center" style="color: #000;">
                                            <tbody>
                                                <tr>
                                                    <th class="text-center">User/Group</th>
                                                    <th class="text-center">Can
                                                        see your comment</th>
                                                    <th class="text-center">Can
                                                        see your name</th>
                                                </tr>
                                                <tr id="response-giver-1-2-1-2">
                                                    <td class="text-left">
                                                        <div data-toggle="tooltip" data-placement="top" title="" data-original-title="Control what response giver can view">
                                                            Response
                                                            Giver</div>
                                                    </td>
                                                    <td><input class="visibilityCheckbox answerCheckbox centered" name="receiverLeaderCheckbox" value="GIVER" type="checkbox">
                                                    </td>
                                                    <td><input class="visibilityCheckbox giverCheckbox" value="GIVER" type="checkbox">
                                                    </td>
                                                </tr>
                                                
                                                <tr id="response-recipient-1-2-1-2">
                                                    <td class="text-left">
                                                        <div data-toggle="tooltip" data-placement="top" title="" data-original-title="Control what response recipient(s) can view">
                                                            Response
                                                            Recipient(s)</div>
                                                    </td>
                                                    <td><input class="visibilityCheckbox answerCheckbox centered" name="receiverLeaderCheckbox" value="RECEIVER" type="checkbox">
                                                    </td>
                                                    <td><input class="visibilityCheckbox giverCheckbox" value="RECEIVER" type="checkbox">
                                                    </td>
                                                </tr>
                                                
                                                
                                                
                                                <tr id="response-recipient-team-1-2-1-2">
                                                    <td class="text-left">
                                                        <div data-toggle="tooltip" data-placement="top" title="" data-original-title="Control what team members of response recipient(s) can view">
                                                            Response
                                                            Recipient's
                                                            Team Members</div>
                                                    </td>
                                                    <td><input class="visibilityCheckbox answerCheckbox" value="RECEIVER_TEAM_MEMBERS" type="checkbox">
                                                    </td>
                                                    <td><input class="visibilityCheckbox giverCheckbox" value="RECEIVER_TEAM_MEMBERS" type="checkbox">
                                                    </td>
                                                </tr>
                                                
                                                
                                                <tr id="response-students-1-2-1-2">
                                                    <td class="text-left">
                                                        <div data-toggle="tooltip" data-placement="top" title="" data-original-title="Control what other students in this course can view">
                                                            Other
                                                            students in
                                                            this course</div>
                                                    </td>
                                                    <td><input class="visibilityCheckbox answerCheckbox" value="STUDENTS" checked="checked" type="checkbox">
                                                    </td>
                                                    <td><input class="visibilityCheckbox giverCheckbox" value="STUDENTS" type="checkbox">
                                                    </td>
                                                </tr>
                                                
                                                
                                                <tr id="response-instructors-1-2-1-2">
                                                    <td class="text-left">
                                                        <div data-toggle="tooltip" data-placement="top" title="" data-original-title="Control what instructors can view">
                                                            Instructors</div>
                                                    </td>
                                                    <td><input class="visibilityCheckbox answerCheckbox" value="INSTRUCTORS" checked="checked" type="checkbox">
                                                    </td>
                                                    <td><input class="visibilityCheckbox giverCheckbox" value="INSTRUCTORS" type="checkbox">
                                                    </td>
                                                </tr>
                                                
                                            </tbody>
                                        </table>
                                    </div>
                                    <textarea class="form-control" rows="3" placeholder="Your comment about this response" name="responsecommenttext" id="responsecommenttext-1-2-1-2">Anonymous comment to feedback Question 2</textarea>
                                </div>
                                <div class="col-sm-offset-5">
                                    <a href="/page/instructorFeedbackResponseCommentEdit" class="btn btn-primary" id="button_save_comment_for_edit-1-2-1-2">
                                        Save </a> <input class="btn btn-default" value="Cancel" onclick="return hideResponseCommentEditForm(1,2,1,2);" type="button">
                                </div>
                                <input name="responseid" value="{*}" type="hidden">
                                <input name="responsecommentid" value="{*}" type="hidden"> <input name="courseid" value="comments.idOfTypicalCourse1" type="hidden">
                                <input name="fsname" value="comments.First feedback session" type="hidden">
                                <input name="user" value="comments.idOfInstructor1OfCourse1" type="hidden">
                                <input name="showresponsecommentsto" value="STUDENTS, INSTRUCTORS" type="hidden">
                                <input name="showresponsegiverto" value="" type="hidden">
                            </form>
                        </li>
                        
                        <li id="{*}" class="list-group-item list-group-item-warning giver_display-by-others status_display-public">
                            <div id="commentBar-1-2-1-3">
                                <span class="text-muted">From: <b>Instructor2 Course1</b>
                                    [Wed Feb 03 23:59:00 UTC 2016]
                                </span>
                                
                                <span data-original-title="This response comment is visible to response giver, response recipient, other students in this course, and instructors" class="glyphicon glyphicon-eye-open" data-toggle="tooltip" data-placement="top" style="margin-left: 5px;" title=""></span>
                                
                                
                                
                                <form class="responseCommentDeleteForm pull-right">
                                    <a data-original-title="Delete this comment" href="/page/instructorFeedbackResponseCommentDelete" type="button" id="commentdelete-1-2-1-3" class="btn btn-default btn-xs icon-button" data-toggle="tooltip" data-placement="top" title="" style="display: none;"> <span class="glyphicon glyphicon-trash glyphicon-primary"></span>
                                    </a> <input name="responseid" value="{*}" type="hidden">
                                    <input name="responsecommentid" value="{*}" type="hidden">
                                    <input name="courseid" value="comments.idOfTypicalCourse1" type="hidden">
                                    <input name="fsname" value="comments.First feedback session" type="hidden">
                                    <input name="user" value="comments.idOfInstructor1OfCourse1" type="hidden">
                                </form>
                                <a data-original-title="Edit this comment" type="button" id="commentedit-1-2-1-3" class="btn btn-default btn-xs icon-button pull-right" onclick="showResponseCommentEditForm(1,2,1,3)" data-toggle="tooltip" data-placement="top" title="" style="display: none;"> <span class="glyphicon glyphicon-pencil glyphicon-primary"></span>
                                </a>
                                
                            </div> <!-- frComment Content -->
                            <div style="margin-left: 15px;" id="plainCommentText-1-2-1-3">Instructor 2 comment to feedback Question 2 (Student 3 see this as anonymous comment)</div>
                            <!-- frComment Edit Form -->
                            <form style="display: none;" id="responseCommentEditForm-1-2-1-3" class="responseCommentEditForm">
                                <div class="form-group">
                                    <div class="form-group form-inline">
                                        <div class="form-group text-muted">
                                            <p>
                                                Giver: student3 In Course1 (Team 1.2)
                                                <br/>
                                                Recipient: student2 In Course1 (Team 1.1)
                                            </p>
                                            You may change comment's
                                            visibility using the
                                            visibility options on the
                                            right hand side.</div>
                                        <a id="frComment-visibility-options-trigger-1-2-1-3" class="btn btn-sm btn-info pull-right" onclick="toggleVisibilityEditForm(1,2,1,3)">
                                            <span class="glyphicon glyphicon-eye-close"></span>
                                            Show Visibility Options
                                        </a>
                                    </div>
                                    <div id="visibility-options-1-2-1-3" class="panel panel-default" style="display: none;">
                                        <div class="panel-heading">Visibility
                                            Options</div>
                                        <table class="table text-center" style="color: #000;">
                                            <tbody>
                                                <tr>
                                                    <th class="text-center">User/Group</th>
                                                    <th class="text-center">Can
                                                        see your comment</th>
                                                    <th class="text-center">Can
                                                        see your name</th>
                                                </tr>
                                                <tr id="response-giver-1-2-1-3">
                                                    <td class="text-left">
                                                        <div data-toggle="tooltip" data-placement="top" title="" data-original-title="Control what response giver can view">
                                                            Response
                                                            Giver</div>
                                                    </td>
                                                    <td><input class="visibilityCheckbox answerCheckbox centered" name="receiverLeaderCheckbox" value="GIVER" checked="checked" type="checkbox">
                                                    </td>
                                                    <td><input class="visibilityCheckbox giverCheckbox" value="GIVER" type="checkbox">
                                                    </td>
                                                </tr>
                                                
                                                <tr id="response-recipient-1-2-1-3">
                                                    <td class="text-left">
                                                        <div data-toggle="tooltip" data-placement="top" title="" data-original-title="Control what response recipient(s) can view">
                                                            Response
                                                            Recipient(s)</div>
                                                    </td>
                                                    <td><input class="visibilityCheckbox answerCheckbox centered" name="receiverLeaderCheckbox" value="RECEIVER" checked="checked" type="checkbox">
                                                    </td>
                                                    <td><input class="visibilityCheckbox giverCheckbox" value="RECEIVER" type="checkbox">
                                                    </td>
                                                </tr>
                                                
                                                
                                                
                                                <tr id="response-recipient-team-1-2-1-3">
                                                    <td class="text-left">
                                                        <div data-toggle="tooltip" data-placement="top" title="" data-original-title="Control what team members of response recipient(s) can view">
                                                            Response
                                                            Recipient's
                                                            Team Members</div>
                                                    </td>
                                                    <td><input class="visibilityCheckbox answerCheckbox" value="RECEIVER_TEAM_MEMBERS" type="checkbox">
                                                    </td>
                                                    <td><input class="visibilityCheckbox giverCheckbox" value="RECEIVER_TEAM_MEMBERS" checked="checked" type="checkbox">
                                                    </td>
                                                </tr>
                                                
                                                
                                                <tr id="response-students-1-2-1-3">
                                                    <td class="text-left">
                                                        <div data-toggle="tooltip" data-placement="top" title="" data-original-title="Control what other students in this course can view">
                                                            Other
                                                            students in
                                                            this course</div>
                                                    </td>
                                                    <td><input class="visibilityCheckbox answerCheckbox" value="STUDENTS" checked="checked" type="checkbox">
                                                    </td>
                                                    <td><input class="visibilityCheckbox giverCheckbox" value="STUDENTS" type="checkbox">
                                                    </td>
                                                </tr>
                                                
                                                
                                                <tr id="response-instructors-1-2-1-3">
                                                    <td class="text-left">
                                                        <div data-toggle="tooltip" data-placement="top" title="" data-original-title="Control what instructors can view">
                                                            Instructors</div>
                                                    </td>
                                                    <td><input class="visibilityCheckbox answerCheckbox" value="INSTRUCTORS" checked="checked" type="checkbox">
                                                    </td>
                                                    <td><input class="visibilityCheckbox giverCheckbox" value="INSTRUCTORS" checked="checked" type="checkbox">
                                                    </td>
                                                </tr>
                                                
                                            </tbody>
                                        </table>
                                    </div>
                                    <textarea class="form-control" rows="3" placeholder="Your comment about this response" name="responsecommenttext" id="responsecommenttext-1-2-1-3">Instructor 2 comment to feedback Question 2 (Student 3 see this as anonymous comment)</textarea>
                                </div>
                                <div class="col-sm-offset-5">
                                    <a href="/page/instructorFeedbackResponseCommentEdit" class="btn btn-primary" id="button_save_comment_for_edit-1-2-1-3">
                                        Save </a> <input class="btn btn-default" value="Cancel" onclick="return hideResponseCommentEditForm(1,2,1,3);" type="button">
                                </div>
                                <input name="responseid" value="{*}" type="hidden">
                                <input name="responsecommentid" value="{*}" type="hidden"> <input name="courseid" value="comments.idOfTypicalCourse1" type="hidden">
                                <input name="fsname" value="comments.First feedback session" type="hidden">
                                <input name="user" value="comments.idOfInstructor1OfCourse1" type="hidden">
                                <input name="showresponsecommentsto" value="GIVER, RECEIVER, STUDENTS, INSTRUCTORS" type="hidden">
                                <input name="showresponsegiverto" value="INSTRUCTORS, RECEIVER_TEAM_MEMBERS" type="hidden">
                            </form>
                        </li>
                        
                        <!-- frComment Add form -->
                        <li class="list-group-item list-group-item-warning" id="showResponseCommentAddForm-1-2-1" style="display: none;">
                            <form class="responseCommentAddForm">
                                <div class="form-group">
                                    <div class="form-group form-inline">
                                        <div class="form-group text-muted">
                                            <p>
                                                Giver: student3 In Course1 (Team 1.2)
                                                <br/>
                                                Recipient: student2 In Course1 (Team 1.1)
                                            </p>
                                            You may change comment's
                                            visibility using the
                                            visibility options on the
                                            right hand side.</div>
                                        <a id="frComment-visibility-options-trigger-1-2-1" class="btn btn-sm btn-info pull-right" onclick="toggleVisibilityEditForm(1,2,1)">
                                            <span class="glyphicon glyphicon-eye-close"></span>
                                            Show Visibility Options
                                        </a>
                                    </div>
                                    <div id="visibility-options-1-2-1" class="panel panel-default" style="display: none;">
                                        <div class="panel-heading">Visibility
                                            Options</div>
                                        <table class="table text-center" style="color: #000;">
                                            <tbody>
                                                <tr>
                                                    <th class="text-center">User/Group</th>
                                                    <th class="text-center">Can
                                                        see your comment</th>
                                                    <th class="text-center">Can
                                                        see your name</th>
                                                </tr>
                                                <tr id="response-giver-1-2-1">
                                                    <td class="text-left">
                                                        <div data-toggle="tooltip" data-placement="top" title="" data-original-title="Control what response giver can view">
                                                            Response
                                                            Giver</div>
                                                    </td>
                                                    <td><input class="visibilityCheckbox answerCheckbox centered" name="receiverLeaderCheckbox" value="GIVER" checked="checked" type="checkbox">
                                                    </td>
                                                    <td><input class="visibilityCheckbox giverCheckbox" value="GIVER" checked="checked" type="checkbox">
                                                    </td>
                                                </tr>
                                                
                                                <tr id="response-recipient-1-2-1">
                                                    <td class="text-left">
                                                        <div data-toggle="tooltip" data-placement="top" title="" data-original-title="Control what response recipient(s) can view">
                                                            Response
                                                            Recipient(s)</div>
                                                    </td>
                                                    <td><input class="visibilityCheckbox answerCheckbox centered" name="receiverLeaderCheckbox" value="RECEIVER" checked="checked" type="checkbox">
                                                    </td>
                                                    <td><input class="visibilityCheckbox giverCheckbox" value="RECEIVER" checked="checked" type="checkbox">
                                                    </td>
                                                </tr>
                                                
                                                
                                                
                                                <tr id="response-recipient-team-1-2-1">
                                                    <td class="text-left">
                                                        <div data-toggle="tooltip" data-placement="top" title="" data-original-title="Control what team members of response recipient(s) can view">
                                                            Response
                                                            Recipient's
                                                            Team Members</div>
                                                    </td>
                                                    <td><input class="visibilityCheckbox answerCheckbox" value="RECEIVER_TEAM_MEMBERS" checked="checked" type="checkbox">
                                                    </td>
                                                    <td><input class="visibilityCheckbox giverCheckbox" value="RECEIVER_TEAM_MEMBERS" checked="checked" type="checkbox">
                                                    </td>
                                                </tr>
                                                
                                                
                                                <tr id="response-students-1-2-1">
                                                    <td class="text-left">
                                                        <div data-toggle="tooltip" data-placement="top" title="" data-original-title="Control what other students in this course can view">
                                                            Other
                                                            students in
                                                            this course</div>
                                                    </td>
                                                    <td><input class="visibilityCheckbox answerCheckbox" value="STUDENTS" checked="checked" type="checkbox">
                                                    </td>
                                                    <td><input class="visibilityCheckbox giverCheckbox" value="STUDENTS" checked="checked" type="checkbox">
                                                    </td>
                                                </tr>
                                                
                                                
                                                <tr id="response-instructors-1-2-1">
                                                    <td class="text-left">
                                                        <div data-toggle="tooltip" data-placement="top" title="" data-original-title="Control what instructors can view">
                                                            Instructors</div>
                                                    </td>
                                                    <td><input class="visibilityCheckbox answerCheckbox" value="INSTRUCTORS" checked="checked" type="checkbox">
                                                    </td>
                                                    <td><input class="visibilityCheckbox giverCheckbox" value="INSTRUCTORS" checked="checked" type="checkbox">
                                                    </td>
                                                </tr>
                                                
                                            </tbody>
                                        </table>
                                    </div>
                                    <textarea class="form-control" rows="3" placeholder="Your comment about this response" name="responsecommenttext" id="responseCommentAddForm-1-2-1"></textarea>
                                </div>
                                <div class="col-sm-offset-5">
                                    <a href="/page/instructorFeedbackResponseCommentAdd" class="btn btn-primary" id="button_save_comment_for_add-1-2-1">Save</a>
                                    <input class="btn btn-default" value="Cancel" onclick="hideResponseCommentAddForm(1,2,1)" type="button">
                                    <input name="courseid" value="comments.idOfTypicalCourse1" type="hidden">
                                    <input name="fsname" value="comments.First feedback session" type="hidden">
                                    <input name="questionid" value="{*}" type="hidden">
                                    <input name="responseid" value="{*}" type="hidden">
                                    <input name="user" value="comments.idOfInstructor1OfCourse1" type="hidden">
                                    <input name="showresponsecommentsto" value="GIVER,INSTRUCTORS, RECEIVER, RECEIVER_TEAM_MEMBERS, STUDENTS" type="hidden">
                                    <input name="showresponsegiverto" value="GIVER,INSTRUCTORS, RECEIVER, RECEIVER_TEAM_MEMBERS, STUDENTS" type="hidden">
                                </div>
                            </form>
                        </li>
                    </ul>
                </td>
            </tr>
            
        </tbody>
    </table>
</div>
</div>
                </div>
                </div>
                
            </div>
            <ul class="pagination">
                <li><a href="javascript:;">«</a></li>
                <!--<li class=""><a
                    href="/page/instructorCommentsPage?user=comments.idOfInstructor1OfCourse1">Drafts</a></li>-->
                
                <li class="active">
                    <a href="/page/instructorCommentsPage?user=comments.idOfInstructor1OfCourse1&amp;courseid=comments.idOfTypicalCourse1">comments.idOfTypicalCourse1</a>
                </li>
                
                <li><a href="javascript:;">»</a></li>
            </ul>
            
        </div><|MERGE_RESOLUTION|>--- conflicted
+++ resolved
@@ -422,15 +422,11 @@
                                         <div id="commentBar-3">
                                             
                                             <span class="text-muted">To <b>Team 1.1</b> on
-<<<<<<< HEAD
                                                 05 May 2012, 08:53
                                                  (last edited 
                                                  by comments.instructor1@course1.tmt
                                                  at 05 May 2012, 08:54)
                                             </span>
-=======
-                                                Sat, 05 May 2012, 08:53</span>
->>>>>>> dbb4045c
                                             
                                             <a type="button" id="commentdelete-3" class="btn btn-default btn-xs icon-button pull-right" onclick="return deleteComment('3');" data-toggle="tooltip" data-placement="top" title="" data-original-title="Delete this comment" style="display: none;">
                                                 <span class="glyphicon glyphicon-trash glyphicon-primary"></span>
@@ -811,15 +807,11 @@
                                         <div id="commentBar-6">
                                             
                                             <span class="text-muted">To <b>student1 In Course1</b> (Team 1.1, <a href="mailto:comments.student1InCourse1@gmail.tmt">comments.student1InCourse1@gmail.tmt</a>) on
-<<<<<<< HEAD
                                                 02 May 2012, 08:50
                                                  (last edited 
                                                  by comments.instructor1@course1.tmt
                                                  at 02 May 2012, 08:51)
                                             </span>
-=======
-                                                Wed, 02 May 2012, 08:50</span>
->>>>>>> dbb4045c
                                             
                                             <a type="button" id="commentdelete-6" class="btn btn-default btn-xs icon-button pull-right" onclick="return deleteComment('6');" data-toggle="tooltip" data-placement="top" title="" data-original-title="Delete this comment" style="display: none;">
                                                 <span class="glyphicon glyphicon-trash glyphicon-primary"></span>
@@ -1219,14 +1211,10 @@
                                         <div id="commentBar-9">
                                             
                                             <span class="text-muted">To <b>Anonymous</b> on
-<<<<<<< HEAD
                                                 02 Jun 2012, 19:21
                                                  (last edited 
                                                  at {*})
                                             </span>
-=======
-                                                Sat, 02 Jun 2012, 19:21</span>
->>>>>>> dbb4045c
                                             
                                             <a type="button" id="commentdelete-9" class="btn btn-default btn-xs icon-button pull-right" onclick="return deleteComment('9');" data-toggle="tooltip" data-placement="top" title="" data-original-title="Delete this comment" style="display: none;">
                                                 <span class="glyphicon glyphicon-trash glyphicon-primary"></span>
