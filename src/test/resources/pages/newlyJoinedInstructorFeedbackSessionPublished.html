--- conflicted
+++ resolved
@@ -373,11 +373,7 @@
   <div aria-hidden="true" aria-labelledby="fsCopyModal" class="modal fade" id="fsCopyModal" role="dialog" tabindex="-1">
     <div class="modal-dialog">
       <div class="modal-content">
-<<<<<<< HEAD
-        <form action="/page/instructorFeedbackEditCopy?next=%2Fpage%2FinstructorFeedbacksPage" id="instructorCopyModalForm" method="post" role="form">
-=======
         <form action="/page/instructorFeedbackEditCopy?next=%2Fpage%2FinstructorHomePage" id="instructorCopyModalForm" method="post" role="form">
->>>>>>> 0827a85d
           <div class="modal-header">
             <button aria-hidden="true" class="close" data-dismiss="modal" type="button">
               ×
