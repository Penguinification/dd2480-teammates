<div id="frameBodyWrapper" class="container">
            <div id="topOfPage"></div>
            <div id="headerOperation">
                <h1>Session Results</h1>
            </div>            
            






<div class="well well-plain padding-0">
    <div class="form-horizontal">
        <div class="panel-heading">
          <div class="row">
          <div class="col-sm-4">
              <div class="form-group">
                <label class="col-sm-2 control-label">Course:</label>
                <div class="col-sm-10">
                  <p class="form-control-static">CFResultsUiT.CS2104</p>
                </div>
              </div>
              <div class="form-group">
                <label class="col-sm-2 control-label">Session:</label>
                <div class="col-sm-10">
                  <p class="form-control-static">First Session 
                      
                  </p>
                </div>
              </div>
          </div>
          <div class="col-sm-6">
              <div class="form-group">
                <label class="col-sm-4 control-label">Session duration:</label>
                <div class="col-sm-8">
                  <p class="form-control-static">01 Apr 2012, 23:59&nbsp;&nbsp;&nbsp;<b>to</b>&nbsp;&nbsp;&nbsp;30 Apr 2016, 23:59</p>
                </div>
              </div>
              <div class="form-group">
                <label class="col-sm-4 control-label">Results visible from:</label>
                <div class="col-sm-8">
                  <p class="form-control-static">
                    01 May 2012, 23:59
                    
                    </p>
                </div>
              </div>
          </div>
          <div class="col-sm-2">
              
              <div class="form-group">
                  <form method="post" action="/page/instructorFeedbackResultsDownload">
                  <div id="feedbackDataButtons">
                      <input id="button_download" class="btn btn-primary" name="fruploaddownloadbtn" value="Download results" type="submit">
                  </div>
                  <input name="user" value="CFResultsUiT.helper2" type="hidden">
                  <input name="fsname" value="First Session" type="hidden">
                  <input name="courseid" value="CFResultsUiT.CS2104" type="hidden">
                  <input name="sectionname" value="All" type="hidden">
                  
                  </form>
              </div>
              
          </div>
        </div>

            <div class="row">
                <span class="help-block align-center">

                    Non-English characters not displayed properly in the
                    downloaded file?<span class="btn-link" data-toggle="modal" data-target="#fsResultsTableWindow" onclick="submitFormAjax()"> click here </span>
            </span></div>

        </div>
      </div>
    
</div>

<form id="csvToHtmlForm">
<input name="courseid" value="CFResultsUiT.CS2104" type="hidden">
<input name="fsname" value="First Session" type="hidden">
<input name="user" value="CFResultsUiT.helper2" type="hidden">
<input name="frgroupbysection" value="All" type="hidden">
<input name="csvtohtmltable" value="true" type="hidden">
</form>

<div class="modal fade align-center" id="fsResultsTableWindow">
    <div class="modal-dialog modal-lg">
        <div class="modal-content">
            <div class="modal-header">
                 <span class="help-block" style="display:inline;"> Tips: After
                    Selecting the table, <kbd>Ctrl + C</kbd> to COPY and
                    <kbd>Ctrl + V</kbd> to PASTE to your Excel Workbook.
                </span>
                &nbsp;&nbsp;&nbsp;&nbsp;&nbsp;
                <button type="button" class="btn btn-default" data-dismiss="modal">Close</button>
                <button type="button" class="btn btn-primary" onclick="selectElementContents( document.getElementById('fsModalTable') );">
                    Select Table</button>
            </div>
            <div class="modal-body">
            <div class="table-responsive">
            <div id="fsModalTable">
               
            </div>
            <br>
             <div id="ajaxStatus"></div>      
            </div>
            </div>
            <div class="modal-footer">
               
            </div>
        </div>
    </div>
</div>



<form class="form-horizontal" role="form" method="post" action="/page/instructorFeedbackResultsPage?courseid=CFResultsUiT.CS2104&amp;fsname=First+Session&amp;user=CFResultsUiT.helper2">
    <div class="panel panel-info margin-0">
        <div class="panel-body">
            <div class="row">
                <div data-original-title="View results in different formats" class="col-sm-5" data-toggle="tooltip" title="">
                    <div class="form-group">
                        <label for="viewSelect" class="col-sm-2 control-label">
                            View:
                        </label>
                        <div class="col-sm-10">
                            <select id="viewSelect" class="form-control" name="frsorttype" onchange="this.form.submit()">
                                <option value="question" selected="selected">
                                    Group by - Question
                                </option>
                                <option value="giver-recipient-question">
                                    Group by - Giver &gt; Recipient &gt; Question
                                </option>
                                <option value="recipient-giver-question">
                                    Group by - Recipient &gt; Giver &gt; Question
                                </option>
                                <option value="giver-question-recipient">
                                    Group by - Giver &gt; Question &gt; Recipient
                                </option>
                                <option value="recipient-question-giver">
                                    Group by - Recipient &gt; Question &gt; Giver
                                </option>
                            </select>
                        </div>
                    </div>
                </div>
                <div data-original-title="Filter the results in the current view" class="col-sm-5" data-toggle="tooltip" title="">
                    <div class="form-group">
                        <label for="viewSelect" class="col-sm-2 control-label">
                            Filter:
                        </label>
                        <div class="col-sm-10">
                            <div class="input-group">
                                <input id="results-search-box" class="form-control" placeholder="Type keywords from the question to filter" onchange="updateResultsFilter()" type="text">
                                <a class="input-group-addon btn btn-default"><span class="glyphicon glyphicon-search"></span></a>
                            </div>
                        </div>
                    </div>
                </div>
                <div class="col-sm-2 pull-right">
                  <div data-original-title="Group results in the current view by team" class="col-sm-12" data-toggle="tooltip" title="">
                      <div class="checkbox padding-top-0 min-height-0">
                          <label class="text-strike">
                              <input name="frgroupbyteam" id="frgroupbyteam" checked="checked" type="checkbox"> Group by Teams
                          </label>
                      </div>
                  </div>
                  <div data-original-title="Show statistics" class="col-sm-12" data-toggle="tooltip" title="">
                      <div class="checkbox padding-top-0 min-height-0">
                          <label>
                              <input id="show-stats-checkbox" name="frshowstats" checked="checked" type="checkbox"> Show Statistics
                          </label>
                      </div>
                  </div>
                </div>
            </div>
            <div class="row">
                
                <div data-original-title="View results by sections" class="col-sm-5" data-toggle="tooltip" title="">
                    <div class="form-group">
                        <label for="sectionSelect" class="col-sm-2 control-label">
                            Section:
                        </label>
                        <div class="col-sm-10">
                            <select id="sectionSelect" class="form-control" name="frgroupbysection" onchange="this.form.submit()">
                                <option value="All" selected="selected">
                                    All
                                </option>
                                
                                <option value="Section A">
                                    Section A
                                </option>
                                
                                <option value="Section B">
                                    Section B
                                </option>
                                
                            </select>
                        </div>
                    </div>
                </div>
                
                <div class="col-sm-7 pull-right" style="padding-top:8px;">
                    
                    <a data-original-title="Collapse all panels. You can also click on the panel heading to toggle each one individually." class="btn btn-default btn-xs pull-right" id="collapse-panels-button" onclick="toggleCollapse(this)" data-toggle="tooltip" title="">
                        Collapse Questions
                    </a>
                    
                </div>
            </div>
        </div>
    </div>
    <input name="fsname" value="First Session" type="hidden">
    <input name="courseid" value="CFResultsUiT.CS2104" type="hidden">
    <input name="user" value="CFResultsUiT.helper2" type="hidden">
</form>

<br>





    <div id="statusMessage" style="display: none;"></div>

<br>


            <br>
            
            <div class="panel panel-info">
                <div style="cursor: pointer;" id="panelHeading-1" data-target="#panelBodyCollapse-1" class="panel-heading">
                    <form style="display:none;" id="seeMore-1" class="seeMoreForm-1" action="/page/instructorFeedbackResultsPage">
                        <input name="courseid" value="CFResultsUiT.CS2104" type="hidden">
                        <input name="fsname" value="First Session" type="hidden">
                        <input name="user" value="CFResultsUiT.helper2" type="hidden">
                        <input name="frgroupbyteam" value="on" type="hidden">
                        <input name="frsorttype" value="question" type="hidden">
                        <input name="frshowstats" value="on" id="showStats-1" type="hidden">
                        <input name="questionnum" value="1" type="hidden">
                    </form>
                    <div class="display-icon pull-right">
                    <span class="glyphicon glyphicon-chevron-up pull-right"></span>
                    </div>
                    <strong>Question 1: </strong>
                    <div class="inline panel-heading-text">
                        <span class="text-preserve-space">Rate 3 other students' products</span>
                    </div>
                </div>
                <div id="panelBodyCollapse-1" class="panel-collapse collapse in">
                <div class="panel-body padding-0" id="questionBody-0">
                                    
                    <div class="resultStatistics">
                        
                    </div>
                    <div class="table-responsive">
                        <table class="table table-striped table-bordered dataTable margin-0">
                            <thead class="background-color-medium-gray text-color-gray font-weight-normal">
                                <tr>
                                    <th id="button_sortFromName" class="button-sort-none" onclick="toggleSort(this,1)" style="width: 15%;">
                                        Giver
                                        <span class="icon-sort unsorted"></span>
                                    </th>
                                    <th id="button_sortFromTeam" class="button-sort-none" onclick="toggleSort(this,2)" style="width: 15%;">
                                        Team
                                        <span class="icon-sort unsorted"></span>
                                    </th>
                                    <th id="button_sortToName" class="button-sort-none" onclick="toggleSort(this,3)" style="width: 15%;">
                                        Recipient
                                        <span class="icon-sort unsorted"></span>
                                    </th>
                                    <th id="button_sortToTeam" class="button-sort-ascending" onclick="toggleSort(this,4)" style="width: 15%;">
                                        Team
                                        <span class="icon-sort unsorted"></span>
                                    </th>
                                    <th id="button_sortFeedback" class="button-sort-none" onclick="toggleSort(this,5)">
                                        Feedback
                                        <span class="icon-sort unsorted"></span>
                                    </th>
                                </tr>
                            </thead><thead>
                            </thead><tbody>
                                
                                            
                                
                                            <tr>
                                                <td class="middlealign">Alice Betsy</td>
                                                <td class="middlealign">Team 1</td>
                                                <td class="middlealign">Benny Charles</td>
                                                <td class="middlealign">Team 1</td>
                                                <td class="text-preserve-space">2 Response to Benny.</td>
                                            </tr>        
                                
                                            
                                
                                            <tr>
                                                <td class="middlealign">Alice Betsy</td>
                                                <td class="middlealign">Team 1</td>
                                                <td class="middlealign">Drop out</td>
                                                <td class="middlealign">Team 2</td>
                                                <td class="text-preserve-space">Response to Dropout.</td>
                                            </tr>        
                                
                                            
                                
                                            <tr>
                                                <td class="middlealign">Benny Charles</td>
                                                <td class="middlealign">Team 1</td>
                                                <td class="middlealign">Charlie Dávis</td>
                                                <td class="middlealign">Team 2</td>
                                                <td class="text-preserve-space">4 Response to Charlie.</td>
                                            </tr>        
                                
                                            
                                
                                            <tr>
                                                <td class="middlealign">Benny Charles</td>
                                                <td class="middlealign">Team 1</td>
                                                <td class="middlealign">Danny Engrid</td>
                                                <td class="middlealign">Team 2</td>
                                                <td class="text-preserve-space">1 Response to Danny.</td>
                                            </tr>        
                                
                                            
                                
                                            <tr>
                                                <td class="middlealign">Charlie Dávis</td>
                                                <td class="middlealign">Team 2</td>
                                                <td class="middlealign">Emily</td>
                                                <td class="middlealign">Team 3</td>
                                                <td class="text-preserve-space">3 Response to Emily.</td>
                                            </tr>        
                                
                                            
                                
                                            <tr>
                                                <td class="middlealign">Drop out</td>
                                                <td class="middlealign">Team 2</td>
                                                <td class="middlealign">Alice Betsy</td>
                                                <td class="middlealign">Team 1</td>
                                                <td class="text-preserve-space">Response to Alice from Dropout.</td>
                                            </tr>        
                                
                                            
                                
                                            <tr>
                                                <td class="middlealign">Drop out</td>
                                                <td class="middlealign">Team 2</td>
                                                <td class="middlealign">Benny Charles</td>
                                                <td class="middlealign">Team 1</td>
                                                <td class="text-preserve-space">Response to Benny from Dropout.</td>
                                            </tr>        
                                
                                            
                                
                                            <tr>
                                                <td class="middlealign">Drop out</td>
                                                <td class="middlealign">Team 2</td>
                                                <td class="middlealign">Danny Engrid</td>
                                                <td class="middlealign">Team 2</td>
                                                <td class="text-preserve-space">Response to Danny from Dropout.</td>
                                            </tr>        
                                
                            </tbody>
                        </table>
                    </div>
                    
                </div>
                </div>
            </div>
            
            <div class="panel panel-info">
                <div style="cursor: pointer;" id="panelHeading-2" data-target="#panelBodyCollapse-2" class="panel-heading">
                    <form style="display:none;" id="seeMore-2" class="seeMoreForm-2" action="/page/instructorFeedbackResultsPage">
                        <input name="courseid" value="CFResultsUiT.CS2104" type="hidden">
                        <input name="fsname" value="First Session" type="hidden">
                        <input name="user" value="CFResultsUiT.helper2" type="hidden">
                        <input name="frgroupbyteam" value="on" type="hidden">
                        <input name="frsorttype" value="question" type="hidden">
                        <input name="frshowstats" value="on" id="showStats-2" type="hidden">
                        <input name="questionnum" value="2" type="hidden">
                    </form>
                    <div class="display-icon pull-right">
                    <span class="glyphicon glyphicon-chevron-up pull-right"></span>
                    </div>
                    <strong>Question 2: </strong>
                    <div class="inline panel-heading-text">
                        <span class="text-preserve-space">What is the best selling point of your product?</span>
                    </div>
                </div>
                <div id="panelBodyCollapse-2" class="panel-collapse collapse in">
                <div class="panel-body padding-0" id="questionBody-1">
                                    
                    <div class="resultStatistics">
                        
                    </div>
                    <div class="table-responsive">
                        <table class="table table-striped table-bordered dataTable margin-0">
                            <thead class="background-color-medium-gray text-color-gray font-weight-normal">
                                <tr>
                                    <th id="button_sortFromName" class="button-sort-none" onclick="toggleSort(this,1)" style="width: 15%;">
                                        Giver
                                        <span class="icon-sort unsorted"></span>
                                    </th>
                                    <th id="button_sortFromTeam" class="button-sort-none" onclick="toggleSort(this,2)" style="width: 15%;">
                                        Team
                                        <span class="icon-sort unsorted"></span>
                                    </th>
                                    <th id="button_sortToName" class="button-sort-none" onclick="toggleSort(this,3)" style="width: 15%;">
                                        Recipient
                                        <span class="icon-sort unsorted"></span>
                                    </th>
                                    <th id="button_sortToTeam" class="button-sort-ascending" onclick="toggleSort(this,4)" style="width: 15%;">
                                        Team
                                        <span class="icon-sort unsorted"></span>
                                    </th>
                                    <th id="button_sortFeedback" class="button-sort-none" onclick="toggleSort(this,5)">
                                        Feedback
                                        <span class="icon-sort unsorted"></span>
                                    </th>
                                </tr>
                            </thead><thead>
                            </thead><tbody>
                                
                                            
                                
                                            <tr>
                                                <td class="middlealign">Alice Betsy</td>
                                                <td class="middlealign">Team 1</td>
                                                <td class="middlealign">Alice Betsy</td>
                                                <td class="middlealign">Team 1</td>
                                                <td class="text-preserve-space">Alice self feedback.</td>
                                            </tr>        
                                
                                                          <tr class="pending_response_row">
                                                              <td class="middlealign color_neutral">Benny Charles</td>
                                                              <td class="middlealign color_neutral">Team 1</td>
                                                              <td class="middlealign color_neutral">Benny Charles</td>
                                                              <td class="middlealign color_neutral">Team 1</td>
                                                              <td class="text-preserve-space color_neutral"><i>No Response</i></td>
                                                          </tr>
                                
                                                          <tr class="pending_response_row">
                                                              <td class="middlealign color_neutral">Charlie Dávis</td>
                                                              <td class="middlealign color_neutral">Team 2</td>
                                                              <td class="middlealign color_neutral">Charlie Dávis</td>
                                                              <td class="middlealign color_neutral">Team 2</td>
                                                              <td class="text-preserve-space color_neutral"><i>No Response</i></td>
                                                          </tr>
                                
                                                          <tr class="pending_response_row">
                                                              <td class="middlealign color_neutral">Danny Engrid</td>
                                                              <td class="middlealign color_neutral">Team 2</td>
                                                              <td class="middlealign color_neutral">Danny Engrid</td>
                                                              <td class="middlealign color_neutral">Team 2</td>
                                                              <td class="text-preserve-space color_neutral"><i>No Response</i></td>
                                                          </tr>
                                
                                                          <tr class="pending_response_row">
                                                              <td class="middlealign color_neutral">Drop out</td>
                                                              <td class="middlealign color_neutral">Team 2</td>
                                                              <td class="middlealign color_neutral">Drop out</td>
                                                              <td class="middlealign color_neutral">Team 2</td>
                                                              <td class="text-preserve-space color_neutral"><i>No Response</i></td>
                                                          </tr>
                                
                                                          <tr class="pending_response_row">
                                                              <td class="middlealign color_neutral">Extra guy</td>
                                                              <td class="middlealign color_neutral">Team 2</td>
                                                              <td class="middlealign color_neutral">Extra guy</td>
                                                              <td class="middlealign color_neutral">Team 2</td>
                                                              <td class="text-preserve-space color_neutral"><i>No Response</i></td>
                                                          </tr>
                                
                                                          <tr class="pending_response_row">
                                                              <td class="middlealign color_neutral">Emily</td>
                                                              <td class="middlealign color_neutral">Team 3</td>
                                                              <td class="middlealign color_neutral">Emily</td>
                                                              <td class="middlealign color_neutral">Team 3</td>
                                                              <td class="text-preserve-space color_neutral"><i>No Response</i></td>
                                                          </tr>
                                
                            </tbody>
                        </table>
                    </div>
                    
                </div>
                </div>
            </div>
            
            <div class="panel panel-info">
                <div style="cursor: pointer;" id="panelHeading-3" data-target="#panelBodyCollapse-3" class="panel-heading">
                    <form style="display:none;" id="seeMore-3" class="seeMoreForm-3" action="/page/instructorFeedbackResultsPage">
                        <input name="courseid" value="CFResultsUiT.CS2104" type="hidden">
                        <input name="fsname" value="First Session" type="hidden">
                        <input name="user" value="CFResultsUiT.helper2" type="hidden">
                        <input name="frgroupbyteam" value="on" type="hidden">
                        <input name="frsorttype" value="question" type="hidden">
                        <input name="frshowstats" value="on" id="showStats-3" type="hidden">
                        <input name="questionnum" value="3" type="hidden">
                    </form>
                    <div class="display-icon pull-right">
                    <span class="glyphicon glyphicon-chevron-up pull-right"></span>
                    </div>
                    <strong>Question 3: </strong>
                    <div class="inline panel-heading-text">
                        <span class="text-preserve-space">My comments on the class</span>
                    </div>
                </div>
                <div id="panelBodyCollapse-3" class="panel-collapse collapse in">
                <div class="panel-body padding-0" id="questionBody-2">
                    
                        <div class="col-sm-12">
                            <i class="text-muted">There are no responses for this question.</i>
                        </div>
                    
                </div>
                </div>
            </div>
            
            <div class="panel panel-info">
                <div style="cursor: pointer;" id="panelHeading-4" data-target="#panelBodyCollapse-4" class="panel-heading">
                    <form style="display:none;" id="seeMore-4" class="seeMoreForm-4" action="/page/instructorFeedbackResultsPage">
                        <input name="courseid" value="CFResultsUiT.CS2104" type="hidden">
                        <input name="fsname" value="First Session" type="hidden">
                        <input name="user" value="CFResultsUiT.helper2" type="hidden">
                        <input name="frgroupbyteam" value="on" type="hidden">
                        <input name="frsorttype" value="question" type="hidden">
                        <input name="frshowstats" value="on" id="showStats-4" type="hidden">
                        <input name="questionnum" value="4" type="hidden">
                    </form>
                    <div class="display-icon pull-right">
                    <span class="glyphicon glyphicon-chevron-up pull-right"></span>
                    </div>
                    <strong>Question 4: </strong>
                    <div class="inline panel-heading-text">
                        <span class="text-preserve-space">Give feedback to 3 other teams.</span>
                    </div>
                </div>
                <div id="panelBodyCollapse-4" class="panel-collapse collapse in">
                <div class="panel-body padding-0" id="questionBody-3">
                                    
                    <div class="resultStatistics">
                        
                    </div>
                    <div class="table-responsive">
                        <table class="table table-striped table-bordered dataTable margin-0">
                            <thead class="background-color-medium-gray text-color-gray font-weight-normal">
                                <tr>
                                    <th id="button_sortFromName" class="button-sort-none" onclick="toggleSort(this,1)" style="width: 15%;">
                                        Giver
                                        <span class="icon-sort unsorted"></span>
                                    </th>
                                    <th id="button_sortFromTeam" class="button-sort-none" onclick="toggleSort(this,2)" style="width: 15%;">
                                        Team
                                        <span class="icon-sort unsorted"></span>
                                    </th>
                                    <th id="button_sortToName" class="button-sort-none" onclick="toggleSort(this,3)" style="width: 15%;">
                                        Recipient
                                        <span class="icon-sort unsorted"></span>
                                    </th>
                                    <th id="button_sortToTeam" class="button-sort-ascending" onclick="toggleSort(this,4)" style="width: 15%;">
                                        Team
                                        <span class="icon-sort unsorted"></span>
                                    </th>
                                    <th id="button_sortFeedback" class="button-sort-none" onclick="toggleSort(this,5)">
                                        Feedback
                                        <span class="icon-sort unsorted"></span>
                                    </th>
                                </tr>
                            </thead><thead>
                            </thead><tbody>
                                
                                            
                                
                                            <tr>
                                                <td class="middlealign">Team 1</td>
                                                <td class="middlealign"></td>
                                                <td class="middlealign">Team 2</td>
                                                <td class="middlealign"></td>
                                                <td class="text-preserve-space">Response from team 1 (by alice) to team 2.</td>
                                            </tr>        
                                
                            </tbody>
                        </table>
                    </div>
                    
                </div>
                </div>
            </div>
            
            <div class="panel panel-info">
                <div style="cursor: pointer;" id="panelHeading-5" data-target="#panelBodyCollapse-5" class="panel-heading">
                    <form style="display:none;" id="seeMore-5" class="seeMoreForm-5" action="/page/instructorFeedbackResultsPage">
                        <input name="courseid" value="CFResultsUiT.CS2104" type="hidden">
                        <input name="fsname" value="First Session" type="hidden">
                        <input name="user" value="CFResultsUiT.helper2" type="hidden">
                        <input name="frgroupbyteam" value="on" type="hidden">
                        <input name="frsorttype" value="question" type="hidden">
                        <input name="frshowstats" value="on" id="showStats-5" type="hidden">
                        <input name="questionnum" value="5" type="hidden">
                    </form>
                    <div class="display-icon pull-right">
                    <span class="glyphicon glyphicon-chevron-up pull-right"></span>
                    </div>
                    <strong>Question 5: </strong>
                    <div class="inline panel-heading-text">
                        <span class="text-preserve-space">Give feedback to your team mates</span>
                    </div>
                </div>
                <div id="panelBodyCollapse-5" class="panel-collapse collapse in">
                <div class="panel-body padding-0" id="questionBody-4">
                    
                        <div class="col-sm-12">
                            <i class="text-muted">There are no responses for this question.</i>
                        </div>
                    
                </div>
                </div>
            </div>
            
            <div class="panel panel-info">
                <div style="cursor: pointer;" id="panelHeading-6" data-target="#panelBodyCollapse-6" class="panel-heading">
                    <form style="display:none;" id="seeMore-6" class="seeMoreForm-6" action="/page/instructorFeedbackResultsPage">
                        <input name="courseid" value="CFResultsUiT.CS2104" type="hidden">
                        <input name="fsname" value="First Session" type="hidden">
                        <input name="user" value="CFResultsUiT.helper2" type="hidden">
                        <input name="frgroupbyteam" value="on" type="hidden">
                        <input name="frsorttype" value="question" type="hidden">
                        <input name="frshowstats" value="on" id="showStats-6" type="hidden">
                        <input name="questionnum" value="6" type="hidden">
                    </form>
                    <div class="display-icon pull-right">
                    <span class="glyphicon glyphicon-chevron-up pull-right"></span>
                    </div>
                    <strong>Question 6: </strong>
                    <div class="inline panel-heading-text">
                        <span class="text-preserve-space">This question should be hidden.</span>
                    </div>
                </div>
                <div id="panelBodyCollapse-6" class="panel-collapse collapse in">
                <div class="panel-body padding-0" id="questionBody-5">
                    
                        <div class="col-sm-12">
                            <i class="text-muted">There are no responses for this question.</i>
                        </div>
                    
                </div>
                </div>
            </div>
            
            <div class="panel panel-info">
                <div style="cursor: pointer;" id="panelHeading-7" data-target="#panelBodyCollapse-7" class="panel-heading">
                    <form style="display:none;" id="seeMore-7" class="seeMoreForm-7" action="/page/instructorFeedbackResultsPage">
                        <input name="courseid" value="CFResultsUiT.CS2104" type="hidden">
                        <input name="fsname" value="First Session" type="hidden">
                        <input name="user" value="CFResultsUiT.helper2" type="hidden">
                        <input name="frgroupbyteam" value="on" type="hidden">
                        <input name="frsorttype" value="question" type="hidden">
                        <input name="frshowstats" value="on" id="showStats-7" type="hidden">
                        <input name="questionnum" value="7" type="hidden">
                    </form>
                    <div class="display-icon pull-right">
                    <span class="glyphicon glyphicon-chevron-up pull-right"></span>
                    </div>
                    <strong>Question 7: </strong>
                    <div class="inline panel-heading-text">
                        <span class="text-preserve-space">What is your extra feature?&nbsp;<span style=" white-space: normal;">
    <a href="javascript:;" id="questionAdditionalInfoButton-7-" class="color_gray" onclick="toggleAdditionalQuestionInfo('7-')" data-more="[more]" data-less="[less]">[more]</a>
    <br>
    <span id="questionAdditionalInfo-7-" style="display:none;">Multiple-choice (single answer) question options:
<ul style="list-style-type: disc;margin-left: 20px;"><li>FlexiCommand</li><li>PowerSearch</li><li>GoodUI</li><li>Google Integration</li></ul></span>
</span></span>
                    </div>
                </div>
                <div id="panelBodyCollapse-7" class="panel-collapse collapse in">
                <div class="panel-body padding-0" id="questionBody-6">
                                    
                    <div class="resultStatistics">
                        <div class="panel-body">
    <div class="row">
        <div class="col-sm-4 text-color-gray">
            <strong>
                Response Summary
            </strong>
        </div>
    </div>
    <div class="row">
        <div class="col-sm-4">
            <table class="table margin-0">
                <thead>
                    <tr>
                        <td>
                            Choice
                        </td>
                        <td>
                            Response Count
                        </td>
                        <td>
                            Percentage
                        </td>
                    </tr>
                </thead>
                <tbody>
                    <tr>
    <td>
        FlexiCommand
    </td>
    <td>
        0
    </td>
    <td>
        0%
    </td>
</tr><tr>
    <td>
        PowerSearch
    </td>
    <td>
        2
    </td>
    <td>
        100%
    </td>
</tr><tr>
    <td>
        GoodUI
    </td>
    <td>
        0
    </td>
    <td>
        0%
    </td>
</tr><tr>
    <td>
        Google Integration
    </td>
    <td>
        0
    </td>
    <td>
        0%
    </td>
</tr>
                </tbody>
            </table>
        </div>
    </div>
</div>
                    </div>
                    <div class="table-responsive">
                        <table class="table table-striped table-bordered dataTable margin-0">
                            <thead class="background-color-medium-gray text-color-gray font-weight-normal">
                                <tr>
                                    <th id="button_sortFromName" class="button-sort-none" onclick="toggleSort(this,1)" style="width: 15%;">
                                        Giver
                                        <span class="icon-sort unsorted"></span>
                                    </th>
                                    <th id="button_sortFromTeam" class="button-sort-none" onclick="toggleSort(this,2)" style="width: 15%;">
                                        Team
                                        <span class="icon-sort unsorted"></span>
                                    </th>
                                    <th id="button_sortToName" class="button-sort-none" onclick="toggleSort(this,3)" style="width: 15%;">
                                        Recipient
                                        <span class="icon-sort unsorted"></span>
                                    </th>
                                    <th id="button_sortToTeam" class="button-sort-ascending" onclick="toggleSort(this,4)" style="width: 15%;">
                                        Team
                                        <span class="icon-sort unsorted"></span>
                                    </th>
                                    <th id="button_sortFeedback" class="button-sort-none" onclick="toggleSort(this,5)">
                                        Feedback
                                        <span class="icon-sort unsorted"></span>
                                    </th>
                                </tr>
                            </thead><thead>
                            </thead><tbody>
                                
                                            
                                
                                            <tr>
                                                <td class="middlealign">Alice Betsy</td>
                                                <td class="middlealign">Team 1</td>
                                                <td class="middlealign">Alice Betsy</td>
                                                <td class="middlealign">Team 1</td>
                                                <td class="text-preserve-space">PowerSearch</td>
                                            </tr>        
                                
                                            
                                
                                            <tr>
                                                <td class="middlealign">Drop out</td>
                                                <td class="middlealign">Team 2</td>
                                                <td class="middlealign">Drop out</td>
                                                <td class="middlealign">Team 2</td>
                                                <td class="text-preserve-space">PowerSearch</td>
                                            </tr>        
                                
                                                          <tr class="pending_response_row">
                                                              <td class="middlealign color_neutral">Benny Charles</td>
                                                              <td class="middlealign color_neutral">Team 1</td>
                                                              <td class="middlealign color_neutral">Benny Charles</td>
                                                              <td class="middlealign color_neutral">Team 1</td>
                                                              <td class="text-preserve-space color_neutral"><i>No Response</i></td>
                                                          </tr>
                                
                                                          <tr class="pending_response_row">
                                                              <td class="middlealign color_neutral">Charlie Dávis</td>
                                                              <td class="middlealign color_neutral">Team 2</td>
                                                              <td class="middlealign color_neutral">Charlie Dávis</td>
                                                              <td class="middlealign color_neutral">Team 2</td>
                                                              <td class="text-preserve-space color_neutral"><i>No Response</i></td>
                                                          </tr>
                                
                                                          <tr class="pending_response_row">
                                                              <td class="middlealign color_neutral">Danny Engrid</td>
                                                              <td class="middlealign color_neutral">Team 2</td>
                                                              <td class="middlealign color_neutral">Danny Engrid</td>
                                                              <td class="middlealign color_neutral">Team 2</td>
                                                              <td class="text-preserve-space color_neutral"><i>No Response</i></td>
                                                          </tr>
                                
                                                          <tr class="pending_response_row">
                                                              <td class="middlealign color_neutral">Extra guy</td>
                                                              <td class="middlealign color_neutral">Team 2</td>
                                                              <td class="middlealign color_neutral">Extra guy</td>
                                                              <td class="middlealign color_neutral">Team 2</td>
                                                              <td class="text-preserve-space color_neutral"><i>No Response</i></td>
                                                          </tr>
                                
                                                          <tr class="pending_response_row">
                                                              <td class="middlealign color_neutral">Emily</td>
                                                              <td class="middlealign color_neutral">Team 3</td>
                                                              <td class="middlealign color_neutral">Emily</td>
                                                              <td class="middlealign color_neutral">Team 3</td>
                                                              <td class="text-preserve-space color_neutral"><i>No Response</i></td>
                                                          </tr>
                                
                            </tbody>
                        </table>
                    </div>
                    
                </div>
                </div>
            </div>
            
            <div class="panel panel-info">
                <div style="cursor: pointer;" id="panelHeading-8" data-target="#panelBodyCollapse-8" class="panel-heading">
                    <form style="display:none;" id="seeMore-8" class="seeMoreForm-8" action="/page/instructorFeedbackResultsPage">
                        <input name="courseid" value="CFResultsUiT.CS2104" type="hidden">
                        <input name="fsname" value="First Session" type="hidden">
                        <input name="user" value="CFResultsUiT.helper2" type="hidden">
                        <input name="frgroupbyteam" value="on" type="hidden">
                        <input name="frsorttype" value="question" type="hidden">
                        <input name="frshowstats" value="on" id="showStats-8" type="hidden">
                        <input name="questionnum" value="8" type="hidden">
                    </form>
                    <div class="display-icon pull-right">
                    <span class="glyphicon glyphicon-chevron-up pull-right"></span>
                    </div>
                    <strong>Question 8: </strong>
                    <div class="inline panel-heading-text">
                        <span class="text-preserve-space">What is your extra feature?&nbsp;<span style=" white-space: normal;">
    <a href="javascript:;" id="questionAdditionalInfoButton-8-" class="color_gray" onclick="toggleAdditionalQuestionInfo('8-')" data-more="[more]" data-less="[less]">[more]</a>
    <br>
    <span id="questionAdditionalInfo-8-" style="display:none;">Multiple-choice (multiple answers) question options:
<ul style="list-style-type: disc;margin-left: 20px;"><li>FlexiCommand</li><li>PowerSearch</li><li>GoodUI</li><li>Google Integration</li></ul></span>
</span></span>
                    </div>
                </div>
                <div id="panelBodyCollapse-8" class="panel-collapse collapse in">
                <div class="panel-body padding-0" id="questionBody-7">
                                    
                    <div class="resultStatistics">
                        <div class="panel-body">
    <div class="row">
        <div class="col-sm-4 text-color-gray">
            <strong>
                Response Summary
            </strong>
        </div>
    </div>
    <div class="row">
        <div class="col-sm-4">
            <table class="table margin-0">
                <thead>
                    <tr>
                        <td>
                            Choice
                        </td>
                        <td>
                            Response Count
                        </td>
                        <td>
                            Percentage
                        </td>
                    </tr>
                </thead>
                <tbody>
                    <tr>
    <td>
        FlexiCommand
    </td>
    <td>
        0
    </td>
    <td>
        0%
    </td>
</tr><tr>
    <td>
        PowerSearch
    </td>
    <td>
        1
    </td>
    <td>
        50%
    </td>
</tr><tr>
    <td>
        GoodUI
    </td>
    <td>
        1
    </td>
    <td>
        50%
    </td>
</tr><tr>
    <td>
        Google Integration
    </td>
    <td>
        0
    </td>
    <td>
        0%
    </td>
</tr>
                </tbody>
            </table>
        </div>
    </div>
</div>
                    </div>
                    <div class="table-responsive">
                        <table class="table table-striped table-bordered dataTable margin-0">
                            <thead class="background-color-medium-gray text-color-gray font-weight-normal">
                                <tr>
                                    <th id="button_sortFromName" class="button-sort-none" onclick="toggleSort(this,1)" style="width: 15%;">
                                        Giver
                                        <span class="icon-sort unsorted"></span>
                                    </th>
                                    <th id="button_sortFromTeam" class="button-sort-none" onclick="toggleSort(this,2)" style="width: 15%;">
                                        Team
                                        <span class="icon-sort unsorted"></span>
                                    </th>
                                    <th id="button_sortToName" class="button-sort-none" onclick="toggleSort(this,3)" style="width: 15%;">
                                        Recipient
                                        <span class="icon-sort unsorted"></span>
                                    </th>
                                    <th id="button_sortToTeam" class="button-sort-ascending" onclick="toggleSort(this,4)" style="width: 15%;">
                                        Team
                                        <span class="icon-sort unsorted"></span>
                                    </th>
                                    <th id="button_sortFeedback" class="button-sort-none" onclick="toggleSort(this,5)">
                                        Feedback
                                        <span class="icon-sort unsorted"></span>
                                    </th>
                                </tr>
                            </thead><thead>
                            </thead><tbody>
                                
                                            
                                
                                            <tr>
                                                <td class="middlealign">Alice Betsy</td>
                                                <td class="middlealign">Team 1</td>
                                                <td class="middlealign">Alice Betsy</td>
                                                <td class="middlealign">Team 1</td>
                                                <td class="text-preserve-space"><ul class="selectedOptionsList"><li>PowerSearch</li><li>GoodUI</li></ul></td>
                                            </tr>        
                                
<<<<<<< HEAD
                                              <tr>
                                              <td class="middlealign">Benny Charles</td>
                                              <td class="middlealign">Team 1</td>
                                              <td class="middlealign">Benny Charles</td>
                                              <td class="middlealign">Team 1</td>
                                              <td class="text-preserve-space"></td>
                                              </tr>
                                               
                                              <tr class="pending_response_row">
                                              <td class="middlealign color_neutral">Charlie Dávis</td>
                                              <td class="middlealign color_neutral">Team 2</td>
                                              <td class="middlealign color_neutral">Charlie Dávis</td>
                                              <td class="middlealign color_neutral">Team 2</td>
                                              <td class="text-preserve-space color_neutral"><i>No Response</i></td>
                                              </tr>
                                               
                                              <tr class="pending_response_row">
                                              <td class="middlealign color_neutral">Danny Engrid</td>
                                              <td class="middlealign color_neutral">Team 2</td>
                                              <td class="middlealign color_neutral">Danny Engrid</td>
                                              <td class="middlealign color_neutral">Team 2</td>
                                              <td class="text-preserve-space color_neutral"><i>No Response</i></td>
                                              </tr>
                                               
                                              <tr class="pending_response_row">
                                              <td class="middlealign color_neutral">Drop out</td>
                                              <td class="middlealign color_neutral">Team 2</td>
                                              <td class="middlealign color_neutral">Drop out</td>
                                              <td class="middlealign color_neutral">Team 2</td>
                                              <td class="text-preserve-space color_neutral"><i>No Response</i></td>
                                              </tr>
                                               
                                              <tr class="pending_response_row">
                                              <td class="middlealign color_neutral">Extra guy</td>
                                              <td class="middlealign color_neutral">Team 2</td>
                                              <td class="middlealign color_neutral">Extra guy</td>
                                              <td class="middlealign color_neutral">Team 2</td>
                                              <td class="text-preserve-space color_neutral"><i>No Response</i></td>
                                              </tr>
                                               
                                              <tr class="pending_response_row">
                                              <td class="middlealign color_neutral">Emily</td>
                                              <td class="middlealign color_neutral">Team 3</td>
                                              <td class="middlealign color_neutral">Emily</td>
                                              <td class="middlealign color_neutral">Team 3</td>
                                              <td class="text-preserve-space color_neutral"><i>No Response</i></td>
                                              </tr>
                                               
=======
                                                          <tr class="pending_response_row">
                                                              <td class="middlealign color_neutral">Benny Charles</td>
                                                              <td class="middlealign color_neutral">Team 1</td>
                                                              <td class="middlealign color_neutral">Benny Charles</td>
                                                              <td class="middlealign color_neutral">Team 1</td>
                                                              <td class="text-preserve-space color_neutral"><i>No Response</i></td>
                                                          </tr>
                                
                                                          <tr class="pending_response_row">
                                                              <td class="middlealign color_neutral">Charlie Dávis</td>
                                                              <td class="middlealign color_neutral">Team 2</td>
                                                              <td class="middlealign color_neutral">Charlie Dávis</td>
                                                              <td class="middlealign color_neutral">Team 2</td>
                                                              <td class="text-preserve-space color_neutral"><i>No Response</i></td>
                                                          </tr>
                                
                                                          <tr class="pending_response_row">
                                                              <td class="middlealign color_neutral">Danny Engrid</td>
                                                              <td class="middlealign color_neutral">Team 2</td>
                                                              <td class="middlealign color_neutral">Danny Engrid</td>
                                                              <td class="middlealign color_neutral">Team 2</td>
                                                              <td class="text-preserve-space color_neutral"><i>No Response</i></td>
                                                          </tr>
                                
                                                          <tr class="pending_response_row">
                                                              <td class="middlealign color_neutral">Drop out</td>
                                                              <td class="middlealign color_neutral">Team 2</td>
                                                              <td class="middlealign color_neutral">Drop out</td>
                                                              <td class="middlealign color_neutral">Team 2</td>
                                                              <td class="text-preserve-space color_neutral"><i>No Response</i></td>
                                                          </tr>
                                
                                                          <tr class="pending_response_row">
                                                              <td class="middlealign color_neutral">Extra guy</td>
                                                              <td class="middlealign color_neutral">Team 2</td>
                                                              <td class="middlealign color_neutral">Extra guy</td>
                                                              <td class="middlealign color_neutral">Team 2</td>
                                                              <td class="text-preserve-space color_neutral"><i>No Response</i></td>
                                                          </tr>
                                
                                                          <tr class="pending_response_row">
                                                              <td class="middlealign color_neutral">Emily</td>
                                                              <td class="middlealign color_neutral">Team 3</td>
                                                              <td class="middlealign color_neutral">Emily</td>
                                                              <td class="middlealign color_neutral">Team 3</td>
                                                              <td class="text-preserve-space color_neutral"><i>No Response</i></td>
                                                          </tr>
                                
>>>>>>> 68241f13
                            </tbody>
                        </table>
                    </div>
                    
                </div>
                </div>
            </div>
            
            <div class="panel panel-info">
                <div style="cursor: pointer;" id="panelHeading-9" data-target="#panelBodyCollapse-9" class="panel-heading">
                    <form style="display:none;" id="seeMore-9" class="seeMoreForm-9" action="/page/instructorFeedbackResultsPage">
                        <input name="courseid" value="CFResultsUiT.CS2104" type="hidden">
                        <input name="fsname" value="First Session" type="hidden">
                        <input name="user" value="CFResultsUiT.helper2" type="hidden">
                        <input name="frgroupbyteam" value="on" type="hidden">
                        <input name="frsorttype" value="question" type="hidden">
                        <input name="frshowstats" value="on" id="showStats-9" type="hidden">
                        <input name="questionnum" value="9" type="hidden">
                    </form>
                    <div class="display-icon pull-right">
                    <span class="glyphicon glyphicon-chevron-up pull-right"></span>
                    </div>
                    <strong>Question 9: </strong>
                    <div class="inline panel-heading-text">
                        <span class="text-preserve-space">Who do you think is the most hardworking student?&nbsp;<span style=" white-space: normal;">
    <a href="javascript:;" id="questionAdditionalInfoButton-9-" class="color_gray" onclick="toggleAdditionalQuestionInfo('9-')" data-more="[more]" data-less="[less]">[more]</a>
    <br>
    <span id="questionAdditionalInfo-9-" style="display:none;">Multiple-choice (single answer) question options:
<br>The options for this question is automatically generated from the list of all students in this course.</span>
</span></span>
                    </div>
                </div>
                <div id="panelBodyCollapse-9" class="panel-collapse collapse in">
                <div class="panel-body padding-0" id="questionBody-8">
                                    
                    <div class="resultStatistics">
                        <div class="panel-body">
    <div class="row">
        <div class="col-sm-4 text-color-gray">
            <strong>
                Response Summary
            </strong>
        </div>
    </div>
    <div class="row">
        <div class="col-sm-4">
            <table class="table margin-0">
                <thead>
                    <tr>
                        <td>
                            Choice
                        </td>
                        <td>
                            Response Count
                        </td>
                        <td>
                            Percentage
                        </td>
                    </tr>
                </thead>
                <tbody>
                    <tr>
    <td>
        Danny
    </td>
    <td>
        1
    </td>
    <td>
        100%
    </td>
</tr>
                </tbody>
            </table>
        </div>
    </div>
</div>
                    </div>
                    <div class="table-responsive">
                        <table class="table table-striped table-bordered dataTable margin-0">
                            <thead class="background-color-medium-gray text-color-gray font-weight-normal">
                                <tr>
                                    <th id="button_sortFromName" class="button-sort-none" onclick="toggleSort(this,1)" style="width: 15%;">
                                        Giver
                                        <span class="icon-sort unsorted"></span>
                                    </th>
                                    <th id="button_sortFromTeam" class="button-sort-none" onclick="toggleSort(this,2)" style="width: 15%;">
                                        Team
                                        <span class="icon-sort unsorted"></span>
                                    </th>
                                    <th id="button_sortToName" class="button-sort-none" onclick="toggleSort(this,3)" style="width: 15%;">
                                        Recipient
                                        <span class="icon-sort unsorted"></span>
                                    </th>
                                    <th id="button_sortToTeam" class="button-sort-ascending" onclick="toggleSort(this,4)" style="width: 15%;">
                                        Team
                                        <span class="icon-sort unsorted"></span>
                                    </th>
                                    <th id="button_sortFeedback" class="button-sort-none" onclick="toggleSort(this,5)">
                                        Feedback
                                        <span class="icon-sort unsorted"></span>
                                    </th>
                                </tr>
                            </thead><thead>
                            </thead><tbody>
                                
                                            
                                
                                            <tr>
                                                <td class="middlealign">Alice Betsy</td>
                                                <td class="middlealign">Team 1</td>
                                                <td class="middlealign">Alice Betsy</td>
                                                <td class="middlealign">Team 1</td>
                                                <td class="text-preserve-space">Danny</td>
                                            </tr>        
                                
                                                          <tr class="pending_response_row">
                                                              <td class="middlealign color_neutral">Benny Charles</td>
                                                              <td class="middlealign color_neutral">Team 1</td>
                                                              <td class="middlealign color_neutral">Benny Charles</td>
                                                              <td class="middlealign color_neutral">Team 1</td>
                                                              <td class="text-preserve-space color_neutral"><i>No Response</i></td>
                                                          </tr>
                                
                                                          <tr class="pending_response_row">
                                                              <td class="middlealign color_neutral">Charlie Dávis</td>
                                                              <td class="middlealign color_neutral">Team 2</td>
                                                              <td class="middlealign color_neutral">Charlie Dávis</td>
                                                              <td class="middlealign color_neutral">Team 2</td>
                                                              <td class="text-preserve-space color_neutral"><i>No Response</i></td>
                                                          </tr>
                                
                                                          <tr class="pending_response_row">
                                                              <td class="middlealign color_neutral">Danny Engrid</td>
                                                              <td class="middlealign color_neutral">Team 2</td>
                                                              <td class="middlealign color_neutral">Danny Engrid</td>
                                                              <td class="middlealign color_neutral">Team 2</td>
                                                              <td class="text-preserve-space color_neutral"><i>No Response</i></td>
                                                          </tr>
                                
                                                          <tr class="pending_response_row">
                                                              <td class="middlealign color_neutral">Drop out</td>
                                                              <td class="middlealign color_neutral">Team 2</td>
                                                              <td class="middlealign color_neutral">Drop out</td>
                                                              <td class="middlealign color_neutral">Team 2</td>
                                                              <td class="text-preserve-space color_neutral"><i>No Response</i></td>
                                                          </tr>
                                
                                                          <tr class="pending_response_row">
                                                              <td class="middlealign color_neutral">Extra guy</td>
                                                              <td class="middlealign color_neutral">Team 2</td>
                                                              <td class="middlealign color_neutral">Extra guy</td>
                                                              <td class="middlealign color_neutral">Team 2</td>
                                                              <td class="text-preserve-space color_neutral"><i>No Response</i></td>
                                                          </tr>
                                
                                                          <tr class="pending_response_row">
                                                              <td class="middlealign color_neutral">Emily</td>
                                                              <td class="middlealign color_neutral">Team 3</td>
                                                              <td class="middlealign color_neutral">Emily</td>
                                                              <td class="middlealign color_neutral">Team 3</td>
                                                              <td class="text-preserve-space color_neutral"><i>No Response</i></td>
                                                          </tr>
                                
                            </tbody>
                        </table>
                    </div>
                    
                </div>
                </div>
            </div>
            
            <div class="panel panel-info">
                <div style="cursor: pointer;" id="panelHeading-10" data-target="#panelBodyCollapse-10" class="panel-heading">
                    <form style="display:none;" id="seeMore-10" class="seeMoreForm-10" action="/page/instructorFeedbackResultsPage">
                        <input name="courseid" value="CFResultsUiT.CS2104" type="hidden">
                        <input name="fsname" value="First Session" type="hidden">
                        <input name="user" value="CFResultsUiT.helper2" type="hidden">
                        <input name="frgroupbyteam" value="on" type="hidden">
                        <input name="frsorttype" value="question" type="hidden">
                        <input name="frshowstats" value="on" id="showStats-10" type="hidden">
                        <input name="questionnum" value="10" type="hidden">
                    </form>
                    <div class="display-icon pull-right">
                    <span class="glyphicon glyphicon-chevron-up pull-right"></span>
                    </div>
                    <strong>Question 10: </strong>
                    <div class="inline panel-heading-text">
                        <span class="text-preserve-space">Which team do you think has the best feature?&nbsp;<span style=" white-space: normal;">
    <a href="javascript:;" id="questionAdditionalInfoButton-10-" class="color_gray" onclick="toggleAdditionalQuestionInfo('10-')" data-more="[more]" data-less="[less]">[more]</a>
    <br>
    <span id="questionAdditionalInfo-10-" style="display:none;">Multiple-choice (single answer) question options:
<br>The options for this question is automatically generated from the list of all teams in this course.</span>
</span></span>
                    </div>
                </div>
                <div id="panelBodyCollapse-10" class="panel-collapse collapse in">
                <div class="panel-body padding-0" id="questionBody-9">
                                    
                    <div class="resultStatistics">
                        <div class="panel-body">
    <div class="row">
        <div class="col-sm-4 text-color-gray">
            <strong>
                Response Summary
            </strong>
        </div>
    </div>
    <div class="row">
        <div class="col-sm-4">
            <table class="table margin-0">
                <thead>
                    <tr>
                        <td>
                            Choice
                        </td>
                        <td>
                            Response Count
                        </td>
                        <td>
                            Percentage
                        </td>
                    </tr>
                </thead>
                <tbody>
                    <tr>
    <td>
        Team 1
    </td>
    <td>
        1
    </td>
    <td>
        50%
    </td>
</tr><tr>
    <td>
        Team 2
    </td>
    <td>
        1
    </td>
    <td>
        50%
    </td>
</tr>
                </tbody>
            </table>
        </div>
    </div>
</div>
                    </div>
                    <div class="table-responsive">
                        <table class="table table-striped table-bordered dataTable margin-0">
                            <thead class="background-color-medium-gray text-color-gray font-weight-normal">
                                <tr>
                                    <th id="button_sortFromName" class="button-sort-none" onclick="toggleSort(this,1)" style="width: 15%;">
                                        Giver
                                        <span class="icon-sort unsorted"></span>
                                    </th>
                                    <th id="button_sortFromTeam" class="button-sort-none" onclick="toggleSort(this,2)" style="width: 15%;">
                                        Team
                                        <span class="icon-sort unsorted"></span>
                                    </th>
                                    <th id="button_sortToName" class="button-sort-none" onclick="toggleSort(this,3)" style="width: 15%;">
                                        Recipient
                                        <span class="icon-sort unsorted"></span>
                                    </th>
                                    <th id="button_sortToTeam" class="button-sort-ascending" onclick="toggleSort(this,4)" style="width: 15%;">
                                        Team
                                        <span class="icon-sort unsorted"></span>
                                    </th>
                                    <th id="button_sortFeedback" class="button-sort-none" onclick="toggleSort(this,5)">
                                        Feedback
                                        <span class="icon-sort unsorted"></span>
                                    </th>
                                </tr>
                            </thead><thead>
                            </thead><tbody>
                                
                                            
                                
                                            <tr>
                                                <td class="middlealign">Alice Betsy</td>
                                                <td class="middlealign">Team 1</td>
                                                <td class="middlealign">Alice Betsy</td>
                                                <td class="middlealign">Team 1</td>
                                                <td class="text-preserve-space">Team 1</td>
                                            </tr>        
                                
                                            
                                
                                            <tr>
                                                <td class="middlealign">Drop out</td>
                                                <td class="middlealign">Team 2</td>
                                                <td class="middlealign">Drop out</td>
                                                <td class="middlealign">Team 2</td>
                                                <td class="text-preserve-space">Team 2</td>
                                            </tr>        
                                
                                                          <tr class="pending_response_row">
                                                              <td class="middlealign color_neutral">Benny Charles</td>
                                                              <td class="middlealign color_neutral">Team 1</td>
                                                              <td class="middlealign color_neutral">Benny Charles</td>
                                                              <td class="middlealign color_neutral">Team 1</td>
                                                              <td class="text-preserve-space color_neutral"><i>No Response</i></td>
                                                          </tr>
                                
                                                          <tr class="pending_response_row">
                                                              <td class="middlealign color_neutral">Charlie Dávis</td>
                                                              <td class="middlealign color_neutral">Team 2</td>
                                                              <td class="middlealign color_neutral">Charlie Dávis</td>
                                                              <td class="middlealign color_neutral">Team 2</td>
                                                              <td class="text-preserve-space color_neutral"><i>No Response</i></td>
                                                          </tr>
                                
                                                          <tr class="pending_response_row">
                                                              <td class="middlealign color_neutral">Danny Engrid</td>
                                                              <td class="middlealign color_neutral">Team 2</td>
                                                              <td class="middlealign color_neutral">Danny Engrid</td>
                                                              <td class="middlealign color_neutral">Team 2</td>
                                                              <td class="text-preserve-space color_neutral"><i>No Response</i></td>
                                                          </tr>
                                
                                                          <tr class="pending_response_row">
                                                              <td class="middlealign color_neutral">Extra guy</td>
                                                              <td class="middlealign color_neutral">Team 2</td>
                                                              <td class="middlealign color_neutral">Extra guy</td>
                                                              <td class="middlealign color_neutral">Team 2</td>
                                                              <td class="text-preserve-space color_neutral"><i>No Response</i></td>
                                                          </tr>
                                
                                                          <tr class="pending_response_row">
                                                              <td class="middlealign color_neutral">Emily</td>
                                                              <td class="middlealign color_neutral">Team 3</td>
                                                              <td class="middlealign color_neutral">Emily</td>
                                                              <td class="middlealign color_neutral">Team 3</td>
                                                              <td class="text-preserve-space color_neutral"><i>No Response</i></td>
                                                          </tr>
                                
                            </tbody>
                        </table>
                    </div>
                    
                </div>
                </div>
            </div>
            
            <div class="panel panel-info">
                <div style="cursor: pointer;" id="panelHeading-11" data-target="#panelBodyCollapse-11" class="panel-heading">
                    <form style="display:none;" id="seeMore-11" class="seeMoreForm-11" action="/page/instructorFeedbackResultsPage">
                        <input name="courseid" value="CFResultsUiT.CS2104" type="hidden">
                        <input name="fsname" value="First Session" type="hidden">
                        <input name="user" value="CFResultsUiT.helper2" type="hidden">
                        <input name="frgroupbyteam" value="on" type="hidden">
                        <input name="frsorttype" value="question" type="hidden">
                        <input name="frshowstats" value="on" id="showStats-11" type="hidden">
                        <input name="questionnum" value="11" type="hidden">
                    </form>
                    <div class="display-icon pull-right">
                    <span class="glyphicon glyphicon-chevron-up pull-right"></span>
                    </div>
                    <strong>Question 11: </strong>
                    <div class="inline panel-heading-text">
                        <span class="text-preserve-space">Who are your teammates?&nbsp;<span style=" white-space: normal;">
    <a href="javascript:;" id="questionAdditionalInfoButton-11-" class="color_gray" onclick="toggleAdditionalQuestionInfo('11-')" data-more="[more]" data-less="[less]">[more]</a>
    <br>
    <span id="questionAdditionalInfo-11-" style="display:none;">Multiple-choice (multiple answers) question options:
<br>The options for this question is automatically generated from the list of all students in this course.</span>
</span></span>
                    </div>
                </div>
                <div id="panelBodyCollapse-11" class="panel-collapse collapse in">
                <div class="panel-body padding-0" id="questionBody-10">
                                    
                    <div class="resultStatistics">
                        <div class="panel-body">
    <div class="row">
        <div class="col-sm-4 text-color-gray">
            <strong>
                Response Summary
            </strong>
        </div>
    </div>
    <div class="row">
        <div class="col-sm-4">
            <table class="table margin-0">
                <thead>
                    <tr>
                        <td>
                            Choice
                        </td>
                        <td>
                            Response Count
                        </td>
                        <td>
                            Percentage
                        </td>
                    </tr>
                </thead>
                <tbody>
                    <tr>
    <td>
        Danny
    </td>
    <td>
        1
    </td>
    <td>
        100%
    </td>
</tr>
                </tbody>
            </table>
        </div>
    </div>
</div>
                    </div>
                    <div class="table-responsive">
                        <table class="table table-striped table-bordered dataTable margin-0">
                            <thead class="background-color-medium-gray text-color-gray font-weight-normal">
                                <tr>
                                    <th id="button_sortFromName" class="button-sort-none" onclick="toggleSort(this,1)" style="width: 15%;">
                                        Giver
                                        <span class="icon-sort unsorted"></span>
                                    </th>
                                    <th id="button_sortFromTeam" class="button-sort-none" onclick="toggleSort(this,2)" style="width: 15%;">
                                        Team
                                        <span class="icon-sort unsorted"></span>
                                    </th>
                                    <th id="button_sortToName" class="button-sort-none" onclick="toggleSort(this,3)" style="width: 15%;">
                                        Recipient
                                        <span class="icon-sort unsorted"></span>
                                    </th>
                                    <th id="button_sortToTeam" class="button-sort-ascending" onclick="toggleSort(this,4)" style="width: 15%;">
                                        Team
                                        <span class="icon-sort unsorted"></span>
                                    </th>
                                    <th id="button_sortFeedback" class="button-sort-none" onclick="toggleSort(this,5)">
                                        Feedback
                                        <span class="icon-sort unsorted"></span>
                                    </th>
                                </tr>
                            </thead><thead>
                            </thead><tbody>
                                
                                            
                                
                                            <tr>
                                                <td class="middlealign">Alice Betsy</td>
                                                <td class="middlealign">Team 1</td>
                                                <td class="middlealign">Alice Betsy</td>
                                                <td class="middlealign">Team 1</td>
                                                <td class="text-preserve-space"><ul class="selectedOptionsList"><li>Danny</li></ul></td>
                                            </tr>        
                                
                                                          <tr class="pending_response_row">
                                                              <td class="middlealign color_neutral">Benny Charles</td>
                                                              <td class="middlealign color_neutral">Team 1</td>
                                                              <td class="middlealign color_neutral">Benny Charles</td>
                                                              <td class="middlealign color_neutral">Team 1</td>
                                                              <td class="text-preserve-space color_neutral"><i>No Response</i></td>
                                                          </tr>
                                
                                                          <tr class="pending_response_row">
                                                              <td class="middlealign color_neutral">Charlie Dávis</td>
                                                              <td class="middlealign color_neutral">Team 2</td>
                                                              <td class="middlealign color_neutral">Charlie Dávis</td>
                                                              <td class="middlealign color_neutral">Team 2</td>
                                                              <td class="text-preserve-space color_neutral"><i>No Response</i></td>
                                                          </tr>
                                
                                                          <tr class="pending_response_row">
                                                              <td class="middlealign color_neutral">Danny Engrid</td>
                                                              <td class="middlealign color_neutral">Team 2</td>
                                                              <td class="middlealign color_neutral">Danny Engrid</td>
                                                              <td class="middlealign color_neutral">Team 2</td>
                                                              <td class="text-preserve-space color_neutral"><i>No Response</i></td>
                                                          </tr>
                                
                                                          <tr class="pending_response_row">
                                                              <td class="middlealign color_neutral">Drop out</td>
                                                              <td class="middlealign color_neutral">Team 2</td>
                                                              <td class="middlealign color_neutral">Drop out</td>
                                                              <td class="middlealign color_neutral">Team 2</td>
                                                              <td class="text-preserve-space color_neutral"><i>No Response</i></td>
                                                          </tr>
                                
                                                          <tr class="pending_response_row">
                                                              <td class="middlealign color_neutral">Extra guy</td>
                                                              <td class="middlealign color_neutral">Team 2</td>
                                                              <td class="middlealign color_neutral">Extra guy</td>
                                                              <td class="middlealign color_neutral">Team 2</td>
                                                              <td class="text-preserve-space color_neutral"><i>No Response</i></td>
                                                          </tr>
                                
                                                          <tr class="pending_response_row">
                                                              <td class="middlealign color_neutral">Emily</td>
                                                              <td class="middlealign color_neutral">Team 3</td>
                                                              <td class="middlealign color_neutral">Emily</td>
                                                              <td class="middlealign color_neutral">Team 3</td>
                                                              <td class="text-preserve-space color_neutral"><i>No Response</i></td>
                                                          </tr>
                                
                            </tbody>
                        </table>
                    </div>
                    
                </div>
                </div>
            </div>
            
            <div class="panel panel-info">
                <div style="cursor: pointer;" id="panelHeading-12" data-target="#panelBodyCollapse-12" class="panel-heading">
                    <form style="display:none;" id="seeMore-12" class="seeMoreForm-12" action="/page/instructorFeedbackResultsPage">
                        <input name="courseid" value="CFResultsUiT.CS2104" type="hidden">
                        <input name="fsname" value="First Session" type="hidden">
                        <input name="user" value="CFResultsUiT.helper2" type="hidden">
                        <input name="frgroupbyteam" value="on" type="hidden">
                        <input name="frsorttype" value="question" type="hidden">
                        <input name="frshowstats" value="on" id="showStats-12" type="hidden">
                        <input name="questionnum" value="12" type="hidden">
                    </form>
                    <div class="display-icon pull-right">
                    <span class="glyphicon glyphicon-chevron-up pull-right"></span>
                    </div>
                    <strong>Question 12: </strong>
                    <div class="inline panel-heading-text">
                        <span class="text-preserve-space">Which teams do you like?&nbsp;<span style=" white-space: normal;">
    <a href="javascript:;" id="questionAdditionalInfoButton-12-" class="color_gray" onclick="toggleAdditionalQuestionInfo('12-')" data-more="[more]" data-less="[less]">[more]</a>
    <br>
    <span id="questionAdditionalInfo-12-" style="display:none;">Multiple-choice (multiple answers) question options:
<br>The options for this question is automatically generated from the list of all teams in this course.</span>
</span></span>
                    </div>
                </div>
                <div id="panelBodyCollapse-12" class="panel-collapse collapse in">
                <div class="panel-body padding-0" id="questionBody-11">
                                    
                    <div class="resultStatistics">
                        <div class="panel-body">
    <div class="row">
        <div class="col-sm-4 text-color-gray">
            <strong>
                Response Summary
            </strong>
        </div>
    </div>
    <div class="row">
        <div class="col-sm-4">
            <table class="table margin-0">
                <thead>
                    <tr>
                        <td>
                            Choice
                        </td>
                        <td>
                            Response Count
                        </td>
                        <td>
                            Percentage
                        </td>
                    </tr>
                </thead>
                <tbody>
                    <tr>
    <td>
        Team 1
    </td>
    <td>
        1
    </td>
    <td>
        50%
    </td>
</tr><tr>
    <td>
        Team 2
    </td>
    <td>
        1
    </td>
    <td>
        50%
    </td>
</tr>
                </tbody>
            </table>
        </div>
    </div>
</div>
                    </div>
                    <div class="table-responsive">
                        <table class="table table-striped table-bordered dataTable margin-0">
                            <thead class="background-color-medium-gray text-color-gray font-weight-normal">
                                <tr>
                                    <th id="button_sortFromName" class="button-sort-none" onclick="toggleSort(this,1)" style="width: 15%;">
                                        Giver
                                        <span class="icon-sort unsorted"></span>
                                    </th>
                                    <th id="button_sortFromTeam" class="button-sort-none" onclick="toggleSort(this,2)" style="width: 15%;">
                                        Team
                                        <span class="icon-sort unsorted"></span>
                                    </th>
                                    <th id="button_sortToName" class="button-sort-none" onclick="toggleSort(this,3)" style="width: 15%;">
                                        Recipient
                                        <span class="icon-sort unsorted"></span>
                                    </th>
                                    <th id="button_sortToTeam" class="button-sort-ascending" onclick="toggleSort(this,4)" style="width: 15%;">
                                        Team
                                        <span class="icon-sort unsorted"></span>
                                    </th>
                                    <th id="button_sortFeedback" class="button-sort-none" onclick="toggleSort(this,5)">
                                        Feedback
                                        <span class="icon-sort unsorted"></span>
                                    </th>
                                </tr>
                            </thead><thead>
                            </thead><tbody>
                                
                                            
                                
                                            <tr>
                                                <td class="middlealign">Alice Betsy</td>
                                                <td class="middlealign">Team 1</td>
                                                <td class="middlealign">Alice Betsy</td>
                                                <td class="middlealign">Team 1</td>
                                                <td class="text-preserve-space"><ul class="selectedOptionsList"><li>Team 1</li><li>Team 2</li></ul></td>
                                            </tr>        
                                
                                                          <tr class="pending_response_row">
                                                              <td class="middlealign color_neutral">Benny Charles</td>
                                                              <td class="middlealign color_neutral">Team 1</td>
                                                              <td class="middlealign color_neutral">Benny Charles</td>
                                                              <td class="middlealign color_neutral">Team 1</td>
                                                              <td class="text-preserve-space color_neutral"><i>No Response</i></td>
                                                          </tr>
                                
                                                          <tr class="pending_response_row">
                                                              <td class="middlealign color_neutral">Charlie Dávis</td>
                                                              <td class="middlealign color_neutral">Team 2</td>
                                                              <td class="middlealign color_neutral">Charlie Dávis</td>
                                                              <td class="middlealign color_neutral">Team 2</td>
                                                              <td class="text-preserve-space color_neutral"><i>No Response</i></td>
                                                          </tr>
                                
                                                          <tr class="pending_response_row">
                                                              <td class="middlealign color_neutral">Danny Engrid</td>
                                                              <td class="middlealign color_neutral">Team 2</td>
                                                              <td class="middlealign color_neutral">Danny Engrid</td>
                                                              <td class="middlealign color_neutral">Team 2</td>
                                                              <td class="text-preserve-space color_neutral"><i>No Response</i></td>
                                                          </tr>
                                
                                                          <tr class="pending_response_row">
                                                              <td class="middlealign color_neutral">Drop out</td>
                                                              <td class="middlealign color_neutral">Team 2</td>
                                                              <td class="middlealign color_neutral">Drop out</td>
                                                              <td class="middlealign color_neutral">Team 2</td>
                                                              <td class="text-preserve-space color_neutral"><i>No Response</i></td>
                                                          </tr>
                                
                                                          <tr class="pending_response_row">
                                                              <td class="middlealign color_neutral">Extra guy</td>
                                                              <td class="middlealign color_neutral">Team 2</td>
                                                              <td class="middlealign color_neutral">Extra guy</td>
                                                              <td class="middlealign color_neutral">Team 2</td>
                                                              <td class="text-preserve-space color_neutral"><i>No Response</i></td>
                                                          </tr>
                                
                                                          <tr class="pending_response_row">
                                                              <td class="middlealign color_neutral">Emily</td>
                                                              <td class="middlealign color_neutral">Team 3</td>
                                                              <td class="middlealign color_neutral">Emily</td>
                                                              <td class="middlealign color_neutral">Team 3</td>
                                                              <td class="text-preserve-space color_neutral"><i>No Response</i></td>
                                                          </tr>
                                
                            </tbody>
                        </table>
                    </div>
                    
                </div>
                </div>
            </div>
            
            <div class="panel panel-info">
                <div style="cursor: pointer;" id="panelHeading-13" data-target="#panelBodyCollapse-13" class="panel-heading">
                    <form style="display:none;" id="seeMore-13" class="seeMoreForm-13" action="/page/instructorFeedbackResultsPage">
                        <input name="courseid" value="CFResultsUiT.CS2104" type="hidden">
                        <input name="fsname" value="First Session" type="hidden">
                        <input name="user" value="CFResultsUiT.helper2" type="hidden">
                        <input name="frgroupbyteam" value="on" type="hidden">
                        <input name="frsorttype" value="question" type="hidden">
                        <input name="frshowstats" value="on" id="showStats-13" type="hidden">
                        <input name="questionnum" value="13" type="hidden">
                    </form>
                    <div class="display-icon pull-right">
                    <span class="glyphicon glyphicon-chevron-up pull-right"></span>
                    </div>
                    <strong>Question 13: </strong>
                    <div class="inline panel-heading-text">
                        <span class="text-preserve-space">Rate our product.&nbsp;<span style=" white-space: normal;">
    <a href="javascript:;" id="questionAdditionalInfoButton-13-" class="color_gray" onclick="toggleAdditionalQuestionInfo('13-')" data-more="[more]" data-less="[less]">[more]</a>
    <br>
    <span id="questionAdditionalInfo-13-" style="display:none;">Numerical-scale question:<br>Minimum value: 1. Increment: 0.5. Maximum value: 5.</span>
</span></span>
                    </div>
                </div>
                <div id="panelBodyCollapse-13" class="panel-collapse collapse in">
                <div class="panel-body padding-0" id="questionBody-12">
                                    
                    <div class="resultStatistics">
                        <div class="panel-body">
    <div class="row">
        <div class="col-sm-4 text-color-gray">
            <strong>
                Response Summary
            </strong>
        </div>
    </div>
    <div class="row">
        <div class="col-sm-12">
            <table class="table table-bordered table-responsive margin-0">
                <thead>
                <tr>
                    <td class="button-sort-ascending" id="button_sortreceiverteam" onclick="toggleSort(this,1);">Team 
                        <span class="icon-sort unsorted"></span></td>
                    <td class="button-sort-ascending" id="button_sortreceivername" onclick="toggleSort(this,2);">Recipient 
                        <span class="icon-sort unsorted"></span></td>
                    <td data-original-title="Average of the visible responses" class="button-sort-none" id="button_sortavg" onclick="toggleSort(this,3,sortByPoint)" data-toggle="tooltip" data-placement="top" data-container="body" title="">
                        <abbr title="Average of the visible responses">Average</abbr>
                        <span class="icon-sort unsorted"></span></td>
                    <td data-original-title="Maximum of the visible responses" class="button-sort-none" id="button_sortmax" onclick="toggleSort(this,4,sortByPoint)" data-toggle="tooltip" data-placement="top" data-container="body" title="">
                        <abbr title="Maximum of the visible responses">Max</abbr>
                        <span class="icon-sort unsorted"></span></td>
                    <td data-original-title="Minimum of the visible responses" class="button-sort-none" id="button_sortmin" onclick="toggleSort(this,5,sortByPoint)" data-toggle="tooltip" data-placement="top" data-container="body" title="">
                        <abbr title="Minimum of the visible responses">Min</abbr>
                        <span class="icon-sort unsorted"></span></td>
                </tr>
                </thead>
                <tbody><tr>
    <td>Team 1</td>
    <td>Alice Betsy</td>
    <td>3.5</td>
    <td>3.5</td>
    <td>3.5</td>
</tr>
            </tbody></table>
        </div>
    </div>
</div>
                    </div>
                    <div class="table-responsive">
                        <table class="table table-striped table-bordered dataTable margin-0">
                            <thead class="background-color-medium-gray text-color-gray font-weight-normal">
                                <tr>
                                    <th id="button_sortFromName" class="button-sort-none" onclick="toggleSort(this,1)" style="width: 15%;">
                                        Giver
                                        <span class="icon-sort unsorted"></span>
                                    </th>
                                    <th id="button_sortFromTeam" class="button-sort-none" onclick="toggleSort(this,2)" style="width: 15%;">
                                        Team
                                        <span class="icon-sort unsorted"></span>
                                    </th>
                                    <th id="button_sortToName" class="button-sort-none" onclick="toggleSort(this,3)" style="width: 15%;">
                                        Recipient
                                        <span class="icon-sort unsorted"></span>
                                    </th>
                                    <th id="button_sortToTeam" class="button-sort-ascending" onclick="toggleSort(this,4)" style="width: 15%;">
                                        Team
                                        <span class="icon-sort unsorted"></span>
                                    </th>
                                    <th id="button_sortFeedback" class="button-sort-none" onclick="toggleSort(this,5)">
                                        Feedback
                                        <span class="icon-sort unsorted"></span>
                                    </th>
                                </tr>
                            </thead><thead>
                            </thead><tbody>
                                
                                            
                                
                                            <tr>
                                                <td class="middlealign">Alice Betsy</td>
                                                <td class="middlealign">Team 1</td>
                                                <td class="middlealign">Alice Betsy</td>
                                                <td class="middlealign">Team 1</td>
                                                <td class="text-preserve-space">3.5</td>
                                            </tr>        
                                
                                                          <tr class="pending_response_row">
                                                              <td class="middlealign color_neutral">Benny Charles</td>
                                                              <td class="middlealign color_neutral">Team 1</td>
                                                              <td class="middlealign color_neutral">Benny Charles</td>
                                                              <td class="middlealign color_neutral">Team 1</td>
                                                              <td class="text-preserve-space color_neutral"><i>No Response</i></td>
                                                          </tr>
                                
                                                          <tr class="pending_response_row">
                                                              <td class="middlealign color_neutral">Charlie Dávis</td>
                                                              <td class="middlealign color_neutral">Team 2</td>
                                                              <td class="middlealign color_neutral">Charlie Dávis</td>
                                                              <td class="middlealign color_neutral">Team 2</td>
                                                              <td class="text-preserve-space color_neutral"><i>No Response</i></td>
                                                          </tr>
                                
                                                          <tr class="pending_response_row">
                                                              <td class="middlealign color_neutral">Danny Engrid</td>
                                                              <td class="middlealign color_neutral">Team 2</td>
                                                              <td class="middlealign color_neutral">Danny Engrid</td>
                                                              <td class="middlealign color_neutral">Team 2</td>
                                                              <td class="text-preserve-space color_neutral"><i>No Response</i></td>
                                                          </tr>
                                
                                                          <tr class="pending_response_row">
                                                              <td class="middlealign color_neutral">Drop out</td>
                                                              <td class="middlealign color_neutral">Team 2</td>
                                                              <td class="middlealign color_neutral">Drop out</td>
                                                              <td class="middlealign color_neutral">Team 2</td>
                                                              <td class="text-preserve-space color_neutral"><i>No Response</i></td>
                                                          </tr>
                                
                                                          <tr class="pending_response_row">
                                                              <td class="middlealign color_neutral">Extra guy</td>
                                                              <td class="middlealign color_neutral">Team 2</td>
                                                              <td class="middlealign color_neutral">Extra guy</td>
                                                              <td class="middlealign color_neutral">Team 2</td>
                                                              <td class="text-preserve-space color_neutral"><i>No Response</i></td>
                                                          </tr>
                                
                                                          <tr class="pending_response_row">
                                                              <td class="middlealign color_neutral">Emily</td>
                                                              <td class="middlealign color_neutral">Team 3</td>
                                                              <td class="middlealign color_neutral">Emily</td>
                                                              <td class="middlealign color_neutral">Team 3</td>
                                                              <td class="text-preserve-space color_neutral"><i>No Response</i></td>
                                                          </tr>
                                
                            </tbody>
                        </table>
                    </div>
                    
                </div>
                </div>
            </div>
            
            <div class="panel panel-info">
                <div style="cursor: pointer;" id="panelHeading-14" data-target="#panelBodyCollapse-14" class="panel-heading">
                    <form style="display:none;" id="seeMore-14" class="seeMoreForm-14" action="/page/instructorFeedbackResultsPage">
                        <input name="courseid" value="CFResultsUiT.CS2104" type="hidden">
                        <input name="fsname" value="First Session" type="hidden">
                        <input name="user" value="CFResultsUiT.helper2" type="hidden">
                        <input name="frgroupbyteam" value="on" type="hidden">
                        <input name="frsorttype" value="question" type="hidden">
                        <input name="frshowstats" value="on" id="showStats-14" type="hidden">
                        <input name="questionnum" value="14" type="hidden">
                    </form>
                    <div class="display-icon pull-right">
                    <span class="glyphicon glyphicon-chevron-up pull-right"></span>
                    </div>
                    <strong>Question 14: </strong>
                    <div class="inline panel-heading-text">
                        <span class="text-preserve-space">How important are the following factors to you? Give points accordingly.&nbsp;<span style=" white-space: normal;">
    <a href="javascript:;" id="questionAdditionalInfoButton-14-" class="color_gray" onclick="toggleAdditionalQuestionInfo('14-')" data-more="[more]" data-less="[less]">[more]</a>
    <br>
    <span id="questionAdditionalInfo-14-" style="display:none;">Distribute points (among options) question options:
<ul style="list-style-type: disc;margin-left: 20px;"><li>Grades</li><li>Fun</li></ul>Total points: 100</span>
</span></span>
                    </div>
                </div>
                <div id="panelBodyCollapse-14" class="panel-collapse collapse in">
                <div class="panel-body padding-0" id="questionBody-13">
                                    
                    <div class="resultStatistics">
                        <div class="panel-body">
    <div class="row">
        <div class="col-sm-4 text-color-gray">
            <strong>
                Response Summary
            </strong>
        </div>
    </div>
    <div class="row">
        <div class="col-sm-12">
            <table class="table table-bordered table-responsive margin-0">
                <thead>
                <tr>
                    <td class="button-sort-ascending" id="button_sortteamname" onclick="toggleSort(this,1);" style="width: 35%;">Option
                        <span class="icon-sort unsorted"></span></td>
                    <td class="button-sort-none" id="button_sortname" onclick="toggleSort(this,2);">Points Received
                        <span class="icon-sort unsorted"></span></td>
                    <td class="button-sort-none" id="button_sortclaimed" onclick="toggleSort(this,3);" style="width:15%;">Average Points
                        <span class="icon-sort unsorted"></span></td>
                </tr>
                </thead>
                <tbody>
                    <tr>
    <td>
        Fun
    </td>
    <td>
    	55
    </td>
    <td>
        55
    </td>
</tr><tr>
    <td>
        Grades
    </td>
    <td>
    	45
    </td>
    <td>
        45
    </td>
</tr>
                </tbody>
            </table>
        </div>
    </div>
</div>
                    </div>
                    <div class="table-responsive">
                        <table class="table table-striped table-bordered dataTable margin-0">
                            <thead class="background-color-medium-gray text-color-gray font-weight-normal">
                                <tr>
                                    <th id="button_sortFromName" class="button-sort-none" onclick="toggleSort(this,1)" style="width: 15%;">
                                        Giver
                                        <span class="icon-sort unsorted"></span>
                                    </th>
                                    <th id="button_sortFromTeam" class="button-sort-none" onclick="toggleSort(this,2)" style="width: 15%;">
                                        Team
                                        <span class="icon-sort unsorted"></span>
                                    </th>
                                    <th id="button_sortToName" class="button-sort-none" onclick="toggleSort(this,3)" style="width: 15%;">
                                        Recipient
                                        <span class="icon-sort unsorted"></span>
                                    </th>
                                    <th id="button_sortToTeam" class="button-sort-ascending" onclick="toggleSort(this,4)" style="width: 15%;">
                                        Team
                                        <span class="icon-sort unsorted"></span>
                                    </th>
                                    <th id="button_sortFeedback" class="button-sort-none" onclick="toggleSort(this,5)">
                                        Feedback
                                        <span class="icon-sort unsorted"></span>
                                    </th>
                                </tr>
                            </thead><thead>
                            </thead><tbody>
                                
                                            
                                
                                            <tr>
                                                <td class="middlealign">Alice Betsy</td>
                                                <td class="middlealign">Team 1</td>
                                                <td class="middlealign">Alice Betsy</td>
                                                <td class="middlealign">Team 1</td>
                                                <td class="text-preserve-space"><ul><li>Grades: 45</li><li>Fun: 55</li></ul></td>
                                            </tr>        
                                
                                                          <tr class="pending_response_row">
                                                              <td class="middlealign color_neutral">Benny Charles</td>
                                                              <td class="middlealign color_neutral">Team 1</td>
                                                              <td class="middlealign color_neutral">Benny Charles</td>
                                                              <td class="middlealign color_neutral">Team 1</td>
                                                              <td class="text-preserve-space color_neutral"><i>No Response</i></td>
                                                          </tr>
                                
                                                          <tr class="pending_response_row">
                                                              <td class="middlealign color_neutral">Charlie Dávis</td>
                                                              <td class="middlealign color_neutral">Team 2</td>
                                                              <td class="middlealign color_neutral">Charlie Dávis</td>
                                                              <td class="middlealign color_neutral">Team 2</td>
                                                              <td class="text-preserve-space color_neutral"><i>No Response</i></td>
                                                          </tr>
                                
                                                          <tr class="pending_response_row">
                                                              <td class="middlealign color_neutral">Danny Engrid</td>
                                                              <td class="middlealign color_neutral">Team 2</td>
                                                              <td class="middlealign color_neutral">Danny Engrid</td>
                                                              <td class="middlealign color_neutral">Team 2</td>
                                                              <td class="text-preserve-space color_neutral"><i>No Response</i></td>
                                                          </tr>
                                
                                                          <tr class="pending_response_row">
                                                              <td class="middlealign color_neutral">Drop out</td>
                                                              <td class="middlealign color_neutral">Team 2</td>
                                                              <td class="middlealign color_neutral">Drop out</td>
                                                              <td class="middlealign color_neutral">Team 2</td>
                                                              <td class="text-preserve-space color_neutral"><i>No Response</i></td>
                                                          </tr>
                                
                                                          <tr class="pending_response_row">
                                                              <td class="middlealign color_neutral">Extra guy</td>
                                                              <td class="middlealign color_neutral">Team 2</td>
                                                              <td class="middlealign color_neutral">Extra guy</td>
                                                              <td class="middlealign color_neutral">Team 2</td>
                                                              <td class="text-preserve-space color_neutral"><i>No Response</i></td>
                                                          </tr>
                                
                                                          <tr class="pending_response_row">
                                                              <td class="middlealign color_neutral">Emily</td>
                                                              <td class="middlealign color_neutral">Team 3</td>
                                                              <td class="middlealign color_neutral">Emily</td>
                                                              <td class="middlealign color_neutral">Team 3</td>
                                                              <td class="text-preserve-space color_neutral"><i>No Response</i></td>
                                                          </tr>
                                
                            </tbody>
                        </table>
                    </div>
                    
                </div>
                </div>
            </div>
            
            <div class="panel panel-info">
                <div style="cursor: pointer;" id="panelHeading-15" data-target="#panelBodyCollapse-15" class="panel-heading">
                    <form style="display:none;" id="seeMore-15" class="seeMoreForm-15" action="/page/instructorFeedbackResultsPage">
                        <input name="courseid" value="CFResultsUiT.CS2104" type="hidden">
                        <input name="fsname" value="First Session" type="hidden">
                        <input name="user" value="CFResultsUiT.helper2" type="hidden">
                        <input name="frgroupbyteam" value="on" type="hidden">
                        <input name="frsorttype" value="question" type="hidden">
                        <input name="frshowstats" value="on" id="showStats-15" type="hidden">
                        <input name="questionnum" value="15" type="hidden">
                    </form>
                    <div class="display-icon pull-right">
                    <span class="glyphicon glyphicon-chevron-up pull-right"></span>
                    </div>
                    <strong>Question 15: </strong>
                    <div class="inline panel-heading-text">
                        <span class="text-preserve-space">Split points among the your team members and yourself, according to how much you think each member has contributed.&nbsp;<span style=" white-space: normal;">
    <a href="javascript:;" id="questionAdditionalInfoButton-15-" class="color_gray" onclick="toggleAdditionalQuestionInfo('15-')" data-more="[more]" data-less="[less]">[more]</a>
    <br>
    <span id="questionAdditionalInfo-15-" style="display:none;">Distribute points (among recipients) question<br>Points per recipient: 100</span>
</span></span>
                    </div>
                </div>
                <div id="panelBodyCollapse-15" class="panel-collapse collapse in">
                <div class="panel-body padding-0" id="questionBody-14">
                                    
                    <div class="resultStatistics">
                        <div class="panel-body">
    <div class="row">
        <div class="col-sm-4 text-color-gray">
            <strong>
                Response Summary
            </strong>
        </div>
    </div>
    <div class="row">
        <div class="col-sm-12">
            <table class="table table-bordered table-responsive margin-0">
                <thead>
                <tr>
                    <td class="button-sort-ascending" id="button_sortteamname" onclick="toggleSort(this,1);" style="width: 35%;">Recipient
                        <span class="icon-sort unsorted"></span></td>
                    <td class="button-sort-none" onclick="toggleSort(this,2);">Team
                        <span class="icon-sort unsorted"></span></td>
                    <td class="button-sort-none" id="button_sortname" onclick="toggleSort(this,3);" style="width:15%;">Points Received
                        <span class="icon-sort unsorted"></span></td>
                    <td class="button-sort-none" id="button_sortclaimed" onclick="toggleSort(this,4);" style="width:15%;">Average Points
                        <span class="icon-sort unsorted"></span></td>
                </tr>
                </thead>
                <tbody>
                    <tr>
    <td>
        Charlie Dávis
    </td>
    <td>
        Team 2
    </td>
    <td>
        50
    </td>
    <td>
        50
    </td>
</tr><tr>
    <td>
        Benny Charles
    </td>
    <td>
        Team 1
    </td>
    <td>
        90
    </td>
    <td>
        90
    </td>
</tr><tr>
    <td>
        Danny Engrid
    </td>
    <td>
        Team 2
    </td>
    <td>
        150
    </td>
    <td>
        150
    </td>
</tr><tr>
    <td>
        Alice Betsy
    </td>
    <td>
        Team 1
    </td>
    <td>
        110
    </td>
    <td>
        110
    </td>
</tr>
                </tbody>
            </table>
        </div>
    </div>
</div>
                    </div>
                    <div class="table-responsive">
                        <table class="table table-striped table-bordered dataTable margin-0">
                            <thead class="background-color-medium-gray text-color-gray font-weight-normal">
                                <tr>
                                    <th id="button_sortFromName" class="button-sort-none" onclick="toggleSort(this,1)" style="width: 15%;">
                                        Giver
                                        <span class="icon-sort unsorted"></span>
                                    </th>
                                    <th id="button_sortFromTeam" class="button-sort-none" onclick="toggleSort(this,2)" style="width: 15%;">
                                        Team
                                        <span class="icon-sort unsorted"></span>
                                    </th>
                                    <th id="button_sortToName" class="button-sort-none" onclick="toggleSort(this,3)" style="width: 15%;">
                                        Recipient
                                        <span class="icon-sort unsorted"></span>
                                    </th>
                                    <th id="button_sortToTeam" class="button-sort-ascending" onclick="toggleSort(this,4)" style="width: 15%;">
                                        Team
                                        <span class="icon-sort unsorted"></span>
                                    </th>
                                    <th id="button_sortFeedback" class="button-sort-none" onclick="toggleSort(this,5)">
                                        Feedback
                                        <span class="icon-sort unsorted"></span>
                                    </th>
                                </tr>
                            </thead><thead>
                            </thead><tbody>
                                
                                            
                                
                                            <tr>
                                                <td class="middlealign">Alice Betsy</td>
                                                <td class="middlealign">Team 1</td>
                                                <td class="middlealign">Alice Betsy</td>
                                                <td class="middlealign">Team 1</td>
                                                <td class="text-preserve-space">110</td>
                                            </tr>        
                                
                                            
                                
                                            <tr>
                                                <td class="middlealign">Alice Betsy</td>
                                                <td class="middlealign">Team 1</td>
                                                <td class="middlealign">Benny Charles</td>
                                                <td class="middlealign">Team 1</td>
                                                <td class="text-preserve-space">90</td>
                                            </tr>        
                                
                                            
                                
                                            <tr>
                                                <td class="middlealign">Alice Betsy</td>
                                                <td class="middlealign">Team 1</td>
                                                <td class="middlealign">Charlie Dávis</td>
                                                <td class="middlealign">Team 2</td>
                                                <td class="text-preserve-space">50</td>
                                            </tr>        
                                
                                            
                                
                                            <tr>
                                                <td class="middlealign">Alice Betsy</td>
                                                <td class="middlealign">Team 1</td>
                                                <td class="middlealign">Danny Engrid</td>
                                                <td class="middlealign">Team 2</td>
                                                <td class="text-preserve-space">150</td>
                                            </tr>        
                                
                                                          <tr class="pending_response_row">
                                                              <td class="middlealign color_neutral">Benny Charles</td>
                                                              <td class="middlealign color_neutral">Team 1</td>
                                                              <td class="middlealign color_neutral">Alice Betsy</td>
                                                              <td class="middlealign color_neutral">Team 1</td>
                                                              <td class="text-preserve-space color_neutral"><i>No Response</i></td>
                                                          </tr>
                                
                                                          <tr class="pending_response_row">
                                                              <td class="middlealign color_neutral">Benny Charles</td>
                                                              <td class="middlealign color_neutral">Team 1</td>
                                                              <td class="middlealign color_neutral">Benny Charles</td>
                                                              <td class="middlealign color_neutral">Team 1</td>
                                                              <td class="text-preserve-space color_neutral"><i>No Response</i></td>
                                                          </tr>
                                
                                                          <tr class="pending_response_row">
                                                              <td class="middlealign color_neutral">Charlie Dávis</td>
                                                              <td class="middlealign color_neutral">Team 2</td>
                                                              <td class="middlealign color_neutral">Charlie Dávis</td>
                                                              <td class="middlealign color_neutral">Team 2</td>
                                                              <td class="text-preserve-space color_neutral"><i>No Response</i></td>
                                                          </tr>
                                
                                                          <tr class="pending_response_row">
                                                              <td class="middlealign color_neutral">Charlie Dávis</td>
                                                              <td class="middlealign color_neutral">Team 2</td>
                                                              <td class="middlealign color_neutral">Danny Engrid</td>
                                                              <td class="middlealign color_neutral">Team 2</td>
                                                              <td class="text-preserve-space color_neutral"><i>No Response</i></td>
                                                          </tr>
                                
                                                          <tr class="pending_response_row">
                                                              <td class="middlealign color_neutral">Charlie Dávis</td>
                                                              <td class="middlealign color_neutral">Team 2</td>
                                                              <td class="middlealign color_neutral">Drop out</td>
                                                              <td class="middlealign color_neutral">Team 2</td>
                                                              <td class="text-preserve-space color_neutral"><i>No Response</i></td>
                                                          </tr>
                                
                                                          <tr class="pending_response_row">
                                                              <td class="middlealign color_neutral">Charlie Dávis</td>
                                                              <td class="middlealign color_neutral">Team 2</td>
                                                              <td class="middlealign color_neutral">Extra guy</td>
                                                              <td class="middlealign color_neutral">Team 2</td>
                                                              <td class="text-preserve-space color_neutral"><i>No Response</i></td>
                                                          </tr>
                                
                                                          <tr class="pending_response_row">
                                                              <td class="middlealign color_neutral">Danny Engrid</td>
                                                              <td class="middlealign color_neutral">Team 2</td>
                                                              <td class="middlealign color_neutral">Charlie Dávis</td>
                                                              <td class="middlealign color_neutral">Team 2</td>
                                                              <td class="text-preserve-space color_neutral"><i>No Response</i></td>
                                                          </tr>
                                
                                                          <tr class="pending_response_row">
                                                              <td class="middlealign color_neutral">Danny Engrid</td>
                                                              <td class="middlealign color_neutral">Team 2</td>
                                                              <td class="middlealign color_neutral">Danny Engrid</td>
                                                              <td class="middlealign color_neutral">Team 2</td>
                                                              <td class="text-preserve-space color_neutral"><i>No Response</i></td>
                                                          </tr>
                                
                                                          <tr class="pending_response_row">
                                                              <td class="middlealign color_neutral">Danny Engrid</td>
                                                              <td class="middlealign color_neutral">Team 2</td>
                                                              <td class="middlealign color_neutral">Drop out</td>
                                                              <td class="middlealign color_neutral">Team 2</td>
                                                              <td class="text-preserve-space color_neutral"><i>No Response</i></td>
                                                          </tr>
                                
                                                          <tr class="pending_response_row">
                                                              <td class="middlealign color_neutral">Danny Engrid</td>
                                                              <td class="middlealign color_neutral">Team 2</td>
                                                              <td class="middlealign color_neutral">Extra guy</td>
                                                              <td class="middlealign color_neutral">Team 2</td>
                                                              <td class="text-preserve-space color_neutral"><i>No Response</i></td>
                                                          </tr>
                                
                                                          <tr class="pending_response_row">
                                                              <td class="middlealign color_neutral">Drop out</td>
                                                              <td class="middlealign color_neutral">Team 2</td>
                                                              <td class="middlealign color_neutral">Charlie Dávis</td>
                                                              <td class="middlealign color_neutral">Team 2</td>
                                                              <td class="text-preserve-space color_neutral"><i>No Response</i></td>
                                                          </tr>
                                
                                                          <tr class="pending_response_row">
                                                              <td class="middlealign color_neutral">Drop out</td>
                                                              <td class="middlealign color_neutral">Team 2</td>
                                                              <td class="middlealign color_neutral">Danny Engrid</td>
                                                              <td class="middlealign color_neutral">Team 2</td>
                                                              <td class="text-preserve-space color_neutral"><i>No Response</i></td>
                                                          </tr>
                                
                                                          <tr class="pending_response_row">
                                                              <td class="middlealign color_neutral">Drop out</td>
                                                              <td class="middlealign color_neutral">Team 2</td>
                                                              <td class="middlealign color_neutral">Drop out</td>
                                                              <td class="middlealign color_neutral">Team 2</td>
                                                              <td class="text-preserve-space color_neutral"><i>No Response</i></td>
                                                          </tr>
                                
                                                          <tr class="pending_response_row">
                                                              <td class="middlealign color_neutral">Drop out</td>
                                                              <td class="middlealign color_neutral">Team 2</td>
                                                              <td class="middlealign color_neutral">Extra guy</td>
                                                              <td class="middlealign color_neutral">Team 2</td>
                                                              <td class="text-preserve-space color_neutral"><i>No Response</i></td>
                                                          </tr>
                                
                                                          <tr class="pending_response_row">
                                                              <td class="middlealign color_neutral">Extra guy</td>
                                                              <td class="middlealign color_neutral">Team 2</td>
                                                              <td class="middlealign color_neutral">Charlie Dávis</td>
                                                              <td class="middlealign color_neutral">Team 2</td>
                                                              <td class="text-preserve-space color_neutral"><i>No Response</i></td>
                                                          </tr>
                                
                                                          <tr class="pending_response_row">
                                                              <td class="middlealign color_neutral">Extra guy</td>
                                                              <td class="middlealign color_neutral">Team 2</td>
                                                              <td class="middlealign color_neutral">Danny Engrid</td>
                                                              <td class="middlealign color_neutral">Team 2</td>
                                                              <td class="text-preserve-space color_neutral"><i>No Response</i></td>
                                                          </tr>
                                
                                                          <tr class="pending_response_row">
                                                              <td class="middlealign color_neutral">Extra guy</td>
                                                              <td class="middlealign color_neutral">Team 2</td>
                                                              <td class="middlealign color_neutral">Drop out</td>
                                                              <td class="middlealign color_neutral">Team 2</td>
                                                              <td class="text-preserve-space color_neutral"><i>No Response</i></td>
                                                          </tr>
                                
                                                          <tr class="pending_response_row">
                                                              <td class="middlealign color_neutral">Extra guy</td>
                                                              <td class="middlealign color_neutral">Team 2</td>
                                                              <td class="middlealign color_neutral">Extra guy</td>
                                                              <td class="middlealign color_neutral">Team 2</td>
                                                              <td class="text-preserve-space color_neutral"><i>No Response</i></td>
                                                          </tr>
                                
                                                          <tr class="pending_response_row">
                                                              <td class="middlealign color_neutral">Emily</td>
                                                              <td class="middlealign color_neutral">Team 3</td>
                                                              <td class="middlealign color_neutral">Emily</td>
                                                              <td class="middlealign color_neutral">Team 3</td>
                                                              <td class="text-preserve-space color_neutral"><i>No Response</i></td>
                                                          </tr>
                                
                            </tbody>
                        </table>
                    </div>
                    
                </div>
                </div>
            </div>
            
            <div class="panel panel-info">
                <div style="cursor: pointer;" id="panelHeading-16" data-target="#panelBodyCollapse-16" class="panel-heading">
                    <form style="display:none;" id="seeMore-16" class="seeMoreForm-16" action="/page/instructorFeedbackResultsPage">
                        <input name="courseid" value="CFResultsUiT.CS2104" type="hidden">
                        <input name="fsname" value="First Session" type="hidden">
                        <input name="user" value="CFResultsUiT.helper2" type="hidden">
                        <input name="frgroupbyteam" value="on" type="hidden">
                        <input name="frsorttype" value="question" type="hidden">
                        <input name="frshowstats" value="on" id="showStats-16" type="hidden">
                        <input name="questionnum" value="16" type="hidden">
                    </form>
                    <div class="display-icon pull-right">
                    <span class="glyphicon glyphicon-chevron-up pull-right"></span>
                    </div>
                    <strong>Question 16: </strong>
                    <div class="inline panel-heading-text">
                        <span class="text-preserve-space">Rate the contribution of yourself and your team members towards the latest project.&nbsp;<span style=" white-space: normal;">
    <a href="javascript:;" id="questionAdditionalInfoButton-16-" class="color_gray" onclick="toggleAdditionalQuestionInfo('16-')" data-more="[more]" data-less="[less]">[more]</a>
    <br>
    <span id="questionAdditionalInfo-16-" style="display:none;">Team contribution question</span>
</span></span>
                    </div>
                </div>
                <div id="panelBodyCollapse-16" class="panel-collapse collapse in">
                <div class="panel-body padding-0" id="questionBody-15">
                                    
                    <div class="resultStatistics">
                        <div class="panel-body">
    <div class="row">
        <div class="col-sm-4 text-color-gray">
            <strong>
                Response Summary
            </strong>
        </div>
        <div class="col-sm-3 pull-right">
            [<a href="/instructorHelp.html#faq7a" target="_blank" id="interpret_help_link">How do I interpret/use these values?</a>]
        </div>
    </div>
    <div class="row">
        <div class="col-sm-12">
            <table class="table table-bordered table-responsive margin-0">
                <thead>
                <tr>
                    <td class="button-sort-ascending" id="button_sortteamname" onclick="toggleSort(this,1);">Team 
                        <span class="icon-sort unsorted"></span></td>
                    <td class="button-sort-none" id="button_sortname" onclick="toggleSort(this,2)">Student
                        <span class="icon-sort unsorted"></span></td>
                    <td data-original-title="This is the students own estimation of his/her contributions" class="button-sort-none" id="button_sortclaimed" onclick="toggleSort(this,3,sortByPoint)" data-toggle="tooltip" data-placement="top" data-container="body" title="">
                        <abbr title="Claimed Contribution">CC</abbr>
                        <span class="icon-sort unsorted"></span></td>
                    <td data-original-title="This is the average of what other team members think this student contributed" class="button-sort-none" id="button_sortperceived" onclick="toggleSort(this,4,sortByPoint)" data-toggle="tooltip" data-placement="top" data-container="body" title="">
                        <abbr title="Percived Contribution">PC</abbr>
                        <span class="icon-sort unsorted"></span></td>
                    <td data-original-title="Perceived Contribution - Claimed Contribution" class="button-sort-none" id="button_sortdiff" onclick="toggleSort(this,5,sortByDiff)" data-toggle="tooltip" data-placement="top" data-container="body" title="">Diff
                        <span class="icon-sort unsorted"></span></td>
                    <td data-original-title="The list of points that this student received from others" class="align-center" data-toggle="tooltip" data-placement="top" data-container="body" title="">Ratings Received</td>
                </tr>
                </thead>
                <tbody><tr id="student<%=idx%>">
    <td>Team 1</td>
    <td id="studentname"> 
        Benny Charles
    </td>
    <td><span data-original-title="Not Available: There is no data for this or the data is not enough" class="color_neutral" data-toggle="tooltip" data-placement="top" title="">N/A</span></td>
    <td><span class="color_neutral">E</span></td>
    <td><span data-original-title="Not Available: There is no data for this or the data is not enough" class="color_neutral" data-toggle="tooltip" data-placement="top" data-container="body" title="">N/A</span></td>
    <td><span class="color_neutral">E</span></td>
</tr><tr id="student<%=idx%>">
    <td>Team 1</td>
    <td id="studentname"> 
        Alice Betsy
    </td>
    <td><span class="color-positive">E +11%</span></td>
    <td><span data-original-title="Not Available: There is no data for this or the data is not enough" class="color_neutral" data-toggle="tooltip" data-placement="top" title="">N/A</span></td>
    <td><span data-original-title="Not Available: There is no data for this or the data is not enough" class="color_neutral" data-toggle="tooltip" data-placement="top" data-container="body" title="">N/A</span></td>
    <td><span data-original-title="Not Available: There is no data for this or the data is not enough" class="color_neutral" data-toggle="tooltip" data-placement="top" title="">N/A</span></td>
</tr>
            </tbody></table>
        </div>
    </div>
</div>
                    </div>
                    <div class="table-responsive">
                        <table class="table table-striped table-bordered dataTable margin-0">
                            <thead class="background-color-medium-gray text-color-gray font-weight-normal">
                                <tr>
                                    <th id="button_sortFromName" class="button-sort-none" onclick="toggleSort(this,1)" style="width: 15%;">
                                        Giver
                                        <span class="icon-sort unsorted"></span>
                                    </th>
                                    <th id="button_sortFromTeam" class="button-sort-none" onclick="toggleSort(this,2)" style="width: 15%;">
                                        Team
                                        <span class="icon-sort unsorted"></span>
                                    </th>
                                    <th id="button_sortToName" class="button-sort-none" onclick="toggleSort(this,3)" style="width: 15%;">
                                        Recipient
                                        <span class="icon-sort unsorted"></span>
                                    </th>
                                    <th id="button_sortToTeam" class="button-sort-ascending" onclick="toggleSort(this,4)" style="width: 15%;">
                                        Team
                                        <span class="icon-sort unsorted"></span>
                                    </th>
                                    <th id="button_sortFeedback" class="button-sort-none" onclick="toggleSort(this,5)">
                                        Feedback
                                        <span class="icon-sort unsorted"></span>
                                    </th>
                                </tr>
                            </thead><thead>
                            </thead><tbody>
                                
                                            
                                
                                            <tr>
                                                <td class="middlealign">Alice Betsy</td>
                                                <td class="middlealign">Team 1</td>
                                                <td class="middlealign">Alice Betsy</td>
                                                <td class="middlealign">Team 1</td>
                                                <td class="text-preserve-space"><span class="color-positive">Equal Share +11%</span><span>&nbsp;&nbsp;[Perceived Contribution: <span class="color_neutral">N/A</span>]</span></td>
                                            </tr>        
                                
                                            
                                
                                            <tr>
                                                <td class="middlealign">Alice Betsy</td>
                                                <td class="middlealign">Team 1</td>
                                                <td class="middlealign">Benny Charles</td>
                                                <td class="middlealign">Team 1</td>
                                                <td class="text-preserve-space"><span class="color_neutral">Equal Share</span></td>
                                            </tr>        
                                
                                                          <tr class="pending_response_row">
                                                              <td class="middlealign color_neutral">Benny Charles</td>
                                                              <td class="middlealign color_neutral">Team 1</td>
                                                              <td class="middlealign color_neutral">Alice Betsy</td>
                                                              <td class="middlealign color_neutral">Team 1</td>
                                                              <td class="text-preserve-space color_neutral"><i>No Response</i></td>
                                                          </tr>
                                
                                                          <tr class="pending_response_row">
                                                              <td class="middlealign color_neutral">Benny Charles</td>
                                                              <td class="middlealign color_neutral">Team 1</td>
                                                              <td class="middlealign color_neutral">Benny Charles</td>
                                                              <td class="middlealign color_neutral">Team 1</td>
                                                              <td class="text-preserve-space color_neutral"><i>No Response</i><span>&nbsp;&nbsp;[Perceived Contribution: <span class="color_neutral">Equal Share</span>]</span></td>
                                                          </tr>
                                
                                                          <tr class="pending_response_row">
                                                              <td class="middlealign color_neutral">Charlie Dávis</td>
                                                              <td class="middlealign color_neutral">Team 2</td>
                                                              <td class="middlealign color_neutral">Charlie Dávis</td>
                                                              <td class="middlealign color_neutral">Team 2</td>
                                                              <td class="text-preserve-space color_neutral"><i>No Response</i></td>
                                                          </tr>
                                
                                                          <tr class="pending_response_row">
                                                              <td class="middlealign color_neutral">Charlie Dávis</td>
                                                              <td class="middlealign color_neutral">Team 2</td>
                                                              <td class="middlealign color_neutral">Danny Engrid</td>
                                                              <td class="middlealign color_neutral">Team 2</td>
                                                              <td class="text-preserve-space color_neutral"><i>No Response</i></td>
                                                          </tr>
                                
                                                          <tr class="pending_response_row">
                                                              <td class="middlealign color_neutral">Charlie Dávis</td>
                                                              <td class="middlealign color_neutral">Team 2</td>
                                                              <td class="middlealign color_neutral">Drop out</td>
                                                              <td class="middlealign color_neutral">Team 2</td>
                                                              <td class="text-preserve-space color_neutral"><i>No Response</i></td>
                                                          </tr>
                                
                                                          <tr class="pending_response_row">
                                                              <td class="middlealign color_neutral">Charlie Dávis</td>
                                                              <td class="middlealign color_neutral">Team 2</td>
                                                              <td class="middlealign color_neutral">Extra guy</td>
                                                              <td class="middlealign color_neutral">Team 2</td>
                                                              <td class="text-preserve-space color_neutral"><i>No Response</i></td>
                                                          </tr>
                                
                                                          <tr class="pending_response_row">
                                                              <td class="middlealign color_neutral">Danny Engrid</td>
                                                              <td class="middlealign color_neutral">Team 2</td>
                                                              <td class="middlealign color_neutral">Charlie Dávis</td>
                                                              <td class="middlealign color_neutral">Team 2</td>
                                                              <td class="text-preserve-space color_neutral"><i>No Response</i></td>
                                                          </tr>
                                
                                                          <tr class="pending_response_row">
                                                              <td class="middlealign color_neutral">Danny Engrid</td>
                                                              <td class="middlealign color_neutral">Team 2</td>
                                                              <td class="middlealign color_neutral">Danny Engrid</td>
                                                              <td class="middlealign color_neutral">Team 2</td>
                                                              <td class="text-preserve-space color_neutral"><i>No Response</i></td>
                                                          </tr>
                                
                                                          <tr class="pending_response_row">
                                                              <td class="middlealign color_neutral">Danny Engrid</td>
                                                              <td class="middlealign color_neutral">Team 2</td>
                                                              <td class="middlealign color_neutral">Drop out</td>
                                                              <td class="middlealign color_neutral">Team 2</td>
                                                              <td class="text-preserve-space color_neutral"><i>No Response</i></td>
                                                          </tr>
                                
                                                          <tr class="pending_response_row">
                                                              <td class="middlealign color_neutral">Danny Engrid</td>
                                                              <td class="middlealign color_neutral">Team 2</td>
                                                              <td class="middlealign color_neutral">Extra guy</td>
                                                              <td class="middlealign color_neutral">Team 2</td>
                                                              <td class="text-preserve-space color_neutral"><i>No Response</i></td>
                                                          </tr>
                                
                                                          <tr class="pending_response_row">
                                                              <td class="middlealign color_neutral">Drop out</td>
                                                              <td class="middlealign color_neutral">Team 2</td>
                                                              <td class="middlealign color_neutral">Charlie Dávis</td>
                                                              <td class="middlealign color_neutral">Team 2</td>
                                                              <td class="text-preserve-space color_neutral"><i>No Response</i></td>
                                                          </tr>
                                
                                                          <tr class="pending_response_row">
                                                              <td class="middlealign color_neutral">Drop out</td>
                                                              <td class="middlealign color_neutral">Team 2</td>
                                                              <td class="middlealign color_neutral">Danny Engrid</td>
                                                              <td class="middlealign color_neutral">Team 2</td>
                                                              <td class="text-preserve-space color_neutral"><i>No Response</i></td>
                                                          </tr>
                                
                                                          <tr class="pending_response_row">
                                                              <td class="middlealign color_neutral">Drop out</td>
                                                              <td class="middlealign color_neutral">Team 2</td>
                                                              <td class="middlealign color_neutral">Drop out</td>
                                                              <td class="middlealign color_neutral">Team 2</td>
                                                              <td class="text-preserve-space color_neutral"><i>No Response</i></td>
                                                          </tr>
                                
                                                          <tr class="pending_response_row">
                                                              <td class="middlealign color_neutral">Drop out</td>
                                                              <td class="middlealign color_neutral">Team 2</td>
                                                              <td class="middlealign color_neutral">Extra guy</td>
                                                              <td class="middlealign color_neutral">Team 2</td>
                                                              <td class="text-preserve-space color_neutral"><i>No Response</i></td>
                                                          </tr>
                                
                                                          <tr class="pending_response_row">
                                                              <td class="middlealign color_neutral">Extra guy</td>
                                                              <td class="middlealign color_neutral">Team 2</td>
                                                              <td class="middlealign color_neutral">Charlie Dávis</td>
                                                              <td class="middlealign color_neutral">Team 2</td>
                                                              <td class="text-preserve-space color_neutral"><i>No Response</i></td>
                                                          </tr>
                                
                                                          <tr class="pending_response_row">
                                                              <td class="middlealign color_neutral">Extra guy</td>
                                                              <td class="middlealign color_neutral">Team 2</td>
                                                              <td class="middlealign color_neutral">Danny Engrid</td>
                                                              <td class="middlealign color_neutral">Team 2</td>
                                                              <td class="text-preserve-space color_neutral"><i>No Response</i></td>
                                                          </tr>
                                
                                                          <tr class="pending_response_row">
                                                              <td class="middlealign color_neutral">Extra guy</td>
                                                              <td class="middlealign color_neutral">Team 2</td>
                                                              <td class="middlealign color_neutral">Drop out</td>
                                                              <td class="middlealign color_neutral">Team 2</td>
                                                              <td class="text-preserve-space color_neutral"><i>No Response</i></td>
                                                          </tr>
                                
                                                          <tr class="pending_response_row">
                                                              <td class="middlealign color_neutral">Extra guy</td>
                                                              <td class="middlealign color_neutral">Team 2</td>
                                                              <td class="middlealign color_neutral">Extra guy</td>
                                                              <td class="middlealign color_neutral">Team 2</td>
                                                              <td class="text-preserve-space color_neutral"><i>No Response</i></td>
                                                          </tr>
                                
                                                          <tr class="pending_response_row">
                                                              <td class="middlealign color_neutral">Emily</td>
                                                              <td class="middlealign color_neutral">Team 3</td>
                                                              <td class="middlealign color_neutral">Emily</td>
                                                              <td class="middlealign color_neutral">Team 3</td>
                                                              <td class="text-preserve-space color_neutral"><i>No Response</i></td>
                                                          </tr>
                                
                            </tbody>
                        </table>
                    </div>
                    
                </div>
                </div>
            </div>
            
            <div class="panel panel-info">
                <div style="cursor: pointer;" id="panelHeading-17" data-target="#panelBodyCollapse-17" class="panel-heading">
                    <form style="display:none;" id="seeMore-17" class="seeMoreForm-17" action="/page/instructorFeedbackResultsPage">
                        <input name="courseid" value="CFResultsUiT.CS2104" type="hidden">
                        <input name="fsname" value="First Session" type="hidden">
                        <input name="user" value="CFResultsUiT.helper2" type="hidden">
                        <input name="frgroupbyteam" value="on" type="hidden">
                        <input name="frsorttype" value="question" type="hidden">
                        <input name="frshowstats" value="on" id="showStats-17" type="hidden">
                        <input name="questionnum" value="17" type="hidden">
                    </form>
                    <div class="display-icon pull-right">
                    <span class="glyphicon glyphicon-chevron-up pull-right"></span>
                    </div>
                    <strong>Question 17: </strong>
                    <div class="inline panel-heading-text">
                        <span class="text-preserve-space">Rate you and your team members work.&nbsp;<span style=" white-space: normal;">
    <a href="javascript:;" id="questionAdditionalInfoButton-17-" class="color_gray" onclick="toggleAdditionalQuestionInfo('17-')" data-more="[more]" data-less="[less]">[more]</a>
    <br>
    <span id="questionAdditionalInfo-17-" style="display:none;">Numerical-scale question:<br>Minimum value: 1. Increment: 0.5. Maximum value: 5.</span>
</span></span>
                    </div>
                </div>
                <div id="panelBodyCollapse-17" class="panel-collapse collapse in">
                <div class="panel-body padding-0" id="questionBody-16">
                                    
                    <div class="resultStatistics">
                        <div class="panel-body">
    <div class="row">
        <div class="col-sm-4 text-color-gray">
            <strong>
                 Response Summary
            </strong>
        </div>
    </div>
    <div class="row">
        <div class="col-sm-12">
            <table class="table table-bordered table-responsive margin-0">
                <thead>
                <tr>
                    <td class="button-sort-ascending" id="button_sortreceiverteam" onclick="toggleSort(this,1);">Team 
                        <span class="icon-sort unsorted"></span></td>
                    <td class="button-sort-ascending" id="button_sortreceivername" onclick="toggleSort(this,2);">Recipient 
                        <span class="icon-sort unsorted"></span></td>
                    <td data-original-title="Average of the visible responses" class="button-sort-none" id="button_sortavg" onclick="toggleSort(this,3,sortByPoint)" data-toggle="tooltip" data-placement="top" data-container="body" title="">
                        <abbr title="Average of the visible responses">Average</abbr>
                        <span class="icon-sort unsorted"></span></td>
                    <td data-original-title="Maximum of the visible responses" class="button-sort-none" id="button_sortmax" onclick="toggleSort(this,4,sortByPoint)" data-toggle="tooltip" data-placement="top" data-container="body" title="">
                        <abbr title="Maximum of the visible responses">Max</abbr>
                        <span class="icon-sort unsorted"></span></td>
                    <td data-original-title="Minimum of the visible responses" class="button-sort-none" id="button_sortmin" onclick="toggleSort(this,5,sortByPoint)" data-toggle="tooltip" data-placement="top" data-container="body" title="">
                        <abbr title="Minimum of the visible responses">Min</abbr>
                        <span class="icon-sort unsorted"></span></td>
                    <td data-original-title="Average of the visible responses excluding recipient's own response to himself/herself" class="button-sort-none" id="button_sortmin" onclick="toggleSort(this,6,sortByPoint)" data-toggle="tooltip" data-placement="top" data-container="body" title="">
                        <abbr title="Average of the visible responses excluding recipient's own response to himself/herself">Average excluding self response</abbr>
                        <span class="icon-sort unsorted"></span></td>
                </tr>
                </thead>
                <tbody><tr>
    <td>Team 1</td>
    <td>Benny Charles</td>
    <td>4</td>
    <td>4</td>
    <td>4</td>
    <td>4</td>
</tr><tr>
    <td>Team 1</td>
    <td>Alice Betsy</td>
    <td>3</td>
    <td>3</td>
    <td>3</td>
    <td>-</td>
</tr>
            </tbody></table>
        </div>
    </div>
</div>
                    </div>
                    <div class="table-responsive">
                        <table class="table table-striped table-bordered dataTable margin-0">
                            <thead class="background-color-medium-gray text-color-gray font-weight-normal">
                                <tr>
                                    <th id="button_sortFromName" class="button-sort-none" onclick="toggleSort(this,1)" style="width: 15%;">
                                        Giver
                                        <span class="icon-sort unsorted"></span>
                                    </th>
                                    <th id="button_sortFromTeam" class="button-sort-none" onclick="toggleSort(this,2)" style="width: 15%;">
                                        Team
                                        <span class="icon-sort unsorted"></span>
                                    </th>
                                    <th id="button_sortToName" class="button-sort-none" onclick="toggleSort(this,3)" style="width: 15%;">
                                        Recipient
                                        <span class="icon-sort unsorted"></span>
                                    </th>
                                    <th id="button_sortToTeam" class="button-sort-ascending" onclick="toggleSort(this,4)" style="width: 15%;">
                                        Team
                                        <span class="icon-sort unsorted"></span>
                                    </th>
                                    <th id="button_sortFeedback" class="button-sort-none" onclick="toggleSort(this,5)">
                                        Feedback
                                        <span class="icon-sort unsorted"></span>
                                    </th>
                                </tr>
                            </thead><thead>
                            </thead><tbody>
                                
                                            
                                
                                            <tr>
                                                <td class="middlealign">Alice Betsy</td>
                                                <td class="middlealign">Team 1</td>
                                                <td class="middlealign">Alice Betsy</td>
                                                <td class="middlealign">Team 1</td>
                                                <td class="text-preserve-space">3</td>
                                            </tr>        
                                
                                            
                                
                                            <tr>
                                                <td class="middlealign">Alice Betsy</td>
                                                <td class="middlealign">Team 1</td>
                                                <td class="middlealign">Benny Charles</td>
                                                <td class="middlealign">Team 1</td>
                                                <td class="text-preserve-space">4</td>
                                            </tr>        
                                
                                                          <tr class="pending_response_row">
                                                              <td class="middlealign color_neutral">Benny Charles</td>
                                                              <td class="middlealign color_neutral">Team 1</td>
                                                              <td class="middlealign color_neutral">Alice Betsy</td>
                                                              <td class="middlealign color_neutral">Team 1</td>
                                                              <td class="text-preserve-space color_neutral"><i>No Response</i></td>
                                                          </tr>
                                
                                                          <tr class="pending_response_row">
                                                              <td class="middlealign color_neutral">Benny Charles</td>
                                                              <td class="middlealign color_neutral">Team 1</td>
                                                              <td class="middlealign color_neutral">Benny Charles</td>
                                                              <td class="middlealign color_neutral">Team 1</td>
                                                              <td class="text-preserve-space color_neutral"><i>No Response</i></td>
                                                          </tr>
                                
                                                          <tr class="pending_response_row">
                                                              <td class="middlealign color_neutral">Charlie Dávis</td>
                                                              <td class="middlealign color_neutral">Team 2</td>
                                                              <td class="middlealign color_neutral">Charlie Dávis</td>
                                                              <td class="middlealign color_neutral">Team 2</td>
                                                              <td class="text-preserve-space color_neutral"><i>No Response</i></td>
                                                          </tr>
                                
                                                          <tr class="pending_response_row">
                                                              <td class="middlealign color_neutral">Charlie Dávis</td>
                                                              <td class="middlealign color_neutral">Team 2</td>
                                                              <td class="middlealign color_neutral">Danny Engrid</td>
                                                              <td class="middlealign color_neutral">Team 2</td>
                                                              <td class="text-preserve-space color_neutral"><i>No Response</i></td>
                                                          </tr>
                                
                                                          <tr class="pending_response_row">
                                                              <td class="middlealign color_neutral">Charlie Dávis</td>
                                                              <td class="middlealign color_neutral">Team 2</td>
                                                              <td class="middlealign color_neutral">Drop out</td>
                                                              <td class="middlealign color_neutral">Team 2</td>
                                                              <td class="text-preserve-space color_neutral"><i>No Response</i></td>
                                                          </tr>
                                
                                                          <tr class="pending_response_row">
                                                              <td class="middlealign color_neutral">Charlie Dávis</td>
                                                              <td class="middlealign color_neutral">Team 2</td>
                                                              <td class="middlealign color_neutral">Extra guy</td>
                                                              <td class="middlealign color_neutral">Team 2</td>
                                                              <td class="text-preserve-space color_neutral"><i>No Response</i></td>
                                                          </tr>
                                
                                                          <tr class="pending_response_row">
                                                              <td class="middlealign color_neutral">Danny Engrid</td>
                                                              <td class="middlealign color_neutral">Team 2</td>
                                                              <td class="middlealign color_neutral">Charlie Dávis</td>
                                                              <td class="middlealign color_neutral">Team 2</td>
                                                              <td class="text-preserve-space color_neutral"><i>No Response</i></td>
                                                          </tr>
                                
                                                          <tr class="pending_response_row">
                                                              <td class="middlealign color_neutral">Danny Engrid</td>
                                                              <td class="middlealign color_neutral">Team 2</td>
                                                              <td class="middlealign color_neutral">Danny Engrid</td>
                                                              <td class="middlealign color_neutral">Team 2</td>
                                                              <td class="text-preserve-space color_neutral"><i>No Response</i></td>
                                                          </tr>
                                
                                                          <tr class="pending_response_row">
                                                              <td class="middlealign color_neutral">Danny Engrid</td>
                                                              <td class="middlealign color_neutral">Team 2</td>
                                                              <td class="middlealign color_neutral">Drop out</td>
                                                              <td class="middlealign color_neutral">Team 2</td>
                                                              <td class="text-preserve-space color_neutral"><i>No Response</i></td>
                                                          </tr>
                                
                                                          <tr class="pending_response_row">
                                                              <td class="middlealign color_neutral">Danny Engrid</td>
                                                              <td class="middlealign color_neutral">Team 2</td>
                                                              <td class="middlealign color_neutral">Extra guy</td>
                                                              <td class="middlealign color_neutral">Team 2</td>
                                                              <td class="text-preserve-space color_neutral"><i>No Response</i></td>
                                                          </tr>
                                
                                                          <tr class="pending_response_row">
                                                              <td class="middlealign color_neutral">Drop out</td>
                                                              <td class="middlealign color_neutral">Team 2</td>
                                                              <td class="middlealign color_neutral">Charlie Dávis</td>
                                                              <td class="middlealign color_neutral">Team 2</td>
                                                              <td class="text-preserve-space color_neutral"><i>No Response</i></td>
                                                          </tr>
                                
                                                          <tr class="pending_response_row">
                                                              <td class="middlealign color_neutral">Drop out</td>
                                                              <td class="middlealign color_neutral">Team 2</td>
                                                              <td class="middlealign color_neutral">Danny Engrid</td>
                                                              <td class="middlealign color_neutral">Team 2</td>
                                                              <td class="text-preserve-space color_neutral"><i>No Response</i></td>
                                                          </tr>
                                
                                                          <tr class="pending_response_row">
                                                              <td class="middlealign color_neutral">Drop out</td>
                                                              <td class="middlealign color_neutral">Team 2</td>
                                                              <td class="middlealign color_neutral">Drop out</td>
                                                              <td class="middlealign color_neutral">Team 2</td>
                                                              <td class="text-preserve-space color_neutral"><i>No Response</i></td>
                                                          </tr>
                                
                                                          <tr class="pending_response_row">
                                                              <td class="middlealign color_neutral">Drop out</td>
                                                              <td class="middlealign color_neutral">Team 2</td>
                                                              <td class="middlealign color_neutral">Extra guy</td>
                                                              <td class="middlealign color_neutral">Team 2</td>
                                                              <td class="text-preserve-space color_neutral"><i>No Response</i></td>
                                                          </tr>
                                
                                                          <tr class="pending_response_row">
                                                              <td class="middlealign color_neutral">Extra guy</td>
                                                              <td class="middlealign color_neutral">Team 2</td>
                                                              <td class="middlealign color_neutral">Charlie Dávis</td>
                                                              <td class="middlealign color_neutral">Team 2</td>
                                                              <td class="text-preserve-space color_neutral"><i>No Response</i></td>
                                                          </tr>
                                
                                                          <tr class="pending_response_row">
                                                              <td class="middlealign color_neutral">Extra guy</td>
                                                              <td class="middlealign color_neutral">Team 2</td>
                                                              <td class="middlealign color_neutral">Danny Engrid</td>
                                                              <td class="middlealign color_neutral">Team 2</td>
                                                              <td class="text-preserve-space color_neutral"><i>No Response</i></td>
                                                          </tr>
                                
                                                          <tr class="pending_response_row">
                                                              <td class="middlealign color_neutral">Extra guy</td>
                                                              <td class="middlealign color_neutral">Team 2</td>
                                                              <td class="middlealign color_neutral">Drop out</td>
                                                              <td class="middlealign color_neutral">Team 2</td>
                                                              <td class="text-preserve-space color_neutral"><i>No Response</i></td>
                                                          </tr>
                                
                                                          <tr class="pending_response_row">
                                                              <td class="middlealign color_neutral">Extra guy</td>
                                                              <td class="middlealign color_neutral">Team 2</td>
                                                              <td class="middlealign color_neutral">Extra guy</td>
                                                              <td class="middlealign color_neutral">Team 2</td>
                                                              <td class="text-preserve-space color_neutral"><i>No Response</i></td>
                                                          </tr>
                                
                                                          <tr class="pending_response_row">
                                                              <td class="middlealign color_neutral">Emily</td>
                                                              <td class="middlealign color_neutral">Team 3</td>
                                                              <td class="middlealign color_neutral">Emily</td>
                                                              <td class="middlealign color_neutral">Team 3</td>
                                                              <td class="text-preserve-space color_neutral"><i>No Response</i></td>
                                                          </tr>
                                
                            </tbody>
                        </table>
                    </div>
                    
                </div>
                </div>
            </div>
            
            <div class="panel panel-info">
                <div style="cursor: pointer;" id="panelHeading-18" data-target="#panelBodyCollapse-18" class="panel-heading">
                    <form style="display:none;" id="seeMore-18" class="seeMoreForm-18" action="/page/instructorFeedbackResultsPage">
                        <input name="courseid" value="CFResultsUiT.CS2104" type="hidden">
                        <input name="fsname" value="First Session" type="hidden">
                        <input name="user" value="CFResultsUiT.helper2" type="hidden">
                        <input name="frgroupbyteam" value="on" type="hidden">
                        <input name="frsorttype" value="question" type="hidden">
                        <input name="frshowstats" value="on" id="showStats-18" type="hidden">
                        <input name="questionnum" value="18" type="hidden">
                    </form>
                    <div class="display-icon pull-right">
                    <span class="glyphicon glyphicon-chevron-up pull-right"></span>
                    </div>
                    <strong>Question 18: </strong>
                    <div class="inline panel-heading-text">
                        <span class="text-preserve-space">Rate the class&nbsp;<span style=" white-space: normal;">
    <a href="javascript:;" id="questionAdditionalInfoButton-18-" class="color_gray" onclick="toggleAdditionalQuestionInfo('18-')" data-more="[more]" data-less="[less]">[more]</a>
    <br>
    <span id="questionAdditionalInfo-18-" style="display:none;">Numerical-scale question:<br>Minimum value: -5. Increment: 0.25. Maximum value: 5.</span>
</span></span>
                    </div>
                </div>
                <div id="panelBodyCollapse-18" class="panel-collapse collapse in">
                <div class="panel-body padding-0" id="questionBody-17">
                                    
                    <div class="resultStatistics">
                        <div class="panel-body">
    <div class="row">
        <div class="col-sm-4 text-color-gray">
            <strong>
                Response Summary
            </strong>
        </div>
    </div>
    <div class="row">
        <div class="col-sm-12">
            <table class="table table-bordered table-responsive margin-0">
                <thead>
                <tr>
                    <td class="button-sort-ascending" id="button_sortreceiverteam" onclick="toggleSort(this,1);">Team 
                        <span class="icon-sort unsorted"></span></td>
                    <td class="button-sort-ascending" id="button_sortreceivername" onclick="toggleSort(this,2);">Recipient 
                        <span class="icon-sort unsorted"></span></td>
                    <td data-original-title="Average of the visible responses" class="button-sort-none" id="button_sortavg" onclick="toggleSort(this,3,sortByPoint)" data-toggle="tooltip" data-placement="top" data-container="body" title="">
                        <abbr title="Average of the visible responses">Average</abbr>
                        <span class="icon-sort unsorted"></span></td>
                    <td data-original-title="Maximum of the visible responses" class="button-sort-none" id="button_sortmax" onclick="toggleSort(this,4,sortByPoint)" data-toggle="tooltip" data-placement="top" data-container="body" title="">
                        <abbr title="Maximum of the visible responses">Max</abbr>
                        <span class="icon-sort unsorted"></span></td>
                    <td data-original-title="Minimum of the visible responses" class="button-sort-none" id="button_sortmin" onclick="toggleSort(this,5,sortByPoint)" data-toggle="tooltip" data-placement="top" data-container="body" title="">
                        <abbr title="Minimum of the visible responses">Min</abbr>
                        <span class="icon-sort unsorted"></span></td>
                </tr>
                </thead>
                <tbody><tr>
    <td>-</td>
    <td>General</td>
    <td>-0.5</td>
    <td>-0.5</td>
    <td>-0.5</td>
</tr>
            </tbody></table>
        </div>
    </div>
</div>
                    </div>
                    <div class="table-responsive">
                        <table class="table table-striped table-bordered dataTable margin-0">
                            <thead class="background-color-medium-gray text-color-gray font-weight-normal">
                                <tr>
                                    <th id="button_sortFromName" class="button-sort-none" onclick="toggleSort(this,1)" style="width: 15%;">
                                        Giver
                                        <span class="icon-sort unsorted"></span>
                                    </th>
                                    <th id="button_sortFromTeam" class="button-sort-none" onclick="toggleSort(this,2)" style="width: 15%;">
                                        Team
                                        <span class="icon-sort unsorted"></span>
                                    </th>
                                    <th id="button_sortToName" class="button-sort-none" onclick="toggleSort(this,3)" style="width: 15%;">
                                        Recipient
                                        <span class="icon-sort unsorted"></span>
                                    </th>
                                    <th id="button_sortToTeam" class="button-sort-ascending" onclick="toggleSort(this,4)" style="width: 15%;">
                                        Team
                                        <span class="icon-sort unsorted"></span>
                                    </th>
                                    <th id="button_sortFeedback" class="button-sort-none" onclick="toggleSort(this,5)">
                                        Feedback
                                        <span class="icon-sort unsorted"></span>
                                    </th>
                                </tr>
                            </thead><thead>
                            </thead><tbody>
                                
                                            
                                
                                            <tr>
                                                <td class="middlealign">Benny Charles</td>
                                                <td class="middlealign">Team 1</td>
                                                <td class="middlealign">-</td>
                                                <td class="middlealign">-</td>
                                                <td class="text-preserve-space">-0.5</td>
                                            </tr>        
                                
                                                          <tr class="pending_response_row">
                                                              <td class="middlealign color_neutral">Alice Betsy</td>
                                                              <td class="middlealign color_neutral">Team 1</td>
                                                              <td class="middlealign color_neutral">-</td>
                                                              <td class="middlealign color_neutral">-</td>
                                                              <td class="text-preserve-space color_neutral"><i>No Response</i></td>
                                                          </tr>
                                
                                                          <tr class="pending_response_row">
                                                              <td class="middlealign color_neutral">Charlie Dávis</td>
                                                              <td class="middlealign color_neutral">Team 2</td>
                                                              <td class="middlealign color_neutral">-</td>
                                                              <td class="middlealign color_neutral">-</td>
                                                              <td class="text-preserve-space color_neutral"><i>No Response</i></td>
                                                          </tr>
                                
                                                          <tr class="pending_response_row">
                                                              <td class="middlealign color_neutral">Danny Engrid</td>
                                                              <td class="middlealign color_neutral">Team 2</td>
                                                              <td class="middlealign color_neutral">-</td>
                                                              <td class="middlealign color_neutral">-</td>
                                                              <td class="text-preserve-space color_neutral"><i>No Response</i></td>
                                                          </tr>
                                
                                                          <tr class="pending_response_row">
                                                              <td class="middlealign color_neutral">Drop out</td>
                                                              <td class="middlealign color_neutral">Team 2</td>
                                                              <td class="middlealign color_neutral">-</td>
                                                              <td class="middlealign color_neutral">-</td>
                                                              <td class="text-preserve-space color_neutral"><i>No Response</i></td>
                                                          </tr>
                                
                                                          <tr class="pending_response_row">
                                                              <td class="middlealign color_neutral">Extra guy</td>
                                                              <td class="middlealign color_neutral">Team 2</td>
                                                              <td class="middlealign color_neutral">-</td>
                                                              <td class="middlealign color_neutral">-</td>
                                                              <td class="text-preserve-space color_neutral"><i>No Response</i></td>
                                                          </tr>
                                
                                                          <tr class="pending_response_row">
                                                              <td class="middlealign color_neutral">Emily</td>
                                                              <td class="middlealign color_neutral">Team 3</td>
                                                              <td class="middlealign color_neutral">-</td>
                                                              <td class="middlealign color_neutral">-</td>
                                                              <td class="text-preserve-space color_neutral"><i>No Response</i></td>
                                                          </tr>
                                
                            </tbody>
                        </table>
                    </div>
                    
                </div>
                </div>
            </div>
            
            









  <div class="panel panel-warning">
      <div style="cursor: pointer;" id="panelHeading-19" data-target="#panelBodyCollapse-19" class="panel-heading">
          <form style="display:none;" id="responseRate" class="responseRateForm" action="/page/instructorFeedbackResultsPage">
              <input name="courseid" value="CFResultsUiT.CS2104" type="hidden">
              <input name="fsname" value="First Session" type="hidden">
              <input name="user" value="CFResultsUiT.helper2" type="hidden">
              <input name="questionnum" value="-1" type="hidden">
          </form>
          <div class="display-icon pull-right">
          <span class="glyphicon glyphicon-chevron-up pull-right"></span>
          </div>
          Participants who have not responded to any question</div>
      <div class="panel-collapse collapse in" id="panelBodyCollapse-19">
            
          <div class="panel-body padding-0">
              <table class="table table-striped table-bordered margin-0">
                  <thead class="background-color-medium-gray text-color-gray font-weight-normal">
                      <tr>
                      <th id="button_sortFromTeam" class="button-sort-ascending" onclick="toggleSort(this,1)" style="width: 15%;">Team<span class="icon-sort unsorted"></span>
                      </th>
                      <th id="button_sortTo" class="button-sort-none" onclick="toggleSort(this,2)" style="width: 15%;">Name<span class="icon-sort unsorted"></span>
                      </th>                            
                      </tr>
                  </thead>
                  <tbody>
                  
                      <tr>
                          <td>
                          
                              <i>Instructors </i>
                          
                          </td>
                          <td>Teammates Helper1</td>                              
                      </tr>
                  
                      <tr>
                          <td>
                          
                              <i>Instructors </i>
                          
                          </td>
                          <td>Teammates Helper2</td>                              
                      </tr>
                  
                      <tr>
                          <td>
                          
                              Team 2
                          
                          </td>
                          <td>Danny Engrid</td>                              
                      </tr>
                  
                      <tr>
                          <td>
                          
                              Team 2
                          
                          </td>
                          <td>Extra guy</td>                              
                      </tr>
                  
                      <tr>
                          <td>
                          
                              Team 3
                          
                          </td>
                          <td>Emily</td>                              
                      </tr>
                  
                  </tbody>
              </table>
          </div>
  
      </div>
      </div>
  
            </div><|MERGE_RESOLUTION|>--- conflicted
+++ resolved
@@ -985,7 +985,6 @@
                                                 <td class="text-preserve-space"><ul class="selectedOptionsList"><li>PowerSearch</li><li>GoodUI</li></ul></td>
                                             </tr>        
                                 
-<<<<<<< HEAD
                                               <tr>
                                               <td class="middlealign">Benny Charles</td>
                                               <td class="middlealign">Team 1</td>
@@ -1034,56 +1033,6 @@
                                               <td class="text-preserve-space color_neutral"><i>No Response</i></td>
                                               </tr>
                                                
-=======
-                                                          <tr class="pending_response_row">
-                                                              <td class="middlealign color_neutral">Benny Charles</td>
-                                                              <td class="middlealign color_neutral">Team 1</td>
-                                                              <td class="middlealign color_neutral">Benny Charles</td>
-                                                              <td class="middlealign color_neutral">Team 1</td>
-                                                              <td class="text-preserve-space color_neutral"><i>No Response</i></td>
-                                                          </tr>
-                                
-                                                          <tr class="pending_response_row">
-                                                              <td class="middlealign color_neutral">Charlie Dávis</td>
-                                                              <td class="middlealign color_neutral">Team 2</td>
-                                                              <td class="middlealign color_neutral">Charlie Dávis</td>
-                                                              <td class="middlealign color_neutral">Team 2</td>
-                                                              <td class="text-preserve-space color_neutral"><i>No Response</i></td>
-                                                          </tr>
-                                
-                                                          <tr class="pending_response_row">
-                                                              <td class="middlealign color_neutral">Danny Engrid</td>
-                                                              <td class="middlealign color_neutral">Team 2</td>
-                                                              <td class="middlealign color_neutral">Danny Engrid</td>
-                                                              <td class="middlealign color_neutral">Team 2</td>
-                                                              <td class="text-preserve-space color_neutral"><i>No Response</i></td>
-                                                          </tr>
-                                
-                                                          <tr class="pending_response_row">
-                                                              <td class="middlealign color_neutral">Drop out</td>
-                                                              <td class="middlealign color_neutral">Team 2</td>
-                                                              <td class="middlealign color_neutral">Drop out</td>
-                                                              <td class="middlealign color_neutral">Team 2</td>
-                                                              <td class="text-preserve-space color_neutral"><i>No Response</i></td>
-                                                          </tr>
-                                
-                                                          <tr class="pending_response_row">
-                                                              <td class="middlealign color_neutral">Extra guy</td>
-                                                              <td class="middlealign color_neutral">Team 2</td>
-                                                              <td class="middlealign color_neutral">Extra guy</td>
-                                                              <td class="middlealign color_neutral">Team 2</td>
-                                                              <td class="text-preserve-space color_neutral"><i>No Response</i></td>
-                                                          </tr>
-                                
-                                                          <tr class="pending_response_row">
-                                                              <td class="middlealign color_neutral">Emily</td>
-                                                              <td class="middlealign color_neutral">Team 3</td>
-                                                              <td class="middlealign color_neutral">Emily</td>
-                                                              <td class="middlealign color_neutral">Team 3</td>
-                                                              <td class="text-preserve-space color_neutral"><i>No Response</i></td>
-                                                          </tr>
-                                
->>>>>>> 68241f13
                             </tbody>
                         </table>
                     </div>
