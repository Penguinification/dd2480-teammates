<div id="frameBodyWrapper" class="container">
        <div id="topOfPage"></div>
        <h1>Submit Feedback</h1>
        <br>
        
            <div id="registerMessage" class="alert alert-info">
                You are submitting feedback as <span class="text-danger text-bold text-large">Drop out</span>. You may submit feedback and view results without logging in. To access other features you need <a href="/page/studentCourseJoinAuthentication?key={*}&amp;studentemail=drop.out%40gmail.tmt&amp;courseid=SFSubmitUiT.CS2104" class="link">to login using a google account</a> (recommended).
            </div>
        
        <form method="post" name="form_student_submit_response" action="/page/studentFeedbackSubmissionEditSave">
            









    
    <input name="fsname" value="First Session" type="hidden">
    <input name="courseid" value="SFSubmitUiT.CS2104" type="hidden">
    
        <input name="key" value="{*}" type="hidden">
        <input name="studentemail" value="drop.out@gmail.tmt" type="hidden">
    <div class="alert alert-warning" id="statusMessage">
            All responses submitted succesfully!
         </div>
         <script type="text&#x2f;javascript">
            document.getElementById( &#39;statusMessage&#39; ).scrollIntoView();
         </script>
    <div class="well well-plain" id="course1">
            <div class="panel-body">
                <div class="form-horizontal">
                    <div class="panel-heading">
                        <div class="form-group">
                            <label class="col-sm-2 control-label">Course ID:</label>
                            <div class="col-sm-10">
                                <p class="form-control-static">SFSubmitUiT.CS2104</p>
                            </div>
                        </div> 
                        <div class="form-group">
                            <label class="col-sm-2 control-label">Session:</label>
                            <div class="col-sm-10">
                                <p class="form-control-static">First Session</p>
                            </div>
                        </div>  
                        <div class="form-group">
                            <label class="col-sm-2 control-label">Opening time:</label>
                            <div class="col-sm-10">
                                <p class="form-control-static">Sun, 01 Apr 2012, 23:59</p>
                            </div>
                        </div>
                        <div class="form-group">
                            <label class="col-sm-2 control-label">Closing time:</label>
                            <div class="col-sm-10">
                                <p class="form-control-static">Sat, 30 Apr 2016, 23:59</p>
                            </div>
                        </div>
                        <div class="form-group">
                            <label class="col-sm-2 control-label">Instructions:</label>
                            <div class="col-sm-10">
                                <p class="form-control-static text-preserve-space">Instructions for first session</p>
                            </div>
                        </div> 
                    </div> 
                </div>
            </div>
        </div>
    




<<<<<<< HEAD
=======
        <div id="statusMessage" class="alert alert-warning">
            All responses submitted succesfully!
        </div>
        
        <script type="text/javascript">
            document.getElementById( 'statusMessage' ).scrollIntoView();
        </script>
>>>>>>> 1095b520

    <br>
    

        <input name="questiontype-1" value="TEXT" type="hidden">
        <input name="questionid-1" value="{*}" type="hidden">
        <input name="questionresponsetotal-1" value="1" type="hidden">
        <div class="form-horizontal">
            <div class="panel panel-primary">
                <div class="panel-heading">Question 1:<br>
                    <span class="text-preserve-space">What is the best selling point of your product?</span></div>
                <div class="panel-body">
                    <p class="text-muted">Only the following persons can see your responses: </p>
                    <ul class="text-muted">
                    
                            <li class="unordered">You can see your own feedback in the results page later on.</li>
                    
                            <li class="unordered">Your team members can see your response, but not the name of the recipient, or your name.</li>
                    
                            <li class="unordered">Other students in the course can see your response, but not the name of the recipient, or your name.</li>
                    
                            <li class="unordered">Instructors in this course can see your response, the name of the recipient, and your name.</li>
                    
                    </ul>
        
                <br>
                <div class="form-group margin-0">
                    <div class="col-sm-2 form-inline" style="display:none">
                        <label for="input">To: </label>
                        <select class="participantSelect middlealign form-control" name="responserecipient-1-0" style="display:none;max-width:125px">
                        <option value=""></option>
<option value="drop.out@gmail.tmt" selected="selected">Myself</option>

                        </select><span> Myself</span>
                    </div>
                    <div class="col-sm-12">
                        <textarea rows="4" cols="100%" class="form-control" name="responsetext-1-0">Test Self Feedback</textarea>
                        <input name="responseid-1-0" value="{*}" type="hidden">
                    </div>
                </div>
        </div></div>
        </div>
        <br><br>

        <input name="questiontype-2" value="TEXT" type="hidden">
        <input name="questionid-2" value="{*}" type="hidden">
        <input name="questionresponsetotal-2" value="3" type="hidden">
        <div class="form-horizontal">
            <div class="panel panel-primary">
                <div class="panel-heading">Question 2:<br>
                    <span class="text-preserve-space">Rate 3 other students' products</span></div>
                <div class="panel-body">
                    <p class="text-muted">Only the following persons can see your responses: </p>
                    <ul class="text-muted">
                    
                            <li class="unordered">Instructors in this course can see your response, the name of the recipient, and your name.</li>
                    
                            <li class="unordered">The receiving students can see your response, but not your name.</li>
                    
                            <li class="unordered">Your team members can see your response, and your name, but not the name of the recipient.</li>
                    
                    </ul>
        
                <br>
                <div class="form-group margin-0">
                    <div class="col-sm-2 form-inline" style="text-align:right;">
                        <label for="input">To: </label>
                        <select class="participantSelect middlealign form-control" name="responserecipient-2-0" style="max-width:125px">
                        <option value=""></option>
<option value="SFSubmitUiT.alice.b@gmail.tmt" selected="selected">Alice Betsy</option>
<option style="display: none;" value="SFSubmitUiT.benny.c@gmail.tmt">Benny Charles</option>
<option value="SFSubmitUiT.charlie.d@gmail.tmt">Charlie Davis</option>
<option value="SFSubmitUiT.danny.e@gmail.tmt">Danny Engrid</option>
<option value="SFSubmitUiT.emily.f@gmail.tmt">Emily</option>
<option style="display: none;" value="extra.guy@gmail.tmt">Extra guy</option>

                        </select>
                    </div>
                    <div class="col-sm-10">
                        <textarea rows="4" cols="100%" class="form-control" name="responsetext-2-0">Response to student who is number 1.</textarea>
                        <input name="responseid-2-0" value="{*}" type="hidden">
                    </div>
                </div>
        
                <br>
                <div class="form-group margin-0">
                    <div class="col-sm-2 form-inline" style="text-align:right;">
                        <label for="input">To: </label>
                        <select class="participantSelect middlealign form-control" name="responserecipient-2-1" style="max-width:125px">
                        <option value=""></option>
<option style="display: none;" value="SFSubmitUiT.alice.b@gmail.tmt">Alice Betsy</option>
<option value="SFSubmitUiT.benny.c@gmail.tmt" selected="selected">Benny Charles</option>
<option value="SFSubmitUiT.charlie.d@gmail.tmt">Charlie Davis</option>
<option value="SFSubmitUiT.danny.e@gmail.tmt">Danny Engrid</option>
<option value="SFSubmitUiT.emily.f@gmail.tmt">Emily</option>
<option style="display: none;" value="extra.guy@gmail.tmt">Extra guy</option>

                        </select>
                    </div>
                    <div class="col-sm-10">
                        <textarea rows="4" cols="100%" class="form-control" name="responsetext-2-1">Response to Benny.</textarea>
                        <input name="responseid-2-1" value="{*}" type="hidden">
                    </div>
                </div>
        
                <br>
                <div class="form-group margin-0">
                    <div class="col-sm-2 form-inline" style="text-align:right;">
                        <label for="input">To: </label>
                        <select class="participantSelect middlealign form-control" name="responserecipient-2-2" style="max-width:125px">
                        <option value=""></option>
<option style="display: none;" value="SFSubmitUiT.alice.b@gmail.tmt">Alice Betsy</option>
<option style="display: none;" value="SFSubmitUiT.benny.c@gmail.tmt">Benny Charles</option>
<option value="SFSubmitUiT.charlie.d@gmail.tmt">Charlie Davis</option>
<option value="SFSubmitUiT.danny.e@gmail.tmt">Danny Engrid</option>
<option value="SFSubmitUiT.emily.f@gmail.tmt">Emily</option>
<option value="extra.guy@gmail.tmt" selected="selected">Extra guy</option>

                        </select>
                    </div>
                    <div class="col-sm-10">
                        <textarea rows="4" cols="100%" class="form-control" name="responsetext-2-2">Response to extra guy.</textarea>
                        <input name="responseid-2-2" value="{*}" type="hidden">
                    </div>
                </div>
        </div></div>
        </div>
        <br><br>

        <input name="questiontype-3" value="TEXT" type="hidden">
        <input name="questionid-3" value="{*}" type="hidden">
        <input name="questionresponsetotal-3" value="1" type="hidden">
        <div class="form-horizontal">
            <div class="panel panel-primary">
                <div class="panel-heading">Question 3:<br>
                    <span class="text-preserve-space">Comments about the class</span></div>
                <div class="panel-body">
                    <p class="text-muted">Only the following persons can see your responses: </p>
                    <ul class="text-muted">
                    
                            <li class="unordered">Instructors in this course can see your response, but not your name.</li>
                    
                            <li class="unordered">Your team members can see your response, but not your name.</li>
                    
                    </ul>
        
                <br>
                <div class="form-group margin-0">
                    <div class="col-sm-2 form-inline" style="display:none">
                        <label for="input">To:</label>
                        <select class="participantSelect middlealign newResponse form-control" name="responserecipient-3-0" style="display:none;max-width:125px">
                        <option value="" selected="selected"></option>
<option value="%GENERAL%">%GENERAL%</option>

                        </select><span> %GENERAL%</span>
                    </div>
                    <div class="col-sm-12">
                    <textarea rows="4" cols="100%" class="form-control" name="responsetext-3-0"></textarea>
                    </div>
                </div>
        </div></div>
        </div>
        <br><br>

        <input name="questiontype-4" value="TEXT" type="hidden">
        <input name="questionid-4" value="{*}" type="hidden">
        <input name="questionresponsetotal-4" value="2" type="hidden">
        <div class="form-horizontal">
            <div class="panel panel-primary">
                <div class="panel-heading">Question 4:<br>
                    <span class="text-preserve-space">Give feedback to 3 other teams.</span></div>
                <div class="panel-body">
                    <p class="text-muted">Only the following persons can see your responses: </p>
                    <ul class="text-muted">
                    
                            <li class="unordered">The receiving teams can see your response, and your name.</li>
                    
                    </ul>
        
                <br>
                <div class="form-group margin-0">
                    <div class="col-sm-2 form-inline" style="text-align:right;">
                        <label for="input">To: </label>
                        <select class="participantSelect middlealign form-control" name="responserecipient-4-0" style="display:none;max-width:125px">
                        <option value=""></option>
<option style="display: none;" value="Team >'&quot;< 1">Team &gt;'"&lt; 1</option>
<option value="Team 3" selected="selected">Team 3</option>

                        </select><span> Team 3</span>
                    </div>
                    <div class="col-sm-10">
                        <textarea rows="4" cols="100%" class="form-control" name="responsetext-4-0">Feedback to team 3</textarea>
                        <input name="responseid-4-0" value="{*}%drop.out@gmail.tmt%Team 3" type="hidden">
                    </div>
                </div>
        
                <br>
                <div class="form-group margin-0">
                    <div class="col-sm-2 form-inline" style="text-align:right">
                        <label for="input">To:</label>
                        <select class="participantSelect middlealign newResponse form-control" name="responserecipient-4-1" style="display:none;max-width:125px">
                        <option value="" selected="selected"></option>
<option value="Team >'&quot;< 1">Team &gt;'"&lt; 1</option>
<option style="display: none;" value="Team 3">Team 3</option>

                        </select><span> Team &gt;'"&lt; 1</span>
                    </div>
                    <div class="col-sm-10">
                    <textarea rows="4" cols="100%" class="form-control" name="responsetext-4-1"></textarea>
                    </div>
                </div>
        </div></div>
        </div>
        <br><br>

        <input name="questiontype-5" value="TEXT" type="hidden">
        <input name="questionid-5" value="{*}" type="hidden">
        <input name="questionresponsetotal-5" value="3" type="hidden">
        <div class="form-horizontal">
            <div class="panel panel-primary">
                <div class="panel-heading">Question 5:<br>
                    <span class="text-preserve-space">Give feedback to your team mates</span></div>
                <div class="panel-body">
                    <p class="text-muted">Only the following persons can see your responses: </p>
                    <ul class="text-muted">
                    
                            <li class="unordered">The receiving students can see your response, and your name.</li>
                    
                    </ul>
        
                <br>
                <div class="form-group margin-0">
                    <div class="col-sm-2 form-inline" style="text-align:right">
                        <label for="input">To:</label>
                        <select class="participantSelect middlealign newResponse form-control" name="responserecipient-5-0" style="display:none;max-width:125px">
                        <option value="" selected="selected"></option>
<option value="SFSubmitUiT.charlie.d@gmail.tmt">Charlie Davis</option>
<option style="display: none;" value="SFSubmitUiT.danny.e@gmail.tmt">Danny Engrid</option>
<option style="display: none;" value="extra.guy@gmail.tmt">Extra guy</option>

                        </select><span> Charlie Davis</span>
                    </div>
                    <div class="col-sm-10">
                    <textarea rows="4" cols="100%" class="form-control" name="responsetext-5-0"></textarea>
                    </div>
                </div>
        
                <br>
                <div class="form-group margin-0">
                    <div class="col-sm-2 form-inline" style="text-align:right">
                        <label for="input">To:</label>
                        <select class="participantSelect middlealign newResponse form-control" name="responserecipient-5-1" style="display:none;max-width:125px">
                        <option value="" selected="selected"></option>
<option style="display: none;" value="SFSubmitUiT.charlie.d@gmail.tmt">Charlie Davis</option>
<option value="SFSubmitUiT.danny.e@gmail.tmt">Danny Engrid</option>
<option style="display: none;" value="extra.guy@gmail.tmt">Extra guy</option>

                        </select><span> Danny Engrid</span>
                    </div>
                    <div class="col-sm-10">
                    <textarea rows="4" cols="100%" class="form-control" name="responsetext-5-1"></textarea>
                    </div>
                </div>
        
                <br>
                <div class="form-group margin-0">
                    <div class="col-sm-2 form-inline" style="text-align:right">
                        <label for="input">To:</label>
                        <select class="participantSelect middlealign newResponse form-control" name="responserecipient-5-2" style="display:none;max-width:125px">
                        <option value="" selected="selected"></option>
<option style="display: none;" value="SFSubmitUiT.charlie.d@gmail.tmt">Charlie Davis</option>
<option style="display: none;" value="SFSubmitUiT.danny.e@gmail.tmt">Danny Engrid</option>
<option value="extra.guy@gmail.tmt">Extra guy</option>

                        </select><span> Extra guy</span>
                    </div>
                    <div class="col-sm-10">
                    <textarea rows="4" cols="100%" class="form-control" name="responsetext-5-2"></textarea>
                    </div>
                </div>
        </div></div>
        </div>
        <br><br>

        <input name="questiontype-6" value="MCQ" type="hidden">
        <input name="questionid-6" value="{*}" type="hidden">
        <input name="questionresponsetotal-6" value="1" type="hidden">
        <div class="form-horizontal">
            <div class="panel panel-primary">
                <div class="panel-heading">Question 6:<br>
                    <span class="text-preserve-space">What is the best selling point of your product?</span></div>
                <div class="panel-body">
                    <p class="text-muted">Only the following persons can see your responses: </p>
                    <ul class="text-muted">
                    
                            <li class="unordered">You can see your own feedback in the results page later on.</li>
                    
                            <li class="unordered">Your team members can see your response, but not the name of the recipient, or your name.</li>
                    
                            <li class="unordered">Other students in the course can see your response, but not the name of the recipient, or your name.</li>
                    
                            <li class="unordered">Instructors in this course can see your response, the name of the recipient, and your name.</li>
                    
                    </ul>
        
                <br>
                <div class="form-group margin-0">
                    <div class="col-sm-2 form-inline" style="display:none">
                        <label for="input">To:</label>
                        <select class="participantSelect middlealign newResponse form-control" name="responserecipient-6-0" style="display:none;max-width:125px">
                        <option value="" selected="selected"></option>
<option value="drop.out@gmail.tmt">Myself</option>

                        </select><span> Myself</span>
                    </div>
                    <div class="col-sm-12">
                    <table>
    <tbody><tr>
    <td>
        <label><input name="responsetext-6-0" value="UI" type="radio"> UI</label>
    </td>
</tr>
<tr>
    <td>
        <label><input name="responsetext-6-0" value="Algo" type="radio"> Algo</label>
    </td>
</tr>

</tbody></table>
                    </div>
                </div>
        </div></div>
        </div>
        <br><br>

        <input name="questiontype-7" value="MCQ" type="hidden">
        <input name="questionid-7" value="{*}" type="hidden">
        <input name="questionresponsetotal-7" value="2" type="hidden">
        <div class="form-horizontal">
            <div class="panel panel-primary">
                <div class="panel-heading">Question 7:<br>
                    <span class="text-preserve-space">What do you think is the other teams' best feature?</span></div>
                <div class="panel-body">
                    <p class="text-muted">Only the following persons can see your responses: </p>
                    <ul class="text-muted">
                    
                            <li class="unordered">The receiving teams can see your response, and your name.</li>
                    
                    </ul>
        
                <br>
                <div class="form-group margin-0">
                    <div class="col-sm-2 form-inline" style="text-align:right;">
                        <label for="input">To: </label>
                        <select class="participantSelect middlealign form-control" name="responserecipient-7-0" style="display:none;max-width:125px">
                        <option value=""></option>
<option value="Team >'&quot;< 1" selected="selected">Team &gt;'"&lt; 1</option>
<option style="display: none;" value="Team 3">Team 3</option>

                        </select><span> Team &gt;'"&lt; 1</span>
                    </div>
                    <div class="col-sm-10">
                        <table>
    <tbody><tr>
    <td>
        <label><input name="responsetext-7-0" value="UI" type="radio"> UI</label>
    </td>
</tr>
<tr>
    <td>
        <label><input name="responsetext-7-0" checked="checked" value="Algo" type="radio"> Algo</label>
    </td>
</tr>

</tbody></table>
                        <input name="responseid-7-0" value="{*}%drop.out@gmail.tmt%Team >'&quot;< 1" type="hidden">
                    </div>
                </div>
        
                <br>
                <div class="form-group margin-0">
                    <div class="col-sm-2 form-inline" style="text-align:right">
                        <label for="input">To:</label>
                        <select class="participantSelect middlealign newResponse form-control" name="responserecipient-7-1" style="display:none;max-width:125px">
                        <option value="" selected="selected"></option>
<option style="display: none;" value="Team >'&quot;< 1">Team &gt;'"&lt; 1</option>
<option value="Team 3">Team 3</option>

                        </select><span> Team 3</span>
                    </div>
                    <div class="col-sm-10">
                    <table>
    <tbody><tr>
    <td>
        <label><input name="responsetext-7-1" value="UI" type="radio"> UI</label>
    </td>
</tr>
<tr>
    <td>
        <label><input name="responsetext-7-1" value="Algo" type="radio"> Algo</label>
    </td>
</tr>

</tbody></table>
                    </div>
                </div>
        </div></div>
        </div>
        <br><br>

        <input name="questiontype-8" value="MSQ" type="hidden">
        <input name="questionid-8" value="{*}" type="hidden">
        <input name="questionresponsetotal-8" value="1" type="hidden">
        <div class="form-horizontal">
            <div class="panel panel-primary">
                <div class="panel-heading">Question 8:<br>
                    <span class="text-preserve-space">What is the best selling point of your product?</span></div>
                <div class="panel-body">
                    <p class="text-muted">Only the following persons can see your responses: </p>
                    <ul class="text-muted">
                    
                            <li class="unordered">You can see your own feedback in the results page later on.</li>
                    
                            <li class="unordered">Your team members can see your response, but not the name of the recipient, or your name.</li>
                    
                            <li class="unordered">Other students in the course can see your response, but not the name of the recipient, or your name.</li>
                    
                            <li class="unordered">Instructors in this course can see your response, the name of the recipient, and your name.</li>
                    
                    </ul>
        
                <br>
                <div class="form-group margin-0">
                    <div class="col-sm-2 form-inline" style="display:none">
                        <label for="input">To:</label>
                        <select class="participantSelect middlealign newResponse form-control" name="responserecipient-8-0" style="display:none;max-width:125px">
                        <option value="" selected="selected"></option>
<option value="drop.out@gmail.tmt">Myself</option>

                        </select><span> Myself</span>
                    </div>
                    <div class="col-sm-12">
                    <table>
    <tbody><tr>
    <td>
        <label><input name="responsetext-8-0" value="UI" type="checkbox"> UI</label>
    </td>
</tr>
<tr>
    <td>
        <label><input name="responsetext-8-0" value="Algo" type="checkbox"> Algo</label>
    </td>
</tr>
<tr>
    <td>
        <label><input name="responsetext-8-0" value="Design" type="checkbox"> Design</label>
    </td>
</tr>
<tr>
    <td>
        <label><input name="responsetext-8-0" value="" type="checkbox"> <i>None of the above</i></label>
    </td>
</tr>

</tbody></table>
                    </div>
                </div>
        </div></div>
        </div>
        <br><br>

        <input name="questiontype-9" value="MSQ" type="hidden">
        <input name="questionid-9" value="{*}" type="hidden">
        <input name="questionresponsetotal-9" value="2" type="hidden">
        <div class="form-horizontal">
            <div class="panel panel-primary">
                <div class="panel-heading">Question 9:<br>
                    <span class="text-preserve-space">What do you think is the other teams' best feature?</span></div>
                <div class="panel-body">
                    <p class="text-muted">Only the following persons can see your responses: </p>
                    <ul class="text-muted">
                    
                            <li class="unordered">The receiving teams can see your response, and your name.</li>
                    
                    </ul>
        
                <br>
                <div class="form-group margin-0">
                    <div class="col-sm-2 form-inline" style="text-align:right;">
                        <label for="input">To: </label>
                        <select class="participantSelect middlealign form-control" name="responserecipient-9-0" style="display:none;max-width:125px">
                        <option value=""></option>
<option value="Team >'&quot;< 1" selected="selected">Team &gt;'"&lt; 1</option>
<option style="display: none;" value="Team 3">Team 3</option>

                        </select><span> Team &gt;'"&lt; 1</span>
                    </div>
                    <div class="col-sm-10">
                        <table>
    <tbody><tr>
    <td>
        <label><input name="responsetext-9-0" checked="checked" value="UI" type="checkbox"> UI</label>
    </td>
</tr>
<tr>
    <td>
        <label><input name="responsetext-9-0" value="Algo" type="checkbox"> Algo</label>
    </td>
</tr>
<tr>
    <td>
        <label><input name="responsetext-9-0" checked="checked" value="Design" type="checkbox"> Design</label>
    </td>
</tr>
<tr>
    <td>
        <label><input name="responsetext-9-0" value="" type="checkbox"> <i>None of the above</i></label>
    </td>
</tr>

</tbody></table>
                        <input name="responseid-9-0" value="{*}%drop.out@gmail.tmt%Team >'&quot;< 1" type="hidden">
                    </div>
                </div>
        
                <br>
                <div class="form-group margin-0">
                    <div class="col-sm-2 form-inline" style="text-align:right">
                        <label for="input">To:</label>
                        <select class="participantSelect middlealign newResponse form-control" name="responserecipient-9-1" style="display:none;max-width:125px">
                        <option value="" selected="selected"></option>
<option style="display: none;" value="Team >'&quot;< 1">Team &gt;'"&lt; 1</option>
<option value="Team 3">Team 3</option>

                        </select><span> Team 3</span>
                    </div>
                    <div class="col-sm-10">
                    <table>
    <tbody><tr>
    <td>
        <label><input name="responsetext-9-1" value="UI" type="checkbox"> UI</label>
    </td>
</tr>
<tr>
    <td>
        <label><input name="responsetext-9-1" value="Algo" type="checkbox"> Algo</label>
    </td>
</tr>
<tr>
    <td>
        <label><input name="responsetext-9-1" value="Design" type="checkbox"> Design</label>
    </td>
</tr>
<tr>
    <td>
        <label><input name="responsetext-9-1" value="" type="checkbox"> <i>None of the above</i></label>
    </td>
</tr>

</tbody></table>
                    </div>
                </div>
        </div></div>
        </div>
        <br><br>

        <input name="questiontype-10" value="MCQ" type="hidden">
        <input name="questionid-10" value="{*}" type="hidden">
        <input name="questionresponsetotal-10" value="1" type="hidden">
        <div class="form-horizontal">
            <div class="panel panel-primary">
                <div class="panel-heading">Question 10:<br>
                    <span class="text-preserve-space">Who is the best class mate?</span></div>
                <div class="panel-body">
                    <p class="text-muted">Only the following persons can see your responses: </p>
                    <ul class="text-muted">
                    
                            <li class="unordered">You can see your own feedback in the results page later on.</li>
                    
                            <li class="unordered">Your team members can see your response, but not the name of the recipient, or your name.</li>
                    
                            <li class="unordered">Other students in the course can see your response, but not the name of the recipient, or your name.</li>
                    
                            <li class="unordered">Instructors in this course can see your response, the name of the recipient, and your name.</li>
                    
                    </ul>
        
                <br>
                <div class="form-group margin-0">
                    <div class="col-sm-2 form-inline" style="display:none">
                        <label for="input">To:</label>
                        <select class="participantSelect middlealign newResponse form-control" name="responserecipient-10-0" style="display:none;max-width:125px">
                        <option value="" selected="selected"></option>
<option value="drop.out@gmail.tmt">Myself</option>

                        </select><span> Myself</span>
                    </div>
                    <div class="col-sm-12">
                    <table>
    <tbody><tr>
    <td>
        <label><input name="responsetext-10-0" value="Alice Betsy (Team >'&quot;< 1)" type="radio"> Alice Betsy (Team &gt;'"&lt; 1)</label>
    </td>
</tr>
<tr>
    <td>
        <label><input name="responsetext-10-0" value="Benny Charles (Team >'&quot;< 1)" type="radio"> Benny Charles (Team &gt;'"&lt; 1)</label>
    </td>
</tr>
<tr>
    <td>
        <label><input name="responsetext-10-0" value="Charlie Davis (Team 2)" type="radio"> Charlie Davis (Team 2)</label>
    </td>
</tr>
<tr>
    <td>
        <label><input name="responsetext-10-0" value="Danny Engrid (Team 2)" type="radio"> Danny Engrid (Team 2)</label>
    </td>
</tr>
<tr>
    <td>
        <label><input name="responsetext-10-0" value="Drop out (Team 2)" type="radio"> Drop out (Team 2)</label>
    </td>
</tr>
<tr>
    <td>
        <label><input name="responsetext-10-0" value="Emily (Team 3)" type="radio"> Emily (Team 3)</label>
    </td>
</tr>
<tr>
    <td>
        <label><input name="responsetext-10-0" value="Extra guy (Team 2)" type="radio"> Extra guy (Team 2)</label>
    </td>
</tr>

</tbody></table>
                    </div>
                </div>
        </div></div>
        </div>
        <br><br>

        <input name="questiontype-11" value="MSQ" type="hidden">
        <input name="questionid-11" value="{*}" type="hidden">
        <input name="questionresponsetotal-11" value="1" type="hidden">
        <div class="form-horizontal">
            <div class="panel panel-primary">
                <div class="panel-heading">Question 11:<br>
                    <span class="text-preserve-space">Who do you recommend as tutor?</span></div>
                <div class="panel-body">
                    <p class="text-muted">Only the following persons can see your responses: </p>
                    <ul class="text-muted">
                    
                            <li class="unordered">You can see your own feedback in the results page later on.</li>
                    
                            <li class="unordered">Your team members can see your response, but not the name of the recipient, or your name.</li>
                    
                            <li class="unordered">Other students in the course can see your response, but not the name of the recipient, or your name.</li>
                    
                            <li class="unordered">Instructors in this course can see your response, the name of the recipient, and your name.</li>
                    
                    </ul>
        
                <br>
                <div class="form-group margin-0">
                    <div class="col-sm-2 form-inline" style="display:none">
                        <label for="input">To:</label>
                        <select class="participantSelect middlealign newResponse form-control" name="responserecipient-11-0" style="display:none;max-width:125px">
                        <option value="" selected="selected"></option>
<option value="drop.out@gmail.tmt">Myself</option>

                        </select><span> Myself</span>
                    </div>
                    <div class="col-sm-12">
                    <table>
    <tbody><tr>
    <td>
        <label><input name="responsetext-11-0" value="Alice Betsy (Team >'&quot;< 1)" type="checkbox"> Alice Betsy (Team &gt;'"&lt; 1)</label>
    </td>
</tr>
<tr>
    <td>
        <label><input name="responsetext-11-0" value="Benny Charles (Team >'&quot;< 1)" type="checkbox"> Benny Charles (Team &gt;'"&lt; 1)</label>
    </td>
</tr>
<tr>
    <td>
        <label><input name="responsetext-11-0" value="Charlie Davis (Team 2)" type="checkbox"> Charlie Davis (Team 2)</label>
    </td>
</tr>
<tr>
    <td>
        <label><input name="responsetext-11-0" value="Danny Engrid (Team 2)" type="checkbox"> Danny Engrid (Team 2)</label>
    </td>
</tr>
<tr>
    <td>
        <label><input name="responsetext-11-0" value="Drop out (Team 2)" type="checkbox"> Drop out (Team 2)</label>
    </td>
</tr>
<tr>
    <td>
        <label><input name="responsetext-11-0" value="Emily (Team 3)" type="checkbox"> Emily (Team 3)</label>
    </td>
</tr>
<tr>
    <td>
        <label><input name="responsetext-11-0" value="Extra guy (Team 2)" type="checkbox"> Extra guy (Team 2)</label>
    </td>
</tr>
<tr>
    <td>
        <label><input name="responsetext-11-0" value="" type="checkbox"> <i>None of the above</i></label>
    </td>
</tr>

</tbody></table>
                    </div>
                </div>
        </div></div>
        </div>
        <br><br>

        <input name="questiontype-12" value="MCQ" type="hidden">
        <input name="questionid-12" value="{*}" type="hidden">
        <input name="questionresponsetotal-12" value="1" type="hidden">
        <div class="form-horizontal">
            <div class="panel panel-primary">
                <div class="panel-heading">Question 12:<br>
                    <span class="text-preserve-space">Which is the best team?</span></div>
                <div class="panel-body">
                    <p class="text-muted">Only the following persons can see your responses: </p>
                    <ul class="text-muted">
                    
                            <li class="unordered">You can see your own feedback in the results page later on.</li>
                    
                            <li class="unordered">Your team members can see your response, but not the name of the recipient, or your name.</li>
                    
                            <li class="unordered">Other students in the course can see your response, but not the name of the recipient, or your name.</li>
                    
                            <li class="unordered">Instructors in this course can see your response, the name of the recipient, and your name.</li>
                    
                    </ul>
        
                <br>
                <div class="form-group margin-0">
                    <div class="col-sm-2 form-inline" style="display:none">
                        <label for="input">To:</label>
                        <select class="participantSelect middlealign newResponse form-control" name="responserecipient-12-0" style="display:none;max-width:125px">
                        <option value="" selected="selected"></option>
<option value="drop.out@gmail.tmt">Myself</option>

                        </select><span> Myself</span>
                    </div>
                    <div class="col-sm-12">
                    <table>
    <tbody><tr>
    <td>
        <label><input name="responsetext-12-0" value="Team >'&quot;< 1" type="radio"> Team &gt;'"&lt; 1</label>
    </td>
</tr>
<tr>
    <td>
        <label><input name="responsetext-12-0" value="Team 2" type="radio"> Team 2</label>
    </td>
</tr>
<tr>
    <td>
        <label><input name="responsetext-12-0" value="Team 3" type="radio"> Team 3</label>
    </td>
</tr>

</tbody></table>
                    </div>
                </div>
        </div></div>
        </div>
        <br><br>

        <input name="questiontype-13" value="MSQ" type="hidden">
        <input name="questionid-13" value="{*}" type="hidden">
        <input name="questionresponsetotal-13" value="1" type="hidden">
        <div class="form-horizontal">
            <div class="panel panel-primary">
                <div class="panel-heading">Question 13:<br>
                    <span class="text-preserve-space">Who do you recommend as tutor?</span></div>
                <div class="panel-body">
                    <p class="text-muted">Only the following persons can see your responses: </p>
                    <ul class="text-muted">
                    
                            <li class="unordered">You can see your own feedback in the results page later on.</li>
                    
                            <li class="unordered">Your team members can see your response, but not the name of the recipient, or your name.</li>
                    
                            <li class="unordered">Other students in the course can see your response, but not the name of the recipient, or your name.</li>
                    
                            <li class="unordered">Instructors in this course can see your response, the name of the recipient, and your name.</li>
                    
                    </ul>
        
                <br>
                <div class="form-group margin-0">
                    <div class="col-sm-2 form-inline" style="display:none">
                        <label for="input">To:</label>
                        <select class="participantSelect middlealign newResponse form-control" name="responserecipient-13-0" style="display:none;max-width:125px">
                        <option value="" selected="selected"></option>
<option value="drop.out@gmail.tmt">Myself</option>

                        </select><span> Myself</span>
                    </div>
                    <div class="col-sm-12">
                    <table>
    <tbody><tr>
    <td>
        <label><input name="responsetext-13-0" value="Team >'&quot;< 1" type="checkbox"> Team &gt;'"&lt; 1</label>
    </td>
</tr>
<tr>
    <td>
        <label><input name="responsetext-13-0" value="Team 2" type="checkbox"> Team 2</label>
    </td>
</tr>
<tr>
    <td>
        <label><input name="responsetext-13-0" value="Team 3" type="checkbox"> Team 3</label>
    </td>
</tr>
<tr>
    <td>
        <label><input name="responsetext-13-0" value="" type="checkbox"> <i>None of the above</i></label>
    </td>
</tr>

</tbody></table>
                    </div>
                </div>
        </div></div>
        </div>
        <br><br>

        <input name="questiontype-14" value="NUMSCALE" type="hidden">
        <input name="questionid-14" value="{*}" type="hidden">
        <input name="questionresponsetotal-14" value="1" type="hidden">
        <div class="form-horizontal">
            <div class="panel panel-primary">
                <div class="panel-heading">Question 14:<br>
                    <span class="text-preserve-space">Rate your product</span></div>
                <div class="panel-body">
                    <p class="text-muted">Only the following persons can see your responses: </p>
                    <ul class="text-muted">
                    
                            <li class="unordered">You can see your own feedback in the results page later on.</li>
                    
                            <li class="unordered">Your team members can see your response, but not the name of the recipient, or your name.</li>
                    
                            <li class="unordered">Other students in the course can see your response, but not the name of the recipient, or your name.</li>
                    
                            <li class="unordered">Instructors in this course can see your response, the name of the recipient, and your name.</li>
                    
                    </ul>
        
                <br>
                <div class="form-group margin-0">
                    <div class="col-sm-2 form-inline" style="display:none">
                        <label for="input">To: </label>
                        <select class="participantSelect middlealign form-control" name="responserecipient-14-0" style="display:none;max-width:125px">
                        <option value=""></option>
<option value="drop.out@gmail.tmt" selected="selected">Myself</option>

                        </select><span> Myself</span>
                    </div>
                    <div class="col-sm-12">
                        <div class="col-sm-3"><input class="numScaleAnswerBox form-control col-sm-2" onchange="validateNumScaleAnswer(14, 0)" min="1" max="5" step="0.5" value="1" name="responsetext-14-0" type="number"> 
<input name="numscalemin-14-0" value="1" type="hidden">
<input name="numscalemax-14-0" value="5" type="hidden">
<input name="numscalestep-14-0" value="0.5" type="hidden">
</div>
<div class="text-muted form-control-static">
[Possible values: 1, 1.5, 2, ..., 4, 4.5, 5]
</div>
                        <input name="responseid-14-0" value="{*}" type="hidden">
                    </div>
                </div>
        </div></div>
        </div>
        <br><br>

        <input name="questiontype-15" value="NUMSCALE" type="hidden">
        <input name="questionid-15" value="{*}" type="hidden">
        <input name="questionresponsetotal-15" value="2" type="hidden">
        <div class="form-horizontal">
            <div class="panel panel-primary">
                <div class="panel-heading">Question 15:<br>
                    <span class="text-preserve-space">Rate others' product</span></div>
                <div class="panel-body">
                    <p class="text-muted">Only the following persons can see your responses: </p>
                    <ul class="text-muted">
                    
                            <li class="unordered">The receiving teams can see your response, and your name.</li>
                    
                    </ul>
        
                <br>
                <div class="form-group margin-0">
                    <div class="col-sm-2 form-inline" style="text-align:right">
                        <label for="input">To:</label>
                        <select class="participantSelect middlealign newResponse form-control" name="responserecipient-15-0" style="display:none;max-width:125px">
                        <option value="" selected="selected"></option>
<option value="Team >'&quot;< 1">Team &gt;'"&lt; 1</option>
<option style="display: none;" value="Team 3">Team 3</option>

                        </select><span> Team &gt;'"&lt; 1</span>
                    </div>
                    <div class="col-sm-10">
                    <div class="col-sm-3"><input class="numScaleAnswerBox form-control col-sm-2" onchange="validateNumScaleAnswer(15, 0)" min="1" max="5" step="0.5" value="" name="responsetext-15-0" type="number"> 
<input name="numscalemin-15-0" value="1" type="hidden">
<input name="numscalemax-15-0" value="5" type="hidden">
<input name="numscalestep-15-0" value="0.5" type="hidden">
</div>
<div class="text-muted form-control-static">
[Possible values: 1, 1.5, 2, ..., 4, 4.5, 5]
</div>
                    </div>
                </div>
        
                <br>
                <div class="form-group margin-0">
                    <div class="col-sm-2 form-inline" style="text-align:right">
                        <label for="input">To:</label>
                        <select class="participantSelect middlealign newResponse form-control" name="responserecipient-15-1" style="display:none;max-width:125px">
                        <option value="" selected="selected"></option>
<option style="display: none;" value="Team >'&quot;< 1">Team &gt;'"&lt; 1</option>
<option value="Team 3">Team 3</option>

                        </select><span> Team 3</span>
                    </div>
                    <div class="col-sm-10">
                    <div class="col-sm-3"><input class="numScaleAnswerBox form-control col-sm-2" onchange="validateNumScaleAnswer(15, 1)" min="1" max="5" step="0.5" value="" name="responsetext-15-1" type="number"> 
<input name="numscalemin-15-1" value="1" type="hidden">
<input name="numscalemax-15-1" value="5" type="hidden">
<input name="numscalestep-15-1" value="0.5" type="hidden">
</div>
<div class="text-muted form-control-static">
[Possible values: 1, 1.5, 2, ..., 4, 4.5, 5]
</div>
                    </div>
                </div>
        </div></div>
        </div>
        <br><br>

        <input name="questiontype-16" value="MCQ" type="hidden">
        <input name="questionid-16" value="{*}" type="hidden">
        <input name="questionresponsetotal-16" value="1" type="hidden">
        <div class="form-horizontal">
            <div class="panel panel-primary">
                <div class="panel-heading">Question 16:<br>
                    <span class="text-preserve-space">Who is the best instructor?</span></div>
                <div class="panel-body">
                    <p class="text-muted">Only the following persons can see your responses: </p>
                    <ul class="text-muted">
                    
                            <li class="unordered">You can see your own feedback in the results page later on.</li>
                    
                            <li class="unordered">Your team members can see your response, but not the name of the recipient, or your name.</li>
                    
                            <li class="unordered">Other students in the course can see your response, but not the name of the recipient, or your name.</li>
                    
                            <li class="unordered">Instructors in this course can see your response, the name of the recipient, and your name.</li>
                    
                    </ul>
        
                <br>
                <div class="form-group margin-0">
                    <div class="col-sm-2 form-inline" style="display:none">
                        <label for="input">To:</label>
                        <select class="participantSelect middlealign newResponse form-control" name="responserecipient-16-0" style="display:none;max-width:125px">
                        <option value="" selected="selected"></option>
<option value="drop.out@gmail.tmt">Myself</option>

                        </select><span> Myself</span>
                    </div>
                    <div class="col-sm-12">
                    <table>
    <tbody><tr>
    <td>
        <label><input name="responsetext-16-0" value="Teammates Test" type="radio"> Teammates Test</label>
    </td>
</tr>
<tr>
    <td>
        <label><input name="responsetext-16-0" value="Teammates Test2" type="radio"> Teammates Test2</label>
    </td>
</tr>
<tr>
    <td>
        <label><input name="responsetext-16-0" value="Teammates Test3" type="radio"> Teammates Test3</label>
    </td>
</tr>

</tbody></table>
                    </div>
                </div>
        </div></div>
        </div>
        <br><br>

        <input name="questiontype-17" value="MSQ" type="hidden">
        <input name="questionid-17" value="{*}" type="hidden">
        <input name="questionresponsetotal-17" value="1" type="hidden">
        <div class="form-horizontal">
            <div class="panel panel-primary">
                <div class="panel-heading">Question 17:<br>
                    <span class="text-preserve-space">Who do you recommend as tutors?</span></div>
                <div class="panel-body">
                    <p class="text-muted">Only the following persons can see your responses: </p>
                    <ul class="text-muted">
                    
                            <li class="unordered">You can see your own feedback in the results page later on.</li>
                    
                            <li class="unordered">Your team members can see your response, but not the name of the recipient, or your name.</li>
                    
                            <li class="unordered">Other students in the course can see your response, but not the name of the recipient, or your name.</li>
                    
                            <li class="unordered">Instructors in this course can see your response, the name of the recipient, and your name.</li>
                    
                    </ul>
        
                <br>
                <div class="form-group margin-0">
                    <div class="col-sm-2 form-inline" style="display:none">
                        <label for="input">To:</label>
                        <select class="participantSelect middlealign newResponse form-control" name="responserecipient-17-0" style="display:none;max-width:125px">
                        <option value="" selected="selected"></option>
<option value="drop.out@gmail.tmt">Myself</option>

                        </select><span> Myself</span>
                    </div>
                    <div class="col-sm-12">
                    <table>
    <tbody><tr>
    <td>
        <label><input name="responsetext-17-0" value="Teammates Test" type="checkbox"> Teammates Test</label>
    </td>
</tr>
<tr>
    <td>
        <label><input name="responsetext-17-0" value="Teammates Test2" type="checkbox"> Teammates Test2</label>
    </td>
</tr>
<tr>
    <td>
        <label><input name="responsetext-17-0" value="Teammates Test3" type="checkbox"> Teammates Test3</label>
    </td>
</tr>
<tr>
    <td>
        <label><input name="responsetext-17-0" value="" type="checkbox"> <i>None of the above</i></label>
    </td>
</tr>

</tbody></table>
                    </div>
                </div>
        </div></div>
        </div>
        <br><br>

        <input name="questiontype-18" value="CONSTSUM" type="hidden">
        <input name="questionid-18" value="{*}" type="hidden">
        <input name="questionresponsetotal-18" value="1" type="hidden">
        <div class="form-horizontal">
            <div class="panel panel-primary">
                <div class="panel-heading">Question 18:<br>
                    <span class="text-preserve-space">How important are the following factors to you? Give points accordingly.</span></div>
                <div class="panel-body">
                    <p class="text-muted">Only the following persons can see your responses: </p>
                    <ul class="text-muted">
                    
                            <li class="unordered">You can see your own feedback in the results page later on.</li>
                    
                            <li class="unordered">Your team members can see your response, but not the name of the recipient, or your name.</li>
                    
                            <li class="unordered">Other students in the course can see your response, but not the name of the recipient, or your name.</li>
                    
                            <li class="unordered">Instructors in this course can see your response, the name of the recipient, and your name.</li>
                    
                    </ul>
        
                <br>
                <div class="form-group margin-0">
                    <div class="col-sm-2 form-inline" style="display:none">
                        <label for="input">To: </label>
                        <select class="participantSelect middlealign form-control" name="responserecipient-18-0" style="display:none;max-width:125px">
                        <option value=""></option>
<option value="drop.out@gmail.tmt" selected="selected">Myself</option>

                        </select><span> Myself</span>
                    </div>
                    <div class="col-sm-12">
                        <div>
    <div class="form-group">
    <label class="col-sm-2 control-label">Grades</label>
    <div class="col-sm-3">
        <input class="form-control pointsBox" id="responsetext-18-0-0" name="responsetext-18-0" value="90" onchange="updateConstSumMessageQn('18')" min="0" step="1" type="number">
    </div>
</div>
<div class="form-group">
    <label class="col-sm-2 control-label">Fun</label>
    <div class="col-sm-3">
        <input class="form-control pointsBox" id="responsetext-18-0-1" name="responsetext-18-0" value="10" onchange="updateConstSumMessageQn('18')" min="0" step="1" type="number">
    </div>
</div>

    <div id="constSumInfo-18-0" class="form-group">
    	<div class="col-sm-2">
    	</div>
    	<div class="col-sm-3">
    		<hr class="margin-top-0">
    		<p class="text-color-green" id="constSumMessage-18-0">All points distributed!</p>
    		<hr>
    	</div>
    </div>
    <input id="constSumToRecipients-18" value="false" type="hidden">
    <input id="constSumPointsPerOption-18" value="false" type="hidden">
    <input id="constSumNumOption-18" value="2" type="hidden">
    <input id="constSumPoints-18" value="100" type="hidden">
    <input id="constSumUnevenDistribution-18" value="false" type="hidden">
    
</div>
                        <input name="responseid-18-0" value="{*}" type="hidden">
                    </div>
                </div>
        </div></div>
        </div>
        <br><br>

        <input name="questiontype-19" value="CONSTSUM" type="hidden">
        <input name="questionid-19" value="{*}" type="hidden">
        <input name="questionresponsetotal-19" value="2" type="hidden">
        <div class="form-horizontal">
            <div class="panel panel-primary">
                <div class="panel-heading">Question 19:<br>
                    <span class="text-preserve-space">Split points among the teams</span></div>
                <div class="panel-body">
                    <p class="text-muted">Only the following persons can see your responses: </p>
                    <ul class="text-muted">
                    
                            <li class="unordered">The receiving teams can see your response, but not the name of the recipient, or your name.</li>
                    
                            <li class="unordered">Instructors in this course can see your response, the name of the recipient, and your name.</li>
                    
                    </ul>
        
                <br>
                <div class="form-group margin-0">
                    <div class="col-sm-2 form-inline" style="text-align:right">
                        <label for="input">To:</label>
                        <select class="participantSelect middlealign newResponse form-control" name="responserecipient-19-0" style="display:none;max-width:125px">
                        <option value="" selected="selected"></option>
<option value="Team >'&quot;< 1">Team &gt;'"&lt; 1</option>
<option style="display: none;" value="Team 3">Team 3</option>

                        </select><span> Team &gt;'"&lt; 1</span>
                    </div>
                    <div class="col-sm-10">
                    <div>
    <div class="form-group">
    <label class="col-sm-2 control-label" style="display:none"></label>
    <div class="col-sm-3">
        <input class="form-control pointsBox" id="responsetext-19-0-0" name="responsetext-19-0" value="" onchange="updateConstSumMessageQn('19')" min="0" step="1" type="number">
    </div>
</div>

    <div id="constSumInfo-19-0" class="form-group" style="display:none">
    	<div class="col-sm-2" style="display:none">
    	</div>
    	<div class="col-sm-3">
    		<hr class="margin-top-0">
    		<p class="text-color-blue" id="constSumMessage-19-0">
    		</p>
    		<hr>
    	</div>
    </div>
    <input id="constSumToRecipients-19" value="true" type="hidden">
    <input id="constSumPointsPerOption-19" value="true" type="hidden">
    <input id="constSumNumOption-19" value="0" type="hidden">
    <input id="constSumPoints-19" value="100" type="hidden">
    <input id="constSumUnevenDistribution-19" value="false" type="hidden">
    
</div>
                    </div>
                </div>
        
                <br>
                <div class="form-group margin-0">
                    <div class="col-sm-2 form-inline" style="text-align:right">
                        <label for="input">To:</label>
                        <select class="participantSelect middlealign newResponse form-control" name="responserecipient-19-1" style="display:none;max-width:125px">
                        <option value="" selected="selected"></option>
<option style="display: none;" value="Team >'&quot;< 1">Team &gt;'"&lt; 1</option>
<option value="Team 3">Team 3</option>

                        </select><span> Team 3</span>
                    </div>
                    <div class="col-sm-10">
                    <div>
    <div class="form-group">
    <label class="col-sm-2 control-label" style="display:none"></label>
    <div class="col-sm-3">
        <input class="form-control pointsBox" id="responsetext-19-1-0" name="responsetext-19-1" value="" onchange="updateConstSumMessageQn('19')" min="0" step="1" type="number">
    </div>
</div>

    <div id="constSumInfo-19-1" class="form-group" style="">
    	<div class="col-sm-2" style="display:none">
    	</div>
    	<div class="col-sm-3">
    		<hr class="margin-top-0">
    		<p class="text-color-blue" id="constSumMessage-19-1">Please distribute 200 points among the above recipients.</p>
    		<hr>
    	</div>
    </div>
    <input id="constSumToRecipients-19" value="true" type="hidden">
    <input id="constSumPointsPerOption-19" value="true" type="hidden">
    <input id="constSumNumOption-19" value="0" type="hidden">
    <input id="constSumPoints-19" value="100" type="hidden">
    <input id="constSumUnevenDistribution-19" value="false" type="hidden">
    
</div>
                    </div>
                </div>
        </div></div>
        </div>
        <br><br>

        <input name="questiontype-20" value="CONTRIB" type="hidden">
        <input name="questionid-20" value="{*}" type="hidden">
        <input name="questionresponsetotal-20" value="4" type="hidden">
        <div class="form-horizontal">
            <div class="panel panel-primary">
                <div class="panel-heading">Question 20:<br>
                    <span class="text-preserve-space">Rate the contribution of your team members and yourself.</span></div>
                <div class="panel-body">
                    <p class="text-muted">Only the following persons can see your responses: </p>
                    <ul class="text-muted">
                    
                            <li class="unordered">Instructors in this course can see your response, the name of the recipient, and your name.</li>
                    
                    </ul>
        
                <br>
                <div class="form-group margin-0">
                    <div class="col-sm-2 form-inline" style="text-align:right;">
                        <label for="input">To: </label>
                        <select class="participantSelect middlealign form-control" name="responserecipient-20-0" style="display:none;max-width:125px">
                        <option value=""></option>
<option value="SFSubmitUiT.charlie.d@gmail.tmt" selected="selected">Charlie Davis</option>
<option style="display: none;" value="SFSubmitUiT.danny.e@gmail.tmt">Danny Engrid</option>
<option style="display: none;" value="drop.out@gmail.tmt">Drop out</option>
<option style="display: none;" value="extra.guy@gmail.tmt">Extra guy</option>

                        </select><span> Charlie Davis</span>
                    </div>
                    <div class="col-sm-10">
                        <div class="col-sm-3">
	<select class="form-control color_neutral" name="responsetext-20-0">
		<option class="color-positive" value="200">Equal share + 100%</option>
<option class="color-positive" value="190">Equal share + 90%</option>
<option class="color-positive" value="180">Equal share + 80%</option>
<option class="color-positive" value="170">Equal share + 70%</option>
<option class="color-positive" value="160">Equal share + 60%</option>
<option class="color-positive" value="150">Equal share + 50%</option>
<option class="color-positive" value="140">Equal share + 40%</option>
<option class="color-positive" value="130">Equal share + 30%</option>
<option class="color-positive" value="120">Equal share + 20%</option>
<option class="color-positive" value="110">Equal share + 10%</option>
<option class="color_neutral" value="100" selected="selected">Equal share</option>
<option class="color-negative" value="90">Equal share - 10%</option>
<option class="color-negative" value="80">Equal share - 20%</option>
<option class="color-negative" value="70">Equal share - 30%</option>
<option class="color-negative" value="60">Equal share - 40%</option>
<option class="color-negative" value="50">Equal share - 50%</option>
<option class="color-negative" value="40">Equal share - 60%</option>
<option class="color-negative" value="30">Equal share - 70%</option>
<option class="color-negative" value="20">Equal share - 80%</option>
<option class="color-negative" value="10">Equal share - 90%</option>
<option class="color-negative" value="0">0%</option>
<option class="color_neutral" value="-101">Not Sure</option>
	</select>
</div>
                        <input name="responseid-20-0" value="{*}" type="hidden">
                    </div>
                </div>
        
                <br>
                <div class="form-group margin-0">
                    <div class="col-sm-2 form-inline" style="text-align:right;">
                        <label for="input">To: </label>
                        <select class="participantSelect middlealign form-control" name="responserecipient-20-1" style="display:none;max-width:125px">
                        <option value=""></option>
<option style="display: none;" value="SFSubmitUiT.charlie.d@gmail.tmt">Charlie Davis</option>
<option value="SFSubmitUiT.danny.e@gmail.tmt" selected="selected">Danny Engrid</option>
<option style="display: none;" value="drop.out@gmail.tmt">Drop out</option>
<option style="display: none;" value="extra.guy@gmail.tmt">Extra guy</option>

                        </select><span> Danny Engrid</span>
                    </div>
                    <div class="col-sm-10">
                        <div class="col-sm-3">
	<select class="form-control color_neutral" name="responsetext-20-1">
		<option class="color-positive" value="200">Equal share + 100%</option>
<option class="color-positive" value="190">Equal share + 90%</option>
<option class="color-positive" value="180">Equal share + 80%</option>
<option class="color-positive" value="170">Equal share + 70%</option>
<option class="color-positive" value="160">Equal share + 60%</option>
<option class="color-positive" value="150">Equal share + 50%</option>
<option class="color-positive" value="140">Equal share + 40%</option>
<option class="color-positive" value="130">Equal share + 30%</option>
<option class="color-positive" value="120">Equal share + 20%</option>
<option class="color-positive" value="110">Equal share + 10%</option>
<option class="color_neutral" value="100" selected="selected">Equal share</option>
<option class="color-negative" value="90">Equal share - 10%</option>
<option class="color-negative" value="80">Equal share - 20%</option>
<option class="color-negative" value="70">Equal share - 30%</option>
<option class="color-negative" value="60">Equal share - 40%</option>
<option class="color-negative" value="50">Equal share - 50%</option>
<option class="color-negative" value="40">Equal share - 60%</option>
<option class="color-negative" value="30">Equal share - 70%</option>
<option class="color-negative" value="20">Equal share - 80%</option>
<option class="color-negative" value="10">Equal share - 90%</option>
<option class="color-negative" value="0">0%</option>
<option class="color_neutral" value="-101">Not Sure</option>
	</select>
</div>
                        <input name="responseid-20-1" value="{*}" type="hidden">
                    </div>
                </div>
        
                <br>
                <div class="form-group margin-0">
                    <div class="col-sm-2 form-inline" style="text-align:right;">
                        <label for="input">To: </label>
                        <select class="participantSelect middlealign form-control" name="responserecipient-20-2" style="display:none;max-width:125px">
                        <option value=""></option>
<option style="display: none;" value="SFSubmitUiT.charlie.d@gmail.tmt">Charlie Davis</option>
<option style="display: none;" value="SFSubmitUiT.danny.e@gmail.tmt">Danny Engrid</option>
<option value="drop.out@gmail.tmt" selected="selected">Drop out</option>
<option style="display: none;" value="extra.guy@gmail.tmt">Extra guy</option>

                        </select><span> Drop out</span>
                    </div>
                    <div class="col-sm-10">
                        <div class="col-sm-3">
	<select class="form-control color_neutral" name="responsetext-20-2">
		<option class="color-positive" value="200">Equal share + 100%</option>
<option class="color-positive" value="190">Equal share + 90%</option>
<option class="color-positive" value="180">Equal share + 80%</option>
<option class="color-positive" value="170">Equal share + 70%</option>
<option class="color-positive" value="160">Equal share + 60%</option>
<option class="color-positive" value="150">Equal share + 50%</option>
<option class="color-positive" value="140">Equal share + 40%</option>
<option class="color-positive" value="130">Equal share + 30%</option>
<option class="color-positive" value="120">Equal share + 20%</option>
<option class="color-positive" value="110">Equal share + 10%</option>
<option class="color_neutral" value="100" selected="selected">Equal share</option>
<option class="color-negative" value="90">Equal share - 10%</option>
<option class="color-negative" value="80">Equal share - 20%</option>
<option class="color-negative" value="70">Equal share - 30%</option>
<option class="color-negative" value="60">Equal share - 40%</option>
<option class="color-negative" value="50">Equal share - 50%</option>
<option class="color-negative" value="40">Equal share - 60%</option>
<option class="color-negative" value="30">Equal share - 70%</option>
<option class="color-negative" value="20">Equal share - 80%</option>
<option class="color-negative" value="10">Equal share - 90%</option>
<option class="color-negative" value="0">0%</option>
<option class="color_neutral" value="-101">Not Sure</option>
	</select>
</div>
                        <input name="responseid-20-2" value="{*}" type="hidden">
                    </div>
                </div>
        
                <br>
                <div class="form-group margin-0">
                    <div class="col-sm-2 form-inline" style="text-align:right;">
                        <label for="input">To: </label>
                        <select class="participantSelect middlealign form-control" name="responserecipient-20-3" style="display:none;max-width:125px">
                        <option value=""></option>
<option style="display: none;" value="SFSubmitUiT.charlie.d@gmail.tmt">Charlie Davis</option>
<option style="display: none;" value="SFSubmitUiT.danny.e@gmail.tmt">Danny Engrid</option>
<option style="display: none;" value="drop.out@gmail.tmt">Drop out</option>
<option value="extra.guy@gmail.tmt" selected="selected">Extra guy</option>

                        </select><span> Extra guy</span>
                    </div>
                    <div class="col-sm-10">
                        <div class="col-sm-3">
	<select class="form-control color_neutral" name="responsetext-20-3">
		<option class="color-positive" value="200">Equal share + 100%</option>
<option class="color-positive" value="190">Equal share + 90%</option>
<option class="color-positive" value="180">Equal share + 80%</option>
<option class="color-positive" value="170">Equal share + 70%</option>
<option class="color-positive" value="160">Equal share + 60%</option>
<option class="color-positive" value="150">Equal share + 50%</option>
<option class="color-positive" value="140">Equal share + 40%</option>
<option class="color-positive" value="130">Equal share + 30%</option>
<option class="color-positive" value="120">Equal share + 20%</option>
<option class="color-positive" value="110">Equal share + 10%</option>
<option class="color_neutral" value="100" selected="selected">Equal share</option>
<option class="color-negative" value="90">Equal share - 10%</option>
<option class="color-negative" value="80">Equal share - 20%</option>
<option class="color-negative" value="70">Equal share - 30%</option>
<option class="color-negative" value="60">Equal share - 40%</option>
<option class="color-negative" value="50">Equal share - 50%</option>
<option class="color-negative" value="40">Equal share - 60%</option>
<option class="color-negative" value="30">Equal share - 70%</option>
<option class="color-negative" value="20">Equal share - 80%</option>
<option class="color-negative" value="10">Equal share - 90%</option>
<option class="color-negative" value="0">0%</option>
<option class="color_neutral" value="-101">Not Sure</option>
	</select>
</div>
                        <input name="responseid-20-3" value="{*}" type="hidden">
                    </div>
                </div>
        </div></div>
        </div>
        <br><br>

            
            <div class="bold align-center">
            
                    <input data-original-title="You can save your responses at any time and come back later to continue." class="btn btn-primary" id="response_submit_button" data-toggle="tooltip" data-placement="top" title="" value="Submit Feedback" type="submit">
            
            </div>
            <br><br>
        </form>
    </div><|MERGE_RESOLUTION|>--- conflicted
+++ resolved
@@ -24,12 +24,7 @@
     
         <input name="key" value="{*}" type="hidden">
         <input name="studentemail" value="drop.out@gmail.tmt" type="hidden">
-    <div class="alert alert-warning" id="statusMessage">
-            All responses submitted succesfully!
-         </div>
-         <script type="text&#x2f;javascript">
-            document.getElementById( &#39;statusMessage&#39; ).scrollIntoView();
-         </script>
+    
     <div class="well well-plain" id="course1">
             <div class="panel-body">
                 <div class="form-horizontal">
@@ -73,8 +68,6 @@
 
 
 
-<<<<<<< HEAD
-=======
         <div id="statusMessage" class="alert alert-warning">
             All responses submitted succesfully!
         </div>
@@ -82,7 +75,6 @@
         <script type="text/javascript">
             document.getElementById( 'statusMessage' ).scrollIntoView();
         </script>
->>>>>>> 1095b520
 
     <br>
     
