--- conflicted
+++ resolved
@@ -27,7 +27,7 @@
                         <div class="col-sm-10">
                            <p class="form-control-static">
                               First Session
-                              <a href="&#x2f;page&#x2f;instructorFeedbackEditPage?courseid=CFResultsUiT.CS2104&amp;fsname=First+Session&amp;user=CFResultsUiT.instr">
+                              <a href="/page/instructorFeedbackEditPage?courseid=CFResultsUiT.CS2104&fsname=First+Session&user=CFResultsUiT.instr">
                                  [Edit]
                               </a>
                            </p>
@@ -63,7 +63,7 @@
                   <div class="col-sm-2">
                      <div class="form-group">
                         <div class="col-sm-12">
-                           <form action="&#x2f;page&#x2f;instructorFeedbackResultsDownload" method="post">
+                           <form action="/page/instructorFeedbackResultsDownload" method="post">
                               <div id="feedbackDataButtons">
                                  <input class="btn btn-primary btn-block" id="button_download" name="fruploaddownloadbtn" type="submit" value="Download Results"/>
                                                                </div>
@@ -74,7 +74,7 @@
                                                          </form>
                            <br/>
                                                       <div>
-                              <a class="btn btn-primary btn-block btn-tm-actions session-unpublish-for-test" data-original-title="Make responses no longer visible" data-placement="top" data-toggle="tooltip" href="&#x2f;page&#x2f;instructorFeedbackUnpublish?courseid=CFResultsUiT.CS2104&amp;fsname=First+Session&amp;next=%2Fpage%2FinstructorFeedbacksPage%3Fuser%3DCFResultsUiT.instr&amp;user=CFResultsUiT.instr" onclick="return toggleUnpublishEvaluation(&#39;First Session&#39;);" title="">
+                              <a class="btn btn-primary btn-block btn-tm-actions session-unpublish-for-test" data-original-title="Make responses no longer visible" data-placement="top" data-toggle="tooltip" href="/page/instructorFeedbackUnpublish?courseid=CFResultsUiT.CS2104&fsname=First+Session&next=%2Fpage%2FinstructorFeedbacksPage%3Fuser%3DCFResultsUiT.instr&user=CFResultsUiT.instr" onclick="return toggleUnpublishEvaluation('First Session');" title="">
                                  Unpublish Results
                               </a>
                            </div>
@@ -119,7 +119,7 @@
                   <button class="btn btn-default" data-dismiss="modal" type="button">
                      Close
                   </button>
-                  <button class="btn btn-primary" onclick="selectElementContents(document.getElementById(&#39;fsModalTable&#39;));" type="button">
+                  <button class="btn btn-primary" onclick="selectElementContents(document.getElementById('fsModalTable'));" type="button">
                      Select Table
                   </button>
                </div>
@@ -137,7 +137,7 @@
             </div>
          </div>
       </div>
-      <form action="&#x2f;page&#x2f;instructorFeedbackResultsPage?courseid=CFResultsUiT.CS2104&amp;fsname=First+Session&amp;user=CFResultsUiT.instr" class="form-horizontal" method="post" role="form">
+      <form action="/page/instructorFeedbackResultsPage?courseid=CFResultsUiT.CS2104&fsname=First+Session&user=CFResultsUiT.instr" class="form-horizontal" method="post" role="form">
          <div class="panel panel-info margin-0">
             <div class="panel-body">
                <div class="row">
@@ -152,16 +152,16 @@
                                  Group by - Question
                               </option>
                               <option value="giver-recipient-question">
-                                 Group by - Giver &gt; Recipient &gt; Question
+                                 Group by - Giver > Recipient > Question
                               </option>
                               <option value="recipient-giver-question">
-                                 Group by - Recipient &gt; Giver &gt; Question
+                                 Group by - Recipient > Giver > Question
                               </option>
                               <option value="giver-question-recipient">
-                                 Group by - Giver &gt; Question &gt; Recipient
+                                 Group by - Giver > Question > Recipient
                               </option>
                               <option value="recipient-question-giver">
-                                 Group by - Recipient &gt; Question &gt; Giver
+                                 Group by - Recipient > Question > Giver
                               </option>
                            </select>
                         </div>
@@ -242,11 +242,10 @@
             <div id="statusMessage" style="display: none;">
       </div>
       <br/>
-<<<<<<< HEAD
             <br/>
-            <div class="panel panel-info">
+            <div class="panel panel-default">
          <div class="panel-heading" data-target="#panelBodyCollapse-1" id="panelHeading-1" style="cursor: pointer;">
-            <form action="&#x2f;page&#x2f;instructorFeedbackResultsPage" class="seeMoreForm-1" id="seeMore-1" style="display:none;">
+            <form action="/page/instructorFeedbackResultsPage" class="seeMoreForm-1" id="seeMore-1" style="display:none;">
                <input name="courseid" type="hidden" value="CFResultsUiT.CS2104"/>
                               <input name="fsname" type="hidden" value="First Session"/>
                               <input name="user" type="hidden" value="CFResultsUiT.instr"/>
@@ -265,23 +264,23 @@
             </strong>
             <div class="inline panel-heading-text">
                <span class="text-preserve-space">
-                  Rate 3 other students&#39; products
+                  Rate 3 other students' products
                </span>
             </div>
          </div>
          <div class="panel-collapse collapse in" id="panelBodyCollapse-1" style="height: auto;">
             <div class="panel-body" id="questionBody-0">
-               <div class="col-sm-12">
-                  <i class="text-muted">
-                     There are no responses for this question.
-                  </i>
-               </div>
-            </div>
-         </div>
-      </div>
-      <div class="panel panel-info">
+               <div class="col-sm-12 no-response">
+                  <i class="text-muted">
+                     There are no responses for this question.
+                  </i>
+               </div>
+            </div>
+         </div>
+      </div>
+      <div class="panel panel-default">
          <div class="panel-heading" data-target="#panelBodyCollapse-2" id="panelHeading-2" style="cursor: pointer;">
-            <form action="&#x2f;page&#x2f;instructorFeedbackResultsPage" class="seeMoreForm-2" id="seeMore-2" style="display:none;">
+            <form action="/page/instructorFeedbackResultsPage" class="seeMoreForm-2" id="seeMore-2" style="display:none;">
                <input name="courseid" type="hidden" value="CFResultsUiT.CS2104"/>
                               <input name="fsname" type="hidden" value="First Session"/>
                               <input name="user" type="hidden" value="CFResultsUiT.instr"/>
@@ -306,85 +305,17 @@
          </div>
          <div class="panel-collapse collapse in" id="panelBodyCollapse-2" style="height: auto;">
             <div class="panel-body" id="questionBody-1">
-               <div class="col-sm-12">
-                  <i class="text-muted">
-                     There are no responses for this question.
-                  </i>
-               </div>
-=======
-      <div class="panel panel-default">
-      <div class="panel-heading" data-target="#panelBodyCollapse-1" id="panelHeading-1" style="cursor: pointer;">
-         <form action="&#x2f;page&#x2f;instructorFeedbackResultsPage" class="seeMoreForm-1" id="seeMore-1" style="display:none;">
-            <input name="courseid" type="hidden" value="CFResultsUiT.CS2104"/>
-                        <input name="fsname" type="hidden" value="First Session"/>
-                        <input name="user" type="hidden" value="CFResultsUiT.instr"/>
-                        <input name="frgroupbyteam" type="hidden" value="null"/>
-                        <input name="frsorttype" type="hidden" value="question"/>
-                        <input id="showStats-1" name="frshowstats" type="hidden" value="on"/>
-                        <input name="questionnum" type="hidden" value="1"/>
-                        <input name="frgroupbysection" type="hidden" value="None"/>
-                     </form>
-         <div class="display-icon pull-right">
-            <span class="glyphicon pull-right glyphicon-chevron-up">
-            </span>
-         </div>
-         <strong>
-            Question 1:
-         </strong>
-         <div class="inline panel-heading-text">
-            <span class="text-preserve-space">
-               Rate 3 other students&#39; products
-            </span>
-         </div>
-      </div>
-      <div class="panel-collapse collapse in" id="panelBodyCollapse-1" style="height: auto;">
-         <div class="panel-body" id="questionBody-0">
-            <div class="col-sm-12 no-response">
-               <i class="text-muted">
-                  There are no responses for this question.
-               </i>
-            </div>
-         </div>
-      </div>
-   </div>
-   <div class="panel panel-default">
-      <div class="panel-heading" data-target="#panelBodyCollapse-2" id="panelHeading-2" style="cursor: pointer;">
-         <form action="&#x2f;page&#x2f;instructorFeedbackResultsPage" class="seeMoreForm-2" id="seeMore-2" style="display:none;">
-            <input name="courseid" type="hidden" value="CFResultsUiT.CS2104"/>
-                        <input name="fsname" type="hidden" value="First Session"/>
-                        <input name="user" type="hidden" value="CFResultsUiT.instr"/>
-                        <input name="frgroupbyteam" type="hidden" value="null"/>
-                        <input name="frsorttype" type="hidden" value="question"/>
-                        <input id="showStats-2" name="frshowstats" type="hidden" value="on"/>
-                        <input name="questionnum" type="hidden" value="2"/>
-                        <input name="frgroupbysection" type="hidden" value="None"/>
-                     </form>
-         <div class="display-icon pull-right">
-            <span class="glyphicon pull-right glyphicon-chevron-up">
-            </span>
-         </div>
-         <strong>
-            Question 2:
-         </strong>
-         <div class="inline panel-heading-text">
-            <span class="text-preserve-space">
-               What is the best selling point of your product?
-            </span>
-         </div>
-      </div>
-      <div class="panel-collapse collapse in" id="panelBodyCollapse-2" style="height: auto;">
-         <div class="panel-body" id="questionBody-1">
-            <div class="col-sm-12 no-response">
-               <i class="text-muted">
-                  There are no responses for this question.
-               </i>
->>>>>>> 5fd34ab5
+               <div class="col-sm-12 no-response">
+                  <i class="text-muted">
+                     There are no responses for this question.
+                  </i>
+               </div>
             </div>
          </div>
       </div>
       <div class="panel panel-info">
          <div class="panel-heading" data-target="#panelBodyCollapse-3" id="panelHeading-3" style="cursor: pointer;">
-            <form action="&#x2f;page&#x2f;instructorFeedbackResultsPage" class="seeMoreForm-3" id="seeMore-3" style="display:none;">
+            <form action="/page/instructorFeedbackResultsPage" class="seeMoreForm-3" id="seeMore-3" style="display:none;">
                <input name="courseid" type="hidden" value="CFResultsUiT.CS2104"/>
                               <input name="fsname" type="hidden" value="First Session"/>
                               <input name="user" type="hidden" value="CFResultsUiT.instr"/>
@@ -450,7 +381,7 @@
                      <tbody>
                         <tr>
                            <td class="middlealign">
-                              <div class="profile-pic-icon-hover" data-link="&#x2f;page&#x2f;studentProfilePic?studentemail={*}&amp;courseid={*}&amp;user=CFResultsUiT.instr" data-original-title="" title="">
+                              <div class="profile-pic-icon-hover" data-link="/page/studentProfilePic?studentemail={*}&courseid={*}&user=CFResultsUiT.instr" data-original-title="" title="">
                                  Teammates Test
                                  <img alt="No Image Given" class="hidden profile-pic-icon-hidden" src=""/>
                                                                </div>
@@ -468,7 +399,7 @@
                               This is for nobody specific.
                            </td>
                            <td>
-                              <form action="&#x2f;page&#x2f;instructorEditStudentFeedbackPage?user=CFResultsUiT.instr" class="inline" method="post" target="_blank">
+                              <form action="/page/instructorEditStudentFeedbackPage?user=CFResultsUiT.instr" class="inline" method="post" target="_blank">
                                  <input class="btn btn-default btn-xs" data-original-title="Edit the responses given by this student" data-toggle="tooltip" title="" type="submit" value="Moderate Response"/>
                                                                   <input name="courseid" type="hidden" value="CFResultsUiT.CS2104"/>
                                                                   <input name="fsname" type="hidden" value="First Session"/>
@@ -483,10 +414,9 @@
             </div>
          </div>
       </div>
-<<<<<<< HEAD
-      <div class="panel panel-info">
+      <div class="panel panel-default">
          <div class="panel-heading" data-target="#panelBodyCollapse-4" id="panelHeading-4" style="cursor: pointer;">
-            <form action="&#x2f;page&#x2f;instructorFeedbackResultsPage" class="seeMoreForm-4" id="seeMore-4" style="display:none;">
+            <form action="/page/instructorFeedbackResultsPage" class="seeMoreForm-4" id="seeMore-4" style="display:none;">
                <input name="courseid" type="hidden" value="CFResultsUiT.CS2104"/>
                               <input name="fsname" type="hidden" value="First Session"/>
                               <input name="user" type="hidden" value="CFResultsUiT.instr"/>
@@ -511,17 +441,17 @@
          </div>
          <div class="panel-collapse collapse in" id="panelBodyCollapse-4" style="height: auto;">
             <div class="panel-body" id="questionBody-3">
-               <div class="col-sm-12">
-                  <i class="text-muted">
-                     There are no responses for this question.
-                  </i>
-               </div>
-            </div>
-         </div>
-      </div>
-      <div class="panel panel-info">
+               <div class="col-sm-12 no-response">
+                  <i class="text-muted">
+                     There are no responses for this question.
+                  </i>
+               </div>
+            </div>
+         </div>
+      </div>
+      <div class="panel panel-default">
          <div class="panel-heading" data-target="#panelBodyCollapse-5" id="panelHeading-5" style="cursor: pointer;">
-            <form action="&#x2f;page&#x2f;instructorFeedbackResultsPage" class="seeMoreForm-5" id="seeMore-5" style="display:none;">
+            <form action="/page/instructorFeedbackResultsPage" class="seeMoreForm-5" id="seeMore-5" style="display:none;">
                <input name="courseid" type="hidden" value="CFResultsUiT.CS2104"/>
                               <input name="fsname" type="hidden" value="First Session"/>
                               <input name="user" type="hidden" value="CFResultsUiT.instr"/>
@@ -546,17 +476,17 @@
          </div>
          <div class="panel-collapse collapse in" id="panelBodyCollapse-5" style="height: auto;">
             <div class="panel-body" id="questionBody-4">
-               <div class="col-sm-12">
-                  <i class="text-muted">
-                     There are no responses for this question.
-                  </i>
-               </div>
-            </div>
-         </div>
-      </div>
-      <div class="panel panel-info">
+               <div class="col-sm-12 no-response">
+                  <i class="text-muted">
+                     There are no responses for this question.
+                  </i>
+               </div>
+            </div>
+         </div>
+      </div>
+      <div class="panel panel-default">
          <div class="panel-heading" data-target="#panelBodyCollapse-6" id="panelHeading-6" style="cursor: pointer;">
-            <form action="&#x2f;page&#x2f;instructorFeedbackResultsPage" class="seeMoreForm-6" id="seeMore-6" style="display:none;">
+            <form action="/page/instructorFeedbackResultsPage" class="seeMoreForm-6" id="seeMore-6" style="display:none;">
                <input name="courseid" type="hidden" value="CFResultsUiT.CS2104"/>
                               <input name="fsname" type="hidden" value="First Session"/>
                               <input name="user" type="hidden" value="CFResultsUiT.instr"/>
@@ -581,17 +511,17 @@
          </div>
          <div class="panel-collapse collapse in" id="panelBodyCollapse-6" style="height: auto;">
             <div class="panel-body" id="questionBody-5">
-               <div class="col-sm-12">
-                  <i class="text-muted">
-                     There are no responses for this question.
-                  </i>
-               </div>
-            </div>
-         </div>
-      </div>
-      <div class="panel panel-info">
+               <div class="col-sm-12 no-response">
+                  <i class="text-muted">
+                     There are no responses for this question.
+                  </i>
+               </div>
+            </div>
+         </div>
+      </div>
+      <div class="panel panel-default">
          <div class="panel-heading" data-target="#panelBodyCollapse-7" id="panelHeading-7" style="cursor: pointer;">
-            <form action="&#x2f;page&#x2f;instructorFeedbackResultsPage" class="seeMoreForm-7" id="seeMore-7" style="display:none;">
+            <form action="/page/instructorFeedbackResultsPage" class="seeMoreForm-7" id="seeMore-7" style="display:none;">
                <input name="courseid" type="hidden" value="CFResultsUiT.CS2104"/>
                               <input name="fsname" type="hidden" value="First Session"/>
                               <input name="user" type="hidden" value="CFResultsUiT.instr"/>
@@ -612,7 +542,7 @@
                <span class="text-preserve-space">
                   What is your extra feature? 
                   <span style=" white-space: normal;">
-                     <a class="color_gray" data-less="[less]" data-more="[more]" href="javascript:;" id="questionAdditionalInfoButton-7-" onclick="toggleAdditionalQuestionInfo(&#39;7-&#39;)">
+                     <a class="color_gray" data-less="[less]" data-more="[more]" href="javascript:;" id="questionAdditionalInfoButton-7-" onclick="toggleAdditionalQuestionInfo('7-')">
                         [more]
                      </a>
                      <br/>
@@ -633,175 +563,23 @@
                            </li>
                         </ul>
                      </span>
-=======
-   </div>
-   <div class="panel panel-default">
-      <div class="panel-heading" data-target="#panelBodyCollapse-4" id="panelHeading-4" style="cursor: pointer;">
-         <form action="&#x2f;page&#x2f;instructorFeedbackResultsPage" class="seeMoreForm-4" id="seeMore-4" style="display:none;">
-            <input name="courseid" type="hidden" value="CFResultsUiT.CS2104"/>
-                        <input name="fsname" type="hidden" value="First Session"/>
-                        <input name="user" type="hidden" value="CFResultsUiT.instr"/>
-                        <input name="frgroupbyteam" type="hidden" value="null"/>
-                        <input name="frsorttype" type="hidden" value="question"/>
-                        <input id="showStats-4" name="frshowstats" type="hidden" value="on"/>
-                        <input name="questionnum" type="hidden" value="4"/>
-                        <input name="frgroupbysection" type="hidden" value="None"/>
-                     </form>
-         <div class="display-icon pull-right">
-            <span class="glyphicon pull-right glyphicon-chevron-up">
-            </span>
-         </div>
-         <strong>
-            Question 4:
-         </strong>
-         <div class="inline panel-heading-text">
-            <span class="text-preserve-space">
-               Give feedback to 3 other teams.
-            </span>
-         </div>
-      </div>
-      <div class="panel-collapse collapse in" id="panelBodyCollapse-4" style="height: auto;">
-         <div class="panel-body" id="questionBody-3">
-            <div class="col-sm-12 no-response">
-               <i class="text-muted">
-                  There are no responses for this question.
-               </i>
-            </div>
-         </div>
-      </div>
-   </div>
-   <div class="panel panel-default">
-      <div class="panel-heading" data-target="#panelBodyCollapse-5" id="panelHeading-5" style="cursor: pointer;">
-         <form action="&#x2f;page&#x2f;instructorFeedbackResultsPage" class="seeMoreForm-5" id="seeMore-5" style="display:none;">
-            <input name="courseid" type="hidden" value="CFResultsUiT.CS2104"/>
-                        <input name="fsname" type="hidden" value="First Session"/>
-                        <input name="user" type="hidden" value="CFResultsUiT.instr"/>
-                        <input name="frgroupbyteam" type="hidden" value="null"/>
-                        <input name="frsorttype" type="hidden" value="question"/>
-                        <input id="showStats-5" name="frshowstats" type="hidden" value="on"/>
-                        <input name="questionnum" type="hidden" value="5"/>
-                        <input name="frgroupbysection" type="hidden" value="None"/>
-                     </form>
-         <div class="display-icon pull-right">
-            <span class="glyphicon pull-right glyphicon-chevron-up">
-            </span>
-         </div>
-         <strong>
-            Question 5:
-         </strong>
-         <div class="inline panel-heading-text">
-            <span class="text-preserve-space">
-               Give feedback to your team mates
-            </span>
-         </div>
-      </div>
-      <div class="panel-collapse collapse in" id="panelBodyCollapse-5" style="height: auto;">
-         <div class="panel-body" id="questionBody-4">
-            <div class="col-sm-12 no-response">
-               <i class="text-muted">
-                  There are no responses for this question.
-               </i>
-            </div>
-         </div>
-      </div>
-   </div>
-   <div class="panel panel-default">
-      <div class="panel-heading" data-target="#panelBodyCollapse-6" id="panelHeading-6" style="cursor: pointer;">
-         <form action="&#x2f;page&#x2f;instructorFeedbackResultsPage" class="seeMoreForm-6" id="seeMore-6" style="display:none;">
-            <input name="courseid" type="hidden" value="CFResultsUiT.CS2104"/>
-                        <input name="fsname" type="hidden" value="First Session"/>
-                        <input name="user" type="hidden" value="CFResultsUiT.instr"/>
-                        <input name="frgroupbyteam" type="hidden" value="null"/>
-                        <input name="frsorttype" type="hidden" value="question"/>
-                        <input id="showStats-6" name="frshowstats" type="hidden" value="on"/>
-                        <input name="questionnum" type="hidden" value="6"/>
-                        <input name="frgroupbysection" type="hidden" value="None"/>
-                     </form>
-         <div class="display-icon pull-right">
-            <span class="glyphicon pull-right glyphicon-chevron-up">
-            </span>
-         </div>
-         <strong>
-            Question 6:
-         </strong>
-         <div class="inline panel-heading-text">
-            <span class="text-preserve-space">
-               This question should be hidden.
-            </span>
-         </div>
-      </div>
-      <div class="panel-collapse collapse in" id="panelBodyCollapse-6" style="height: auto;">
-         <div class="panel-body" id="questionBody-5">
-            <div class="col-sm-12 no-response">
-               <i class="text-muted">
-                  There are no responses for this question.
-               </i>
-            </div>
-         </div>
-      </div>
-   </div>
-   <div class="panel panel-default">
-      <div class="panel-heading" data-target="#panelBodyCollapse-7" id="panelHeading-7" style="cursor: pointer;">
-         <form action="&#x2f;page&#x2f;instructorFeedbackResultsPage" class="seeMoreForm-7" id="seeMore-7" style="display:none;">
-            <input name="courseid" type="hidden" value="CFResultsUiT.CS2104"/>
-                        <input name="fsname" type="hidden" value="First Session"/>
-                        <input name="user" type="hidden" value="CFResultsUiT.instr"/>
-                        <input name="frgroupbyteam" type="hidden" value="null"/>
-                        <input name="frsorttype" type="hidden" value="question"/>
-                        <input id="showStats-7" name="frshowstats" type="hidden" value="on"/>
-                        <input name="questionnum" type="hidden" value="7"/>
-                        <input name="frgroupbysection" type="hidden" value="None"/>
-                     </form>
-         <div class="display-icon pull-right">
-            <span class="glyphicon pull-right glyphicon-chevron-up">
-            </span>
-         </div>
-         <strong>
-            Question 7:
-         </strong>
-         <div class="inline panel-heading-text">
-            <span class="text-preserve-space">
-               What is your extra feature? 
-               <span style=" white-space: normal;">
-                  <a class="color_gray" data-less="[less]" data-more="[more]" href="javascript:;" id="questionAdditionalInfoButton-7-" onclick="toggleAdditionalQuestionInfo(&#39;7-&#39;)">
-                     [more]
-                  </a>
-                  <br/>
-                                    <span id="questionAdditionalInfo-7-" style="display:none;">
-                     Multiple-choice (single answer) question options:
-                     <ul style="list-style-type: disc;margin-left: 20px;">
-                        <li>
-                           FlexiCommand
-                        </li>
-                        <li>
-                           PowerSearch
-                        </li>
-                        <li>
-                           GoodUI
-                        </li>
-                        <li>
-                           Google Integration
-                        </li>
-                     </ul>
->>>>>>> 5fd34ab5
                   </span>
                </span>
             </div>
          </div>
-<<<<<<< HEAD
          <div class="panel-collapse collapse in" id="panelBodyCollapse-7" style="height: auto;">
             <div class="panel-body" id="questionBody-6">
-               <div class="col-sm-12">
-                  <i class="text-muted">
-                     There are no responses for this question.
-                  </i>
-               </div>
-            </div>
-         </div>
-      </div>
-      <div class="panel panel-info">
+               <div class="col-sm-12 no-response">
+                  <i class="text-muted">
+                     There are no responses for this question.
+                  </i>
+               </div>
+            </div>
+         </div>
+      </div>
+      <div class="panel panel-default">
          <div class="panel-heading" data-target="#panelBodyCollapse-8" id="panelHeading-8" style="cursor: pointer;">
-            <form action="&#x2f;page&#x2f;instructorFeedbackResultsPage" class="seeMoreForm-8" id="seeMore-8" style="display:none;">
+            <form action="/page/instructorFeedbackResultsPage" class="seeMoreForm-8" id="seeMore-8" style="display:none;">
                <input name="courseid" type="hidden" value="CFResultsUiT.CS2104"/>
                               <input name="fsname" type="hidden" value="First Session"/>
                               <input name="user" type="hidden" value="CFResultsUiT.instr"/>
@@ -822,7 +600,7 @@
                <span class="text-preserve-space">
                   What is your extra feature? 
                   <span style=" white-space: normal;">
-                     <a class="color_gray" data-less="[less]" data-more="[more]" href="javascript:;" id="questionAdditionalInfoButton-8-" onclick="toggleAdditionalQuestionInfo(&#39;8-&#39;)">
+                     <a class="color_gray" data-less="[less]" data-more="[more]" href="javascript:;" id="questionAdditionalInfoButton-8-" onclick="toggleAdditionalQuestionInfo('8-')">
                         [more]
                      </a>
                      <br/>
@@ -843,80 +621,23 @@
                            </li>
                         </ul>
                      </span>
-=======
-      </div>
-      <div class="panel-collapse collapse in" id="panelBodyCollapse-7" style="height: auto;">
-         <div class="panel-body" id="questionBody-6">
-            <div class="col-sm-12 no-response">
-               <i class="text-muted">
-                  There are no responses for this question.
-               </i>
-            </div>
-         </div>
-      </div>
-   </div>
-   <div class="panel panel-default">
-      <div class="panel-heading" data-target="#panelBodyCollapse-8" id="panelHeading-8" style="cursor: pointer;">
-         <form action="&#x2f;page&#x2f;instructorFeedbackResultsPage" class="seeMoreForm-8" id="seeMore-8" style="display:none;">
-            <input name="courseid" type="hidden" value="CFResultsUiT.CS2104"/>
-                        <input name="fsname" type="hidden" value="First Session"/>
-                        <input name="user" type="hidden" value="CFResultsUiT.instr"/>
-                        <input name="frgroupbyteam" type="hidden" value="null"/>
-                        <input name="frsorttype" type="hidden" value="question"/>
-                        <input id="showStats-8" name="frshowstats" type="hidden" value="on"/>
-                        <input name="questionnum" type="hidden" value="8"/>
-                        <input name="frgroupbysection" type="hidden" value="None"/>
-                     </form>
-         <div class="display-icon pull-right">
-            <span class="glyphicon pull-right glyphicon-chevron-up">
-            </span>
-         </div>
-         <strong>
-            Question 8:
-         </strong>
-         <div class="inline panel-heading-text">
-            <span class="text-preserve-space">
-               What is your extra feature? 
-               <span style=" white-space: normal;">
-                  <a class="color_gray" data-less="[less]" data-more="[more]" href="javascript:;" id="questionAdditionalInfoButton-8-" onclick="toggleAdditionalQuestionInfo(&#39;8-&#39;)">
-                     [more]
-                  </a>
-                  <br/>
-                                    <span id="questionAdditionalInfo-8-" style="display:none;">
-                     Multiple-choice (multiple answers) question options:
-                     <ul style="list-style-type: disc;margin-left: 20px;">
-                        <li>
-                           FlexiCommand
-                        </li>
-                        <li>
-                           PowerSearch
-                        </li>
-                        <li>
-                           GoodUI
-                        </li>
-                        <li>
-                           Google Integration
-                        </li>
-                     </ul>
->>>>>>> 5fd34ab5
                   </span>
                </span>
             </div>
          </div>
-<<<<<<< HEAD
          <div class="panel-collapse collapse in" id="panelBodyCollapse-8" style="height: auto;">
             <div class="panel-body" id="questionBody-7">
-               <div class="col-sm-12">
-                  <i class="text-muted">
-                     There are no responses for this question.
-                  </i>
-               </div>
-            </div>
-         </div>
-      </div>
-      <div class="panel panel-info">
+               <div class="col-sm-12 no-response">
+                  <i class="text-muted">
+                     There are no responses for this question.
+                  </i>
+               </div>
+            </div>
+         </div>
+      </div>
+      <div class="panel panel-default">
          <div class="panel-heading" data-target="#panelBodyCollapse-9" id="panelHeading-9" style="cursor: pointer;">
-            <form action="&#x2f;page&#x2f;instructorFeedbackResultsPage" class="seeMoreForm-9" id="seeMore-9" style="display:none;">
+            <form action="/page/instructorFeedbackResultsPage" class="seeMoreForm-9" id="seeMore-9" style="display:none;">
                <input name="courseid" type="hidden" value="CFResultsUiT.CS2104"/>
                               <input name="fsname" type="hidden" value="First Session"/>
                               <input name="user" type="hidden" value="CFResultsUiT.instr"/>
@@ -937,51 +658,9 @@
                <span class="text-preserve-space">
                   Who do you think is the most hardworking student? 
                   <span style=" white-space: normal;">
-                     <a class="color_gray" data-less="[less]" data-more="[more]" href="javascript:;" id="questionAdditionalInfoButton-9-" onclick="toggleAdditionalQuestionInfo(&#39;9-&#39;)">
+                     <a class="color_gray" data-less="[less]" data-more="[more]" href="javascript:;" id="questionAdditionalInfoButton-9-" onclick="toggleAdditionalQuestionInfo('9-')">
                         [more]
                      </a>
-=======
-      </div>
-      <div class="panel-collapse collapse in" id="panelBodyCollapse-8" style="height: auto;">
-         <div class="panel-body" id="questionBody-7">
-            <div class="col-sm-12 no-response">
-               <i class="text-muted">
-                  There are no responses for this question.
-               </i>
-            </div>
-         </div>
-      </div>
-   </div>
-   <div class="panel panel-default">
-      <div class="panel-heading" data-target="#panelBodyCollapse-9" id="panelHeading-9" style="cursor: pointer;">
-         <form action="&#x2f;page&#x2f;instructorFeedbackResultsPage" class="seeMoreForm-9" id="seeMore-9" style="display:none;">
-            <input name="courseid" type="hidden" value="CFResultsUiT.CS2104"/>
-                        <input name="fsname" type="hidden" value="First Session"/>
-                        <input name="user" type="hidden" value="CFResultsUiT.instr"/>
-                        <input name="frgroupbyteam" type="hidden" value="null"/>
-                        <input name="frsorttype" type="hidden" value="question"/>
-                        <input id="showStats-9" name="frshowstats" type="hidden" value="on"/>
-                        <input name="questionnum" type="hidden" value="9"/>
-                        <input name="frgroupbysection" type="hidden" value="None"/>
-                     </form>
-         <div class="display-icon pull-right">
-            <span class="glyphicon pull-right glyphicon-chevron-up">
-            </span>
-         </div>
-         <strong>
-            Question 9:
-         </strong>
-         <div class="inline panel-heading-text">
-            <span class="text-preserve-space">
-               Who do you think is the most hardworking student? 
-               <span style=" white-space: normal;">
-                  <a class="color_gray" data-less="[less]" data-more="[more]" href="javascript:;" id="questionAdditionalInfoButton-9-" onclick="toggleAdditionalQuestionInfo(&#39;9-&#39;)">
-                     [more]
-                  </a>
-                  <br/>
-                                    <span id="questionAdditionalInfo-9-" style="display:none;">
-                     Multiple-choice (single answer) question options:
->>>>>>> 5fd34ab5
                      <br/>
                                           <span id="questionAdditionalInfo-9-" style="display:none;">
                         Multiple-choice (single answer) question options:
@@ -992,20 +671,19 @@
                </span>
             </div>
          </div>
-<<<<<<< HEAD
          <div class="panel-collapse collapse in" id="panelBodyCollapse-9" style="height: auto;">
             <div class="panel-body" id="questionBody-8">
-               <div class="col-sm-12">
-                  <i class="text-muted">
-                     There are no responses for this question.
-                  </i>
-               </div>
-            </div>
-         </div>
-      </div>
-      <div class="panel panel-info">
+               <div class="col-sm-12 no-response">
+                  <i class="text-muted">
+                     There are no responses for this question.
+                  </i>
+               </div>
+            </div>
+         </div>
+      </div>
+      <div class="panel panel-default">
          <div class="panel-heading" data-target="#panelBodyCollapse-10" id="panelHeading-10" style="cursor: pointer;">
-            <form action="&#x2f;page&#x2f;instructorFeedbackResultsPage" class="seeMoreForm-10" id="seeMore-10" style="display:none;">
+            <form action="/page/instructorFeedbackResultsPage" class="seeMoreForm-10" id="seeMore-10" style="display:none;">
                <input name="courseid" type="hidden" value="CFResultsUiT.CS2104"/>
                               <input name="fsname" type="hidden" value="First Session"/>
                               <input name="user" type="hidden" value="CFResultsUiT.instr"/>
@@ -1026,51 +704,9 @@
                <span class="text-preserve-space">
                   Which team do you think has the best feature? 
                   <span style=" white-space: normal;">
-                     <a class="color_gray" data-less="[less]" data-more="[more]" href="javascript:;" id="questionAdditionalInfoButton-10-" onclick="toggleAdditionalQuestionInfo(&#39;10-&#39;)">
+                     <a class="color_gray" data-less="[less]" data-more="[more]" href="javascript:;" id="questionAdditionalInfoButton-10-" onclick="toggleAdditionalQuestionInfo('10-')">
                         [more]
                      </a>
-=======
-      </div>
-      <div class="panel-collapse collapse in" id="panelBodyCollapse-9" style="height: auto;">
-         <div class="panel-body" id="questionBody-8">
-            <div class="col-sm-12 no-response">
-               <i class="text-muted">
-                  There are no responses for this question.
-               </i>
-            </div>
-         </div>
-      </div>
-   </div>
-   <div class="panel panel-default">
-      <div class="panel-heading" data-target="#panelBodyCollapse-10" id="panelHeading-10" style="cursor: pointer;">
-         <form action="&#x2f;page&#x2f;instructorFeedbackResultsPage" class="seeMoreForm-10" id="seeMore-10" style="display:none;">
-            <input name="courseid" type="hidden" value="CFResultsUiT.CS2104"/>
-                        <input name="fsname" type="hidden" value="First Session"/>
-                        <input name="user" type="hidden" value="CFResultsUiT.instr"/>
-                        <input name="frgroupbyteam" type="hidden" value="null"/>
-                        <input name="frsorttype" type="hidden" value="question"/>
-                        <input id="showStats-10" name="frshowstats" type="hidden" value="on"/>
-                        <input name="questionnum" type="hidden" value="10"/>
-                        <input name="frgroupbysection" type="hidden" value="None"/>
-                     </form>
-         <div class="display-icon pull-right">
-            <span class="glyphicon pull-right glyphicon-chevron-up">
-            </span>
-         </div>
-         <strong>
-            Question 10:
-         </strong>
-         <div class="inline panel-heading-text">
-            <span class="text-preserve-space">
-               Which team do you think has the best feature? 
-               <span style=" white-space: normal;">
-                  <a class="color_gray" data-less="[less]" data-more="[more]" href="javascript:;" id="questionAdditionalInfoButton-10-" onclick="toggleAdditionalQuestionInfo(&#39;10-&#39;)">
-                     [more]
-                  </a>
-                  <br/>
-                                    <span id="questionAdditionalInfo-10-" style="display:none;">
-                     Multiple-choice (single answer) question options:
->>>>>>> 5fd34ab5
                      <br/>
                                           <span id="questionAdditionalInfo-10-" style="display:none;">
                         Multiple-choice (single answer) question options:
@@ -1081,23 +717,13 @@
                </span>
             </div>
          </div>
-<<<<<<< HEAD
          <div class="panel-collapse collapse in" id="panelBodyCollapse-10" style="height: auto;">
             <div class="panel-body" id="questionBody-9">
-               <div class="col-sm-12">
-                  <i class="text-muted">
-                     There are no responses for this question.
-                  </i>
-               </div>
-=======
-      </div>
-      <div class="panel-collapse collapse in" id="panelBodyCollapse-10" style="height: auto;">
-         <div class="panel-body" id="questionBody-9">
-            <div class="col-sm-12 no-response">
-               <i class="text-muted">
-                  There are no responses for this question.
-               </i>
->>>>>>> 5fd34ab5
+               <div class="col-sm-12 no-response">
+                  <i class="text-muted">
+                     There are no responses for this question.
+                  </i>
+               </div>
             </div>
          </div>
       </div>
