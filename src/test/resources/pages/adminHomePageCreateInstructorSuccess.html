--- conflicted
+++ resolved
@@ -101,97 +101,14 @@
                            </span>
                            Logout
                         
-<<<<<<< HEAD
-                        (
-                           <span class="text-info" data-original-title="defaultAdmin" data-placement="bottom" data-toggle="tooltip" title="">
-                              defaultAdmin
+                        (<span title="" data-placement="bottom" data-toggle="tooltip" class="text-info" data-original-title="${test.admin}">
+                                ${test.truncatedAdmin}
                            </span>
                            )
                         </a>
                      </li>
                   </ul>
                </div>
-=======
-                        (<span title="" data-placement="bottom" data-toggle="tooltip" class="text-info" data-original-title="${test.admin}">
-                                ${test.truncatedAdmin}
-                        </span>)
-                    </a>  
-                </li>
-            </ul>
-        </div>
-    </div>
-</div>
-    <div id="mainContent" class="container">
-        
-
-
-<div id="topOfPage"></div>
-
-    <h1>Add New Instructor</h1>
-    <br />
-
-        
-        
-    
-
-
-
-
-
-
-<div class="well well-plain">
-    <form name="form_addinstructoraccount" action="/admin/adminInstructorAccountAdd" method="post">
-        <div>
-            <label class="label-control">Short Name:</label>
-            <input type="text" value="" name="instructorshortname" class="form-control" />
-        </div><br />
-        <div>
-            <label class="label-control">Name:</label>
-            <input type="text" value="" name="instructorname" class="form-control" />
-        </div><br />
-        <div>
-            <label class="label-control">Email: </label>
-            <input type="text" value="" name="instructoremail" class="form-control" />
-        </div><br />
-        <div>
-            <label class="label-control">Institution: </label>
-            <input type="text" value="" name="instructorinstitution" class="form-control" />
-        </div><br />
-        
-        <div>
-            <input type="submit" value="Add Instructor" class="btn btn-primary" id="btnAddInstructor" />
-        </div>
-    </form>
-</div>
-    
-
-
-
-
-
-
-    
-        <div class="alert alert-success" id="statusMessage">
-            Instructor AHPUiT Instrúctör has been successfully created with join link:<br />${app.url}/page/instructorCourseJoin?key={*}&amp;instructorinstitution=TEAMMATES+Test+Institute+1
-        </div>
-        
-            <script src="/js/statusMessage.js" type="text/javascript"></script>
-        
-    
-    
-
-
-    
-    </div>
-    
-
-
-<div class="container-fluid" id="footerComponent">
-    <div class="container">
-        <div class="row">
-            <div class="col-md-2">
-                <span>[<a href="/index.html">TEAMMATES</a> V${version}]</span>
->>>>>>> 36128dad
             </div>
          </div>
          <div class="container" id="mainContent">
