--- conflicted
+++ resolved
@@ -57,10 +57,6 @@
               <input name="user" value="CFResultsUiT.instr" type="hidden">
               <input name="fsname" value="First Session" type="hidden">
               <input name="courseid" value="CFResultsUiT.CS2104" type="hidden">
-<<<<<<< HEAD
-              <input name="sectionname" value="All" type="hidden">
-=======
->>>>>>> de49c014
           </div>
         </div>
         </div>
@@ -171,11 +167,7 @@
     <input name="user" value="CFResultsUiT.instr" type="hidden">
 </form>
 
-<<<<<<< HEAD
-<br>
-=======
-
->>>>>>> de49c014
+
 
 
 
@@ -183,11 +175,7 @@
 
     <div id="statusMessage" style="display: none;"></div>
 
-<<<<<<< HEAD
-<br>
-=======
-
->>>>>>> de49c014
+
 
 
             <br>
