--- conflicted
+++ resolved
@@ -221,18 +221,6 @@
                         Joined
                      </td>
                      <td class="align-center no-print">
-<<<<<<< HEAD
-                        <a class="btn btn-default btn-xs t_student_details0" data-original-title="View the details of the student" data-placement="top" data-toggle="tooltip" href="/page/instructorCourseStudentDetailsPage?courseid=CCDetailsUiT.CS2104&studentemail=alice.tmms%40gmail.com&user=CCDetailsUiT.instr" title="">
-                           View
-                        </a>
-                        <a class="btn btn-default btn-xs t_student_edit0" data-original-title="Use this to edit the details of this student. <br>To edit multiple students in one go, you can use the enroll page: <br>Simply enroll students using the updated data and existing data will be updated accordingly" data-placement="top" data-toggle="tooltip" href="/page/instructorCourseStudentDetailsEdit?courseid=CCDetailsUiT.CS2104&studentemail=alice.tmms%40gmail.com&user=CCDetailsUiT.instr" title="">
-                           Edit
-                        </a>
-                        <a class="btn btn-default btn-xs t_student_delete0" data-original-title="Delete the student and the corresponding evaluations from the course" data-placement="top" data-toggle="tooltip" href="/page/instructorCourseStudentDelete?courseid=CCDetailsUiT.CS2104&studentemail=alice.tmms%40gmail.com&user=CCDetailsUiT.instr" onclick="return toggleDeleteStudentConfirmation('Alice Betsy')" title="">
-                           Delete
-                        </a>
-                        <a class="btn btn-default btn-xs t_student_records-cCCDetailsUiT.CS2104.0" data-original-title="View all student\'s evaluations and feedbacks" data-placement="top" data-toggle="tooltip" href="/page/instructorStudentRecordsPage?courseid=CCDetailsUiT.CS2104&studentemail=alice.tmms%40gmail.com&addComment=yes&user=CCDetailsUiT.instr" title="">
-=======
                         <a class="btn btn-default btn-xs t_student_details0" data-original-title="View the details of the student" data-placement="top" data-toggle="tooltip" href="/page/instructorCourseStudentDetailsPage?courseid=CCDetailsUiT.CS2104&studentemail={$test.student1}%40gmail.com&user=CCDetailsUiT.instr" title="">
                            View
                         </a>
@@ -243,7 +231,6 @@
                            Delete
                         </a>
                         <a class="btn btn-default btn-xs t_student_records-cCCDetailsUiT.CS2104.0" data-original-title="View all student\'s evaluations and feedbacks" data-placement="top" data-toggle="tooltip" href="/page/instructorStudentRecordsPage?courseid=CCDetailsUiT.CS2104&studentemail={$test.student1}%40gmail.com&addComment=yes&user=CCDetailsUiT.instr" title="">
->>>>>>> 7b0789be
                            Add Comment
                         </a>
                      </td>
@@ -259,21 +246,6 @@
                         Yet to join
                      </td>
                      <td class="align-center no-print">
-<<<<<<< HEAD
-                        <a class="btn btn-default btn-xs t_student_details2" data-original-title="View the details of the student" data-placement="top" data-toggle="tooltip" href="/page/instructorCourseStudentDetailsPage?courseid=CCDetailsUiT.CS2104&studentemail=charlie.tmms%40gmail.com&user=CCDetailsUiT.instr" title="">
-                           View
-                        </a>
-                        <a class="btn btn-default btn-xs t_student_edit2" data-original-title="Use this to edit the details of this student. <br>To edit multiple students in one go, you can use the enroll page: <br>Simply enroll students using the updated data and existing data will be updated accordingly" data-placement="top" data-toggle="tooltip" href="/page/instructorCourseStudentDetailsEdit?courseid=CCDetailsUiT.CS2104&studentemail=charlie.tmms%40gmail.com&user=CCDetailsUiT.instr" title="">
-                           Edit
-                        </a>
-                        <a class="btn btn-default btn-xs t_student_resend2" data-original-title="Send invitation email to the student" data-placement="top" data-toggle="tooltip" href="/page/instructorCourseRemind?courseid=CCDetailsUiT.CS2104&studentemail=charlie.tmms%40gmail.com&user=CCDetailsUiT.instr" onclick="return toggleSendRegistrationKey()" title="">
-                           Send Invite
-                        </a>
-                        <a class="btn btn-default btn-xs t_student_delete2" data-original-title="Delete the student and the corresponding evaluations from the course" data-placement="top" data-toggle="tooltip" href="/page/instructorCourseStudentDelete?courseid=CCDetailsUiT.CS2104&studentemail=charlie.tmms%40gmail.com&user=CCDetailsUiT.instr" onclick="return toggleDeleteStudentConfirmation('Charlie Davis')" title="">
-                           Delete
-                        </a>
-                        <a class="btn btn-default btn-xs t_student_records-cCCDetailsUiT.CS2104.2" data-original-title="View all student\'s evaluations and feedbacks" data-placement="top" data-toggle="tooltip" href="/page/instructorStudentRecordsPage?courseid=CCDetailsUiT.CS2104&studentemail=charlie.tmms%40gmail.com&addComment=yes&user=CCDetailsUiT.instr" title="">
-=======
                         <a class="btn btn-default btn-xs t_student_details2" data-original-title="View the details of the student" data-placement="top" data-toggle="tooltip" href="/page/instructorCourseStudentDetailsPage?courseid=CCDetailsUiT.CS2104&studentemail={$test.student2}%40gmail.com&user=CCDetailsUiT.instr" title="">
                            View
                         </a>
@@ -287,7 +259,6 @@
                            Delete
                         </a>
                         <a class="btn btn-default btn-xs t_student_records-cCCDetailsUiT.CS2104.2" data-original-title="View all student\'s evaluations and feedbacks" data-placement="top" data-toggle="tooltip" href="/page/instructorStudentRecordsPage?courseid=CCDetailsUiT.CS2104&studentemail={$test.student2}%40gmail.com&addComment=yes&user=CCDetailsUiT.instr" title="">
->>>>>>> 7b0789be
                            Add Comment
                         </a>
                      </td>
