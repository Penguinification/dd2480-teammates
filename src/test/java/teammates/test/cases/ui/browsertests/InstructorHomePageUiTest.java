package teammates.test.cases.ui.browsertests;

import static org.testng.AssertJUnit.assertTrue;
import static org.testng.AssertJUnit.assertEquals;
import static org.testng.AssertJUnit.assertNotNull;

import org.openqa.selenium.WebElement;
import org.testng.annotations.AfterClass;
import org.testng.annotations.BeforeClass;
import org.testng.annotations.Test;

import teammates.common.datatransfer.DataBundle;
import teammates.common.datatransfer.EvaluationAttributes;
import teammates.common.datatransfer.EvaluationAttributes.EvalStatus;
import teammates.common.datatransfer.FeedbackSessionAttributes;
import teammates.common.util.Const;
import teammates.common.util.Url;
import teammates.test.driver.BackDoor;
import teammates.test.driver.TestProperties;
import teammates.test.pageobjects.AppPage;
import teammates.test.pageobjects.Browser;
import teammates.test.pageobjects.BrowserPool;
import teammates.test.pageobjects.HomePage;
import teammates.test.pageobjects.InstructorCourseDetailsPage;
import teammates.test.pageobjects.InstructorCourseEditPage;
import teammates.test.pageobjects.InstructorCourseEnrollPage;
import teammates.test.pageobjects.InstructorEvalEditPage;
import teammates.test.pageobjects.InstructorEvalPreview;
import teammates.test.pageobjects.InstructorEvalResultsPage;
import teammates.test.pageobjects.InstructorEvalsPage;
import teammates.test.pageobjects.InstructorHelpPage;
import teammates.test.pageobjects.InstructorHomePage;

/**
 * Tests Homepage and login page for instructors. 
 * SUT: {@link InstructorHomePage}.<br>
 * Uses a real account.
 * 
 */
public class InstructorHomePageUiTest extends BaseUiTestCase {
    private static DataBundle testData;
    private static Browser browser;
    private static InstructorHomePage homePage;
    
    private static EvaluationAttributes firstEval_OPEN;
    private static EvaluationAttributes secondEval_PUBLISHED;
    private static EvaluationAttributes thirdEval_CLOSED;
    private static EvaluationAttributes fourthEval_AWAITING;
    private static FeedbackSessionAttributes feedbackSession_AWAITING;
    private static FeedbackSessionAttributes feedbackSession_OPEN;
    private static FeedbackSessionAttributes feedbackSession_CLOSED;
    private static FeedbackSessionAttributes feedbackSession_PUBLISHED;

    @BeforeClass
    public static void classSetup() throws Exception {
        printTestClassHeader();
        testData = loadDataBundle("/InstructorHomePageUiTest.json");
        restoreTestDataOnServer(testData);
        browser = BrowserPool.getBrowser();
        
        firstEval_OPEN = testData.evaluations.get("First Eval");
        secondEval_PUBLISHED = testData.evaluations.get("Second Eval");
        thirdEval_CLOSED = testData.evaluations.get("Third Eval");
        fourthEval_AWAITING = testData.evaluations.get("Fourth Eval");
        
        feedbackSession_AWAITING = testData.feedbackSessions.get("Second Feedback Session");
        feedbackSession_OPEN = testData.feedbackSessions.get("First Feedback Session");
        feedbackSession_CLOSED = testData.feedbackSessions.get("Third Feedback Session");
        feedbackSession_PUBLISHED = testData.feedbackSessions.get("Fourth Feedback Session");
    }
    

    @Test
    public void allTests() throws Exception{
        testLogin();
        testContent();
        testShowFeedbackStatsLink();
        testHelpLink();
        testCourseLinks();
        testEvaluationLinks();
        testSearchAction();
        testSortAction();
        testRemindAction();
        testPublishUnpublishActions();
        testDeleteEvalAction();
        testArchiveCourseAction();
        testDeleteCourseAction();
    }
    
    private void testShowFeedbackStatsLink() {
        WebElement viewResponseLink = homePage.getViewResponseLink("CHomeUiT.CS2104", "First Feedback Session");
        
        String currentValidUrl = viewResponseLink.getAttribute("href");
        
        ______TS("test case: fail, fetch response rate of invalid url");
        homePage.setViewResponseLinkValue(viewResponseLink, "/invalid/url");
        viewResponseLink.click();
        homePage.verifyHtmlAjax("/InstructorHomeHTMLResponseRateFail.html");
        
        ______TS("test case: fail to fetch response rate again, check consistency of fail message");
        viewResponseLink = homePage.getViewResponseLink("CHomeUiT.CS2104", "First Feedback Session");
        viewResponseLink.click();
        homePage.verifyHtmlAjax("/InstructorHomeHTMLResponseRateFail.html");
        
        ______TS("test case: pass with valid url after multiple fails");
        viewResponseLink = homePage.getViewResponseLink("CHomeUiT.CS2104", "First Feedback Session");
        homePage.setViewResponseLinkValue(viewResponseLink, currentValidUrl);
        viewResponseLink.click();
        homePage.verifyHtmlAjax("/instructorHomeHTMLResponseRatePass.html");
    }


    public void testLogin(){
        
        ______TS("login");
        
        loginAsCommonInstructor();
        assertTrue(browser.driver.getCurrentUrl().endsWith(Const.ActionURIs.INSTRUCTOR_HOME_PAGE));
    }
    
    public void testContent(){
        
        ______TS("content: no courses");
        
        //this case is implicitly tested when testing for 'delete course' action and
        //new instructor without sample course
            
        ______TS("content: multiple courses");
        
        //already logged in
        homePage.verifyHtmlAjax("/InstructorHomeHTML.html");
        
<<<<<<< HEAD
        ______TS("content: new instructor");
        //TODO: to be implemented
        // what needs to be done here? to make sure there is hint msg to new instructor and a sample course?
=======
        ______TS("content: new instructor, with status message HINT_FOR_NEW_INSTRUCTOR");
        
        loginAsInstructor(testData.accounts.get("newInstructorWithSampleCourse").email);
        homePage.verifyHtml("/InstructorHomeNewInstructorWithSampleCourse.html");
        
        loginAsInstructor(testData.accounts.get("newInstructorWithoutSampleCourse").email);
        homePage.verifyHtml("/InstructorHomeNewInstructorWithoutSampleCourse.html");
        
        //restore login account
        loginAsCommonInstructor();
>>>>>>> 3b4a392f
    }
    
    public void testHelpLink() throws Exception{
        
        ______TS("link: help page");
        
        InstructorHelpPage helpPage = homePage.clickHelpLink();
        helpPage.closeCurrentWindowAndSwitchToParentWindow();
        
    }
    
    public void testCourseLinks(){
<<<<<<< HEAD
        String instructorId = testData.accounts.get("account").googleId;
        String course1IdOfInstructor = testData.courses.get("CHomeUiT.CS1101").id;
        
        ______TS("course links: enroll");
        
        WebElement enrollLink = homePage.getEnrollLinkOfCourseWithCourseNumber(0);
        enrollLink.click();
        String expectedEnrollLinkText = TestProperties.inst().TEAMMATES_URL + 
                Const.ActionURIs.INSTRUCTOR_COURSE_ENROLL_PAGE + 
                "?" + Const.ParamsNames.COURSE_ID + "=" + course1IdOfInstructor + 
                "&" + Const.ParamsNames.USER_ID + "=" + instructorId;
        assertEquals(expectedEnrollLinkText, browser.driver.getCurrentUrl());
        homePage = homePage.goToPreviousPage(InstructorHomePage.class);
        
        
        ______TS("course links: view");
        
        WebElement viewLink = homePage.getViewLinkOfCourseWithCourseNumber(0);
        viewLink.click();
        String expectedViewLinkText = TestProperties.inst().TEAMMATES_URL + 
                Const.ActionURIs.INSTRUCTOR_COURSE_DETAILS_PAGE + 
                "?" + Const.ParamsNames.COURSE_ID + "=" + course1IdOfInstructor + 
                "&" + Const.ParamsNames.USER_ID + "=" + instructorId;
        assertEquals(expectedViewLinkText, browser.driver.getCurrentUrl());
        homePage = homePage.goToPreviousPage(InstructorHomePage.class);
        
        
        ______TS("course links: Edit");
        
        WebElement editLink = homePage.getEditLinkOfCourseWithCourseNumber(0);
        editLink.click();
        String expectedEditLinkText = TestProperties.inst().TEAMMATES_URL + 
                Const.ActionURIs.INSTRUCTOR_COURSE_EDIT_PAGE + 
                "?" + Const.ParamsNames.COURSE_ID + "=" + course1IdOfInstructor + 
                "&" +  Const.ParamsNames.USER_ID + "=" + instructorId;
        assertEquals(expectedEditLinkText, browser.driver.getCurrentUrl());
        homePage = homePage.goToPreviousPage(InstructorHomePage.class);
        
        
        ______TS("course links: Add Session");
        
        WebElement addSessionLink = homePage.getAddSessionLinkOfCourseWithCourseNumber(0);
        addSessionLink.click();
        String expectedAddSessionLinkText = TestProperties.inst().TEAMMATES_URL + 
                Const.ActionURIs.INSTRUCTOR_EVALS_PAGE + 
                "?" + Const.ParamsNames.USER_ID + "=" + instructorId +
                "&" + Const.ParamsNames.COURSE_ID + "=" + course1IdOfInstructor;
        assertEquals(expectedAddSessionLinkText, browser.driver.getCurrentUrl());
        homePage = homePage.goToPreviousPage(InstructorHomePage.class);
    }
    
    public void testEvaluationLinks(){
        //TODO: check View results, Edit, Preview links
        // where is preview link?
=======
        
        String courseId = testData.courses.get("CHomeUiT.CS1101").id;
        
        ______TS("link: course enroll");
        InstructorCourseEnrollPage enrollPage = homePage.clickCourseErollLink(courseId);
        enrollPage.verifyContains("Enroll Students for CHomeUiT.CS1101");
        homePage.goToPreviousPage(InstructorHomePage.class);
        
        ______TS("link: course view");
        InstructorCourseDetailsPage detailsPage = homePage.clickCourseViewLink(courseId);
        detailsPage.verifyContains("Course Details");
        homePage.goToPreviousPage(InstructorHomePage.class);
        
        ______TS("link: course edit");
        InstructorCourseEditPage editPage = homePage.clickCourseEditLink(courseId);
        editPage.verifyContains("Edit Course Details");
        homePage.goToPreviousPage(InstructorHomePage.class);
        
        ______TS("link: course add evaluation");
        InstructorEvalsPage evalsPage =  homePage.clickCourseAddEvaluationLink(courseId);
        evalsPage.verifyContains("Add New Evaluation Session");
        homePage.goToPreviousPage(InstructorHomePage.class);
    }
    
    public void testEvaluationLinks(){
        
        String courseId = testData.courses.get("CHomeUiT.CS1101").id;
        String evaluation = testData.evaluations.get("Fourth Eval").name;
        
        ______TS("link: evaluation view results");
        InstructorEvalResultsPage evalResultsPage = homePage.clickSessionViewResultsLink(courseId, evaluation);
        evalResultsPage.verifyContains("Evaluation Results");
        homePage.goToPreviousPage(InstructorHomePage.class);
        
        ______TS("link: evaluation edit");
        InstructorEvalEditPage evalEditPage = homePage.clickSessionEditLink(courseId, evaluation);
        evalEditPage.verifyContains("Edit Evaluation");
        homePage.goToPreviousPage(InstructorHomePage.class);
        
        ______TS("link: evaluation preview");
        InstructorEvalPreview evalPreviewPage = homePage.clickSessionPreviewLink(courseId, evaluation);
        evalPreviewPage.verifyContains("Previewing Evaluation as");
        evalPreviewPage.closeCurrentWindowAndSwitchToParentWindow();
>>>>>>> 3b4a392f
    }
    
    public void testRemindAction(){
        
        ______TS("remind action: AWAITING evaluation");
        
        homePage.verifyUnclickable(homePage.getRemindLink(fourthEval_AWAITING.courseId, fourthEval_AWAITING.name));
        
        ______TS("remind action: OPEN evaluation");
        
        homePage.clickAndCancel(homePage.getRemindLink(firstEval_OPEN.courseId, firstEval_OPEN.name));
        homePage.clickAndConfirm(homePage.getRemindLink(firstEval_OPEN.courseId, firstEval_OPEN.name))
            .verifyStatus(Const.StatusMessages.EVALUATION_REMINDERSSENT);
        
        //go back to previous page because 'send reminder' redirects to the 'Evaluations' page.
        homePage.goToPreviousPage(InstructorHomePage.class);
        
        ______TS("remind action: CLOSED evaluation");
        
        homePage.verifyUnclickable(homePage.getRemindLink(thirdEval_CLOSED.courseId, thirdEval_CLOSED.name));
        
        ______TS("remind action: PUBLISHED evaluation");
        
        homePage.verifyUnclickable(homePage.getRemindLink(secondEval_PUBLISHED.courseId, secondEval_PUBLISHED.name));
        
        ______TS("remind action: AWAITING feedback session");
        
        homePage.verifyUnclickable(homePage.getRemindLink(feedbackSession_AWAITING.courseId, feedbackSession_AWAITING.feedbackSessionName));
        
        ______TS("remind action: OPEN feedback session");
        
        homePage.clickAndCancel(homePage.getRemindLink(feedbackSession_OPEN.courseId, feedbackSession_OPEN.feedbackSessionName));
        homePage.clickAndConfirm(homePage.getRemindLink(feedbackSession_OPEN.courseId, feedbackSession_OPEN.feedbackSessionName))
            .verifyStatus(Const.StatusMessages.FEEDBACK_SESSION_REMINDERSSENT);
        
        //go back to previous page because 'send reminder' redirects to the 'Feedbacks' page.
        homePage.goToPreviousPage(InstructorHomePage.class);
        
        ______TS("remind action: CLOSED feedback session");
        
        homePage.verifyUnclickable(homePage.getRemindLink(feedbackSession_CLOSED.courseId, feedbackSession_CLOSED.feedbackSessionName));
        
        ______TS("remind action: PUBLISHED feedback session");
        
        homePage.verifyUnclickable(homePage.getRemindLink(feedbackSession_PUBLISHED.courseId, feedbackSession_PUBLISHED.feedbackSessionName));

    }

    public void testPublishUnpublishActions(){
        
        ______TS("publish action: AWAITING evaluation");
        
        homePage.verifyUnclickable(homePage.getPublishLink(fourthEval_AWAITING.courseId, fourthEval_AWAITING.name));
        
        ______TS("publish action: OPEN evaluation");
        
        homePage.verifyUnclickable(homePage.getPublishLink(firstEval_OPEN.courseId, firstEval_OPEN.name));
        
        ______TS("publish action: CLOSED evaluation");
        
        String courseId = thirdEval_CLOSED.courseId;
        String evalName = thirdEval_CLOSED.name;
        
        homePage.clickAndCancel(homePage.getPublishLink(courseId, evalName));
        assertEquals(EvalStatus.CLOSED, BackDoor.getEvaluation(courseId, evalName).getStatus());
        
        homePage.clickAndConfirm(homePage.getPublishLink(courseId, evalName))
            .verifyStatus(Const.StatusMessages.EVALUATION_PUBLISHED);
        assertEquals(EvalStatus.PUBLISHED, BackDoor.getEvaluation(courseId, evalName).getStatus());
        
        ______TS("unpublish action: PUBLISHED evaluation");
        
        homePage.clickAndCancel(homePage.getUnpublishLink(courseId, evalName));
        assertEquals(EvalStatus.PUBLISHED, BackDoor.getEvaluation(courseId, evalName).getStatus());
        
        homePage.clickAndConfirm(homePage.getUnpublishLink(courseId, evalName))
            .verifyStatus(Const.StatusMessages.EVALUATION_UNPUBLISHED);
        assertEquals(EvalStatus.CLOSED, BackDoor.getEvaluation(courseId, evalName).getStatus());
    }

    public void testDeleteEvalAction() throws Exception{
        
        ______TS("delete evaluation action");
        
        homePage.clickAndCancel(homePage.getDeleteEvalLink(firstEval_OPEN.courseId, firstEval_OPEN.name));
        assertNotNull(BackDoor.getEvaluation(firstEval_OPEN.courseId, firstEval_OPEN.name));
        
        homePage.clickAndConfirm(homePage.getDeleteEvalLink(firstEval_OPEN.courseId, firstEval_OPEN.name));
        assertTrue(BackDoor.isEvaluationNonExistent(firstEval_OPEN.courseId, firstEval_OPEN.name));
        homePage.verifyHtmlAjax("/instructorHomeEvalDeleteSuccessful.html");
        
    }
    
    public void testArchiveCourseAction() throws Exception {
        
        ______TS("archive course action");
        
        String courseIdForCS1101 = testData.courses.get("CHomeUiT.CS1101").id;
        
        homePage.clickArchiveCourseLink(courseIdForCS1101);
        
        assertTrue(BackDoor.getCourse(courseIdForCS1101).isArchived);
//        homePage.verifyHtmlAjax("/instructorHomeCourseArchiveSuccessful.html");
        
        ______TS("archive action failed");
        
        String courseIdForCS2104 = testData.courses.get("CHomeUiT.CS2104").id;
        
        //delete the course, then submit archive request to it
        Url urlToArchive = homePage.getArchiveCourseLink(courseIdForCS2104);
        homePage.clickAndConfirm(homePage.getDeleteCourseLink(courseIdForCS2104));
        browser.driver.get(urlToArchive.toString());
        assertTrue(browser.driver.getCurrentUrl().endsWith(Const.ViewURIs.UNAUTHORIZED));
        
        //restore
        testData = loadDataBundle("/InstructorHomePageUiTest.json");
        restoreTestDataOnServer(testData);
        loginAsCommonInstructor();
        homePage.clickArchiveCourseLink(courseIdForCS1101);
        homePage.clickHomeTab();
    }

    public void testDeleteCourseAction() throws Exception{
        
        ______TS("delete course action");
        
        String courseId = testData.courses.get("CHomeUiT.CS2104").id;
        homePage.clickAndCancel(homePage.getDeleteCourseLink(courseId));
        assertNotNull(BackDoor.getCourse(courseId));
        
        homePage.clickAndConfirm(homePage.getDeleteCourseLink(courseId));
        assertTrue(BackDoor.isCourseNonExistent(courseId));
        homePage.verifyHtmlAjax("/instructorHomeCourseDeleteSuccessful.html");
        
        //delete the other course as well
        courseId = testData.courses.get("CHomeUiT.CS1101").id;
        BackDoor.deleteCourse(courseId);
        
        homePage.clickHomeTab();
        homePage.verifyHtml("/InstructorHomeHTMLEmpty.html");
        
    }
    
    public void testSearchAction() throws Exception{
        ______TS("search student");
        homePage.searchForStudent("Alice").verifySearchKey("Alice");
        homePage.verifyHtml("/instructorHomeSearchStudent.html");
        
        //go back to previous page because 'search' redirects to the 'StudentList' page.
        homePage.goToPreviousPage(InstructorHomePage.class);
    }
    
    public void testSortAction() throws Exception{
        ______TS("sort by id");
        homePage.clickSortByIdButton();
        homePage.verifyHtmlAjax("/InstructorHomeHTMLSortById.html");
        
        ______TS("sort by name");
        homePage.clickSortByNameButton();
        homePage.verifyHtmlAjax("/InstructorHomeHTMLSortByName.html");
        
        ______TS("sort by date");
        homePage.clickSortByDateButton();
        homePage.verifyHtmlAjax("/InstructorHomeHTMLSortByDate.html");
    }
    
    private void loginAsCommonInstructor(){
        String commonInstructor = TestProperties.inst().TEST_INSTRUCTOR_ACCOUNT;
        loginAsInstructor(commonInstructor);
    }
    
    private void loginAsInstructor(String instructorEmail){
        AppPage.logout(browser);
        homePage = HomePage.getNewInstance(browser)
                .clickInstructorLogin()
                .loginAsInstructor(
                        instructorEmail, 
                        TestProperties.inst().TEST_INSTRUCTOR_PASSWORD);
    }

    @AfterClass
    public static void classTearDown() throws Exception {
        BrowserPool.release(browser);
    }
}<|MERGE_RESOLUTION|>--- conflicted
+++ resolved
@@ -32,7 +32,7 @@
 import teammates.test.pageobjects.InstructorHomePage;
 
 /**
- * Tests Homepage and login page for instructors. 
+ * Tests Home page and login page for instructors. 
  * SUT: {@link InstructorHomePage}.<br>
  * Uses a real account.
  * 
@@ -130,11 +130,6 @@
         //already logged in
         homePage.verifyHtmlAjax("/InstructorHomeHTML.html");
         
-<<<<<<< HEAD
-        ______TS("content: new instructor");
-        //TODO: to be implemented
-        // what needs to be done here? to make sure there is hint msg to new instructor and a sample course?
-=======
         ______TS("content: new instructor, with status message HINT_FOR_NEW_INSTRUCTOR");
         
         loginAsInstructor(testData.accounts.get("newInstructorWithSampleCourse").email);
@@ -145,7 +140,6 @@
         
         //restore login account
         loginAsCommonInstructor();
->>>>>>> 3b4a392f
     }
     
     public void testHelpLink() throws Exception{
@@ -158,63 +152,7 @@
     }
     
     public void testCourseLinks(){
-<<<<<<< HEAD
-        String instructorId = testData.accounts.get("account").googleId;
-        String course1IdOfInstructor = testData.courses.get("CHomeUiT.CS1101").id;
-        
-        ______TS("course links: enroll");
-        
-        WebElement enrollLink = homePage.getEnrollLinkOfCourseWithCourseNumber(0);
-        enrollLink.click();
-        String expectedEnrollLinkText = TestProperties.inst().TEAMMATES_URL + 
-                Const.ActionURIs.INSTRUCTOR_COURSE_ENROLL_PAGE + 
-                "?" + Const.ParamsNames.COURSE_ID + "=" + course1IdOfInstructor + 
-                "&" + Const.ParamsNames.USER_ID + "=" + instructorId;
-        assertEquals(expectedEnrollLinkText, browser.driver.getCurrentUrl());
-        homePage = homePage.goToPreviousPage(InstructorHomePage.class);
-        
-        
-        ______TS("course links: view");
-        
-        WebElement viewLink = homePage.getViewLinkOfCourseWithCourseNumber(0);
-        viewLink.click();
-        String expectedViewLinkText = TestProperties.inst().TEAMMATES_URL + 
-                Const.ActionURIs.INSTRUCTOR_COURSE_DETAILS_PAGE + 
-                "?" + Const.ParamsNames.COURSE_ID + "=" + course1IdOfInstructor + 
-                "&" + Const.ParamsNames.USER_ID + "=" + instructorId;
-        assertEquals(expectedViewLinkText, browser.driver.getCurrentUrl());
-        homePage = homePage.goToPreviousPage(InstructorHomePage.class);
-        
-        
-        ______TS("course links: Edit");
-        
-        WebElement editLink = homePage.getEditLinkOfCourseWithCourseNumber(0);
-        editLink.click();
-        String expectedEditLinkText = TestProperties.inst().TEAMMATES_URL + 
-                Const.ActionURIs.INSTRUCTOR_COURSE_EDIT_PAGE + 
-                "?" + Const.ParamsNames.COURSE_ID + "=" + course1IdOfInstructor + 
-                "&" +  Const.ParamsNames.USER_ID + "=" + instructorId;
-        assertEquals(expectedEditLinkText, browser.driver.getCurrentUrl());
-        homePage = homePage.goToPreviousPage(InstructorHomePage.class);
-        
-        
-        ______TS("course links: Add Session");
-        
-        WebElement addSessionLink = homePage.getAddSessionLinkOfCourseWithCourseNumber(0);
-        addSessionLink.click();
-        String expectedAddSessionLinkText = TestProperties.inst().TEAMMATES_URL + 
-                Const.ActionURIs.INSTRUCTOR_EVALS_PAGE + 
-                "?" + Const.ParamsNames.USER_ID + "=" + instructorId +
-                "&" + Const.ParamsNames.COURSE_ID + "=" + course1IdOfInstructor;
-        assertEquals(expectedAddSessionLinkText, browser.driver.getCurrentUrl());
-        homePage = homePage.goToPreviousPage(InstructorHomePage.class);
-    }
-    
-    public void testEvaluationLinks(){
-        //TODO: check View results, Edit, Preview links
-        // where is preview link?
-=======
-        
+        // I have my old way of implementing this. but if this is OK/good, I will just remove this line
         String courseId = testData.courses.get("CHomeUiT.CS1101").id;
         
         ______TS("link: course enroll");
@@ -237,6 +175,7 @@
         evalsPage.verifyContains("Add New Evaluation Session");
         homePage.goToPreviousPage(InstructorHomePage.class);
     }
+    
     
     public void testEvaluationLinks(){
         
@@ -257,7 +196,6 @@
         InstructorEvalPreview evalPreviewPage = homePage.clickSessionPreviewLink(courseId, evaluation);
         evalPreviewPage.verifyContains("Previewing Evaluation as");
         evalPreviewPage.closeCurrentWindowAndSwitchToParentWindow();
->>>>>>> 3b4a392f
     }
     
     public void testRemindAction(){
@@ -361,6 +299,7 @@
         
         assertTrue(BackDoor.getCourse(courseIdForCS1101).isArchived);
 //        homePage.verifyHtmlAjax("/instructorHomeCourseArchiveSuccessful.html");
+        // what is this line doing here?
         
         ______TS("archive action failed");
         
