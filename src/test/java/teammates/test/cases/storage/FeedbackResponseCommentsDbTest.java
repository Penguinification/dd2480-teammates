--- conflicted
+++ resolved
@@ -52,15 +52,9 @@
     @Test
     public void testEntityCreationAndDeletion() throws Exception {
         FeedbackResponseCommentAttributes frcaTemp = dataBundle.feedbackResponseComments
-<<<<<<< HEAD
                 .get("comment1FromT1C1ToR1Q2S1C1");
-        
-        TestHelper.verifyAbsentInDatastore(frcaTemp);
-=======
-                .get("comment1FromT1C1ToR1Q1S1C1");
         frcaTemp.createdAt = new Date();
         frcaTemp.commentText = new Text("test creation and deletion");
->>>>>>> b7a6e1b5
         frcDb.createEntity(frcaTemp);
         TestHelper.verifyPresentInDatastore(frcaTemp);
 
@@ -83,13 +77,8 @@
         ______TS("typical success case");
 
         FeedbackResponseCommentAttributes frcaExpected = frcDb
-<<<<<<< HEAD
-                .getFeedbackResponseComment(frId,
-                        frcaData.giverEmail, frcaData.createdAt);
-=======
                 .getFeedbackResponseComment(frcaData.courseId, frcaData.createdAt,
                         frcaData.giverEmail);
->>>>>>> b7a6e1b5
 
         FeedbackResponseCommentAttributes frcaActual = frcDb
                 .getFeedbackResponseComment(frcaExpected.getId());
@@ -163,13 +152,8 @@
         ______TS("typical success case");
         
         FeedbackResponseCommentAttributes frcaExpected = frcaData;
-<<<<<<< HEAD
-        
-        frcaExpected.feedbackResponseId = frId;
-=======
         frcaExpected.setId(frcDb.getFeedbackResponseComment(frcaExpected.courseId, frcaExpected.createdAt, 
                 frcaExpected.giverEmail).getId());
->>>>>>> b7a6e1b5
         frcaExpected.commentText = new Text("This is new Text");
         
         frcDb.updateFeedbackResponseComment(frcaExpected);
