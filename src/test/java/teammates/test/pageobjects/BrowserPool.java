package teammates.test.pageobjects;

import java.util.ArrayList;

/**
 * Manage the pool of {@link Browser} instances.
 * This class is thread-safe.  
 */
public class BrowserPool {
    /* This class is implemented as a Singleton class.
     * The reason we're not implementing this class as static because we want to
     * use wait() and notify().
     */
    
    /** Ideally, should be equal to the number of threads used for testing */
    private static final int CAPACITY = System.getenv("TRAVIS") == null ? 9 + 1 : 2;
    //+1 in case a sequential ui test uses a browser other than the first in pool

    private static BrowserPool instance = null;
    private ArrayList<Browser> pool;

    private BrowserPool() {
        pool = new ArrayList<Browser>(CAPACITY);
    }

    /**
    
     */
    private static synchronized BrowserPool getInstance() {
        if (instance == null) {
            instance = new BrowserPool();
        }
        return instance;
    }

    /**
     * @return a Browser object ready to be used.
     */
    public static Browser getBrowser() {
        Browser b = getInstance().requestInstance(false);
        return b;
    }
    
    /**
     *  Gives 'priority' to sequential ui tests, allowing the browser pool to use
     *  the first browser in pool.
     *  Allocates the first browser to sequential ui tests only,
     *  since it takes a thread by itself and should not spend
     *  time waiting for a free browser.
     */
    public static Browser getBrowser(boolean sequentialUiTest) {
        Browser b = getInstance().requestInstance(sequentialUiTest);
        return b;
    }


    /**
     * Releases a Browser instance back to the pool, ready to be reused.
     */
    public static void release(Browser browser) {
        BrowserPool pool = getInstance();
        //synchronized to ensure thread-safety
        synchronized (pool) {
            browser.isInUse = false;
            pool.notifyAll();
        }
    }

    private Browser requestInstance(boolean sequentialUiTest) {
        
        if(sequentialUiTest){
            //Set priority of the sequential ui tests thread to max priority.
            Thread.currentThread().setPriority(Thread.MAX_PRIORITY);
        } else {
            Thread.currentThread().setPriority(Thread.NORM_PRIORITY);
        }
        
        while (true) {
            //synchronized to ensure thread-safety
            synchronized (this) {
                // Look for instantiated and available object.
                int n = 0;
                for (Browser b : pool) {
                    n++;
<<<<<<< HEAD
                    if((!sequentialUiTest && n == 1)){
=======
                    if (!sequentialUiTest && n == 1) {
>>>>>>> 34afec57
                        continue;
                    }
                    if (!b.isInUse) {
                        b.isInUse = true;
                        return b;
                    }
                }

                // If less than capacity, create new object
                if (pool.size() < CAPACITY) {
                    Browser b = new Browser();
                    b.isInUse = true;
                    pool.add(b);
                    return b;
                }
                
                // Wait if no more free objects and no more capacity.
                try {
                    this.wait(200);
                } catch (InterruptedException e) {
                    e.printStackTrace();
                }
            }
        }
    }
}<|MERGE_RESOLUTION|>--- conflicted
+++ resolved
@@ -82,11 +82,7 @@
                 int n = 0;
                 for (Browser b : pool) {
                     n++;
-<<<<<<< HEAD
-                    if((!sequentialUiTest && n == 1)){
-=======
                     if (!sequentialUiTest && n == 1) {
->>>>>>> 34afec57
                         continue;
                     }
                     if (!b.isInUse) {
